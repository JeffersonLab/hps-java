package org.hps.recon.tracking.kalman;

import java.util.ArrayList;
import java.util.Iterator;
import java.util.logging.Level;
import java.util.logging.Logger;
/**
 * 
 * Description of a single silicon-strip module, and a container for its hits
 * @author Robert Johnson
 *
 */
class SiModule {
    int Layer; // Tracker layer number, or a negative integer for a dummy layer added just for stepping in a
               // non-uniform field
    int detector; // Detector number within the layer
    int millipedeID; // ID used by millipede for alignment
    ArrayList<Measurement> hits; // Hits ordered by coordinate value, from minimum to maximum
    Plane p; // Orientation and offset of the detector measurement plane in global coordinates 
             // The offset should be the location of the center of the detector in global
             // coordinates
    double[] xExtent; // Plus and minus limits on the detector active area in the x direction (along
                      // the strips)
    double[] yExtent; // Plus and minus limits on the detector active area in the y direction
                      // (perpendicular to the strips)
    boolean split;    // True if the strips are split into two channels at the middle
    RotMatrix R; // Rotation from the detector coordinates to global coordinates (not field coordinates)
    RotMatrix Rinv; // Rotation from global (not field) coordinates to detector coordinates (transpose of R)
                    // The local coordinate system is u, v, t where t is more-or-less the beam direction (y-global)
                    // and v is the measurement direction.
    double thickness; // Silicon thickness in mm (should be 0 for a dummy layer!)
    org.lcsim.geometry.FieldMap Bfield;
    boolean isStereo;

    private boolean verbose;
    private Logger logger;

<<<<<<< HEAD
    SiModule(int Layer, Plane p, double stereo, double width, double height, double thickness, org.lcsim.geometry.FieldMap Bfield) {
        // for backwards-compatibility with old stand-alone development code: assume axial
        // layers have stereo angle=0
        this(Layer, p, stereo != 0.0, width, height, thickness, Bfield, 0, 0);
=======
    SiModule(int Layer, Plane p, double stereo, double width, double height, boolean split, double thickness, org.lcsim.geometry.FieldMap Bfield) {
        // for backwards-compatibility with old stand-alone development code: assume axial
        // layers have stereo angle=0
        this(Layer, p, stereo != 0.0, width, height, split, thickness, Bfield, 0, 0);
>>>>>>> 762371a1
    }

    SiModule(int Layer, Plane p, boolean isStereo, double width, double height, boolean split, double thickness,
            org.lcsim.geometry.FieldMap Bfield) {
<<<<<<< HEAD
        this(Layer, p, isStereo, width, height, thickness, Bfield, 0, 0);
=======
        this(Layer, p, isStereo, width, height, split, thickness, Bfield, 0, 0);
>>>>>>> 762371a1
    }

    SiModule(int Layer, Plane p, boolean isStereo, double width, double height, boolean split, double thickness,
            org.lcsim.geometry.FieldMap Bfield, int detector) {
<<<<<<< HEAD
        this(Layer, p, isStereo, width, height, thickness, Bfield, detector, 0);
    }

    SiModule(int Layer, Plane p, boolean isStereo, double width, double height, double thickness,
=======
        this(Layer, p, isStereo, width, height, split, thickness, Bfield, detector, 0);
    }

    SiModule(int Layer, Plane p, boolean isStereo, double width, double height, boolean split, double thickness,
>>>>>>> 762371a1
            org.lcsim.geometry.FieldMap Bfield, int detector, int millipedeID) {
        logger = Logger.getLogger(SiModule.class.getName());
        verbose = (logger.getLevel()==Level.FINE);
        this.millipedeID = millipedeID;
        if (verbose) { 
            System.out.format("SiModule constructor called with layer = %d, detector module = %d, y=%8.2f\n", Layer, detector, p.X().v[1]);
            p.print("of SiModule");
        }
        Vec BOnAxis = KalmanInterface.getField(new Vec(0.,p.X().v[1],0.), Bfield);
        Vec BatCenter = KalmanInterface.getField(p.X(), Bfield);
        if (verbose) {
            BOnAxis.print("B field on axis");
            BatCenter.print("B at detector center");
        }
        this.split = split;
        this.Layer = Layer;
        this.detector = detector;
        this.Bfield = Bfield;
        this.p = p;
        this.isStereo = isStereo;
        this.thickness = thickness;
        xExtent = new double[2];
        xExtent[0] = -width / 2.0;
        xExtent[1] = width / 2.0;
        yExtent = new double[2];
        yExtent[0] = -height / 2.0;
        yExtent[1] = height / 2.0;
        RotMatrix R1 = new RotMatrix(p.U(), p.V(), p.T());
        Rinv = R1; // This goes from global to local
        R = Rinv.invert(); // This goes from local to global
        hits = new ArrayList<Measurement>();
    }

    void print(String s) {
        System.out.format("%s",this.toString(s));
    }
    
    String toString(String s) {
        String str = String.format(
                "Si module %s, Layer=%2d, Detector=%2d, Millipede=%d, stereo=%b, thickness=%8.4f mm, x extents=%10.6f %10.6f, y extents=%10.6f %10.6f\n",
                s, Layer, detector, millipedeID, isStereo, thickness, xExtent[0], xExtent[1], yExtent[0], yExtent[1]);
        if (isStereo) {
            str = str + String.format("This is a stereo detector layer");
        } else {
            str = str + String.format("This is an axial detector layer");
        }
        str = str + p.X().toString("origin of Si layer coordinates in the global system");
<<<<<<< HEAD
=======
        if (split) str = str + "The strips are split at the detector center.\n";
>>>>>>> 762371a1
        Vec Bf = KalmanInterface.getField(p.X(), Bfield);
        Vec tBf = Bf.unitVec();
        str = str + String.format("      At this origin, B=%10.6f Tesla with direction = %10.7f %10.7f %10.7f\n",Bf.mag(),tBf.v[0],tBf.v[1],tBf.v[2]);
        str = str + R.toString("from detector coordinates to global coordinates");
        str = str + String.format("List of measurements for Si module %s:\n", s);
        Iterator<Measurement> itr = hits.iterator();
        while (itr.hasNext()) {
            Measurement m = itr.next();
            str = str + m.toString(" ");
        }
        return str;
    }
    public String toString() {
<<<<<<< HEAD
        String str = String.format("Si Module: Lyr=%2d Det=%2d Mpd=%d stereo=%b pnt=%8.3f %8.3f %8.3f t=%7.3f %7.3f %7.3f\n",
                Layer, detector, millipedeID, isStereo, p.X().v[0], p.X().v[1], p.X().v[2], p.T().v[0], p.T().v[1], p.T().v[2]);
=======
        String str = String.format("Si Module: Lyr=%2d Det=%2d Mpd=%d split=%b stereo=%b pnt=%8.3f %8.3f %8.3f t=%7.3f %7.3f %7.3f\n",
                Layer, detector, millipedeID, split, isStereo, p.X().v[0], p.X().v[1], p.X().v[2], p.T().v[0], p.T().v[1], p.T().v[2]);
        str = str +  String.format("           thick=%8.4f mm, x ext=%8.4f %8.4f, y ext=%8.4f %8.4f\n", 
                thickness, xExtent[0], xExtent[1], yExtent[0], yExtent[1]);
>>>>>>> 762371a1
        return str;
    }

    // Delete all the existing hits
    void reset() {
        hits = new ArrayList<Measurement>();
    }

    void addMeasurement(Measurement m) {
        if (hits.size() == 0) hits.add(m);
        else {
            boolean added = false;
            for (int i = hits.size() - 1; i >= 0; i--) { // Keep the measurements ordered by coordinate value
                if (m.v > hits.get(i).v) {
                    hits.add(i, m);
                    added = true;
                    break;
                }
            }
            if (!added) hits.add(m);
        }
    }

    Vec toGlobal(Vec vLocal) { // Convert a position vector from local detector coordinates to global
        return p.X().sum(R.rotate(vLocal));
    }

    Vec toLocal(Vec vGlobal) { // Convert a position vector from global coordinates to local detector
        return Rinv.rotate(vGlobal.dif(p.X()));
    }

}<|MERGE_RESOLUTION|>--- conflicted
+++ resolved
@@ -35,41 +35,23 @@
     private boolean verbose;
     private Logger logger;
 
-<<<<<<< HEAD
-    SiModule(int Layer, Plane p, double stereo, double width, double height, double thickness, org.lcsim.geometry.FieldMap Bfield) {
-        // for backwards-compatibility with old stand-alone development code: assume axial
-        // layers have stereo angle=0
-        this(Layer, p, stereo != 0.0, width, height, thickness, Bfield, 0, 0);
-=======
     SiModule(int Layer, Plane p, double stereo, double width, double height, boolean split, double thickness, org.lcsim.geometry.FieldMap Bfield) {
         // for backwards-compatibility with old stand-alone development code: assume axial
         // layers have stereo angle=0
         this(Layer, p, stereo != 0.0, width, height, split, thickness, Bfield, 0, 0);
->>>>>>> 762371a1
     }
 
     SiModule(int Layer, Plane p, boolean isStereo, double width, double height, boolean split, double thickness,
             org.lcsim.geometry.FieldMap Bfield) {
-<<<<<<< HEAD
-        this(Layer, p, isStereo, width, height, thickness, Bfield, 0, 0);
-=======
         this(Layer, p, isStereo, width, height, split, thickness, Bfield, 0, 0);
->>>>>>> 762371a1
     }
 
     SiModule(int Layer, Plane p, boolean isStereo, double width, double height, boolean split, double thickness,
             org.lcsim.geometry.FieldMap Bfield, int detector) {
-<<<<<<< HEAD
-        this(Layer, p, isStereo, width, height, thickness, Bfield, detector, 0);
-    }
-
-    SiModule(int Layer, Plane p, boolean isStereo, double width, double height, double thickness,
-=======
         this(Layer, p, isStereo, width, height, split, thickness, Bfield, detector, 0);
     }
 
     SiModule(int Layer, Plane p, boolean isStereo, double width, double height, boolean split, double thickness,
->>>>>>> 762371a1
             org.lcsim.geometry.FieldMap Bfield, int detector, int millipedeID) {
         logger = Logger.getLogger(SiModule.class.getName());
         verbose = (logger.getLevel()==Level.FINE);
@@ -117,10 +99,7 @@
             str = str + String.format("This is an axial detector layer");
         }
         str = str + p.X().toString("origin of Si layer coordinates in the global system");
-<<<<<<< HEAD
-=======
         if (split) str = str + "The strips are split at the detector center.\n";
->>>>>>> 762371a1
         Vec Bf = KalmanInterface.getField(p.X(), Bfield);
         Vec tBf = Bf.unitVec();
         str = str + String.format("      At this origin, B=%10.6f Tesla with direction = %10.7f %10.7f %10.7f\n",Bf.mag(),tBf.v[0],tBf.v[1],tBf.v[2]);
@@ -134,15 +113,10 @@
         return str;
     }
     public String toString() {
-<<<<<<< HEAD
-        String str = String.format("Si Module: Lyr=%2d Det=%2d Mpd=%d stereo=%b pnt=%8.3f %8.3f %8.3f t=%7.3f %7.3f %7.3f\n",
-                Layer, detector, millipedeID, isStereo, p.X().v[0], p.X().v[1], p.X().v[2], p.T().v[0], p.T().v[1], p.T().v[2]);
-=======
         String str = String.format("Si Module: Lyr=%2d Det=%2d Mpd=%d split=%b stereo=%b pnt=%8.3f %8.3f %8.3f t=%7.3f %7.3f %7.3f\n",
                 Layer, detector, millipedeID, split, isStereo, p.X().v[0], p.X().v[1], p.X().v[2], p.T().v[0], p.T().v[1], p.T().v[2]);
         str = str +  String.format("           thick=%8.4f mm, x ext=%8.4f %8.4f, y ext=%8.4f %8.4f\n", 
                 thickness, xExtent[0], xExtent[1], yExtent[0], yExtent[1]);
->>>>>>> 762371a1
         return str;
     }
 
