--- conflicted
+++ resolved
@@ -16,17 +16,6 @@
     double mPred;       // Filtered or smoothed predicted measurement at site kLow (filled in MeasurementSite.java)
     double r;           // Predicted, filtered, or smoothed residual at site kLow
     double R;           // Covariance of residual
-<<<<<<< HEAD
-    final private static boolean verbose = false;
-    SquareMatrix F;     // Propagator matrix to propagate from this site to the next site
-    private Logger logger;
-
-    // Constructor for the initial state vector used to start the Kalman filter.
-    StateVector(int site, Vec helixParams, SquareMatrix Cov, Vec pivot, double B, Vec tB, Vec origin) {
-        // Here tB is the B field direction, while B is the magnitude
-        logger = Logger.getLogger(StateVector.class.getName());
-        if (verbose) System.out.format("StateVector: constructing an initial state vector\n");
-=======
     final static private boolean debug = false;
     DMatrixRMaj F;     // Propagator matrix to propagate from this site to the next site
     private static Logger logger;
@@ -47,7 +36,6 @@
     StateVector(int site, Vec helixParams, DMatrixRMaj Cov, Vec pivot, double B, Vec tB, Vec origin) {
         // Here tB is the B field direction, while B is the magnitude       
         if (debug) System.out.format("StateVector: constructing an initial state vector\n");
->>>>>>> 6b99ec88
         helix = new HelixState(helixParams, pivot, origin, Cov, B, tB);
         kLow = site;
         kUp = kLow;
@@ -67,10 +55,6 @@
 
     // Constructor for a new blank state vector with a new B field
     StateVector(int site, double B, Vec tB, Vec origin) {
-<<<<<<< HEAD
-        logger = Logger.getLogger(StateVector.class.getName());
-=======
->>>>>>> 6b99ec88
         helix = new HelixState(B, tB, origin);
         kLow = site;
         if (!initialized) {  // Initialize the static working arrays on the first call
@@ -90,10 +74,6 @@
     // Constructor for a new completely blank state vector
     StateVector(int site) {
         kLow = site;
-<<<<<<< HEAD
-        logger = Logger.getLogger(StateVector.class.getName());
-        helix = new HelixState();
-=======
         if (!initialized) {  // Initialize the static working arrays on the first call
             logger = Logger.getLogger(StateVector.class.getName());
             tempV = new DMatrixRMaj(5,1);
@@ -106,7 +86,6 @@
             solver = LinearSolverFactory_DDRM.symmPosDef(5);
             initialized = true;
         }
->>>>>>> 6b99ec88
     }
 
     StateVector copy() {
@@ -354,31 +333,6 @@
                     snS.kLow, snS.kUp, snP.kLow, snP.kUp);
         StateVector sS = this.copy();
 
-<<<<<<< HEAD
-        SquareMatrix CnInv = snP.helix.C.invert();
-        SquareMatrix A = (helix.C.multiply(sS.F.transpose())).multiply(CnInv);
-
-        Vec diff = snS.helix.a.dif(snP.helix.a);
-        sS.helix.a = helix.a.sum(diff.leftMultiply(A));
-
-        SquareMatrix Cdiff = snS.helix.C.dif(snP.helix.C);
-        sS.helix.C = helix.C.sum(Cdiff.similarity(A));
-        if (verbose) {
-            sS.F.print("F matrix");
-            snP.helix.C.print("predicted covariance");
-            helix.C.print("this covariance");
-            CnInv.print("inverse of covariance");
-            A.print("A matrix");
-            helix.C.multiply(sS.F.transpose()).print("M matrix");
-            helix.a.print(" this helix parameters");
-            snP.helix.a.print(" predicted helix parameters");
-            diff.print("helix parameter differences");
-            Cdiff.similarity(A).print("Cdiff similarity transformed");
-            snS.helix.C.print("smoothed covariance snS.C");
-        }
-
-        if (verbose) sS.print("Smoothed");
-=======
         // solver.setA defines the input matrix and checks whether it is singular. A copy is needed because the input gets modified.
         if (!solver.setA(snP.helix.C.copy())) {
             logger.fine("StateVector:smooth, inversion of the covariance matrix failed");
@@ -437,7 +391,6 @@
         CommonOps_DDRM.add(helix.C, tempM, sS.helix.C);
         
         if (debug) sS.print("Smoothed");
->>>>>>> 6b99ec88
         return sS;
     }
 
