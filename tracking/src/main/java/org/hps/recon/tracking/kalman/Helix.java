--- conflicted
+++ resolved
@@ -1,14 +1,11 @@
 package org.hps.recon.tracking.kalman;
 
 import java.util.Random;
-
 /**
- * This is for stand-alone testing only and is not part of the Kalman fitting
- * code. Create a simple helix oriented along the B field axis for testing the
- * Kalman fit.
+ * This is for stand-alone testing only and is not part of the Kalman fitting code.
+ * Create a simple helix oriented along the B field axis for testing the Kalman fit.
  */
-class Helix {
-
+class Helix { 
     Vec p; // Helix parameters drho, phi0, K, dz, tanl
     Vec X0; // Pivot point in the B field reference frame
     private double alpha;
@@ -32,7 +29,7 @@
         this.origin = origin.copy();
         this.doeLoss = doeLoss;
         this.fM = fM;
-        Vec Bf = new Vec(3, fM.getField(Xinit));
+        Vec Bf = new Vec(3,fM.getField(Xinit));
         B = Bf.mag();
         double c = 2.99793e8;
         alpha = 1000.0 * 1.0E9 / (c * B); // Units are Tesla, mm, GeV
@@ -63,7 +60,7 @@
         this.fM = fM;
         this.doeLoss = doeLoss;
         p = HelixParams.copy();
-        Vec Bf = new Vec(3, fM.getField(pivotGlobal));
+        Vec Bf = new Vec(3,fM.getField(pivotGlobal));
         B = Bf.mag();
         double c = 2.99793e8;
         alpha = 1000.0 * 1.0E9 / (c * B); // Units are Tesla, mm, GeV
@@ -104,7 +101,7 @@
         System.out.format("         Pivot in B-field frame=%10.5f, %10.5f, %10.5f\n", X0.v[0], X0.v[1], X0.v[2]);
         Vec pivotGlobal = R.inverseRotate(X0).sum(origin);
         System.out.format("         Pivot in global frame=%10.5f, %10.5f, %10.5f\n", pivotGlobal.v[0], pivotGlobal.v[1], pivotGlobal.v[2]);
-        Vec Bf = new Vec(3, fM.getField(pivotGlobal));
+        Vec Bf = new Vec(3,fM.getField(pivotGlobal));
         Bf.print("B field in global frame at the pivot point");
         Vec Bflocal = R.rotate(Bf);
         Bflocal.print("B field in its local frame; should be in +z direction");
@@ -148,7 +145,7 @@
     }
 
     double planeIntersect(Plane Pin) { // phi value where the helix intersects the plane P (given in global
-        // coordinates)
+                                       // coordinates)
         Plane P = Pin.toLocal(R, origin);
         double phi = hpi.planeIntersect(p, X0, alpha, P);
         // System.out.format("Helix:planeIntersect: phi = %12.10f\n", phi);
@@ -178,6 +175,7 @@
         // Vec r = this.atPhiGlobal(phi);
         //double tst = r.dif(P.X()).dot(P.T());
         // System.out.format("randomScat: test dot product %12.6e should be zero\n", tst);
+
         // r.print("randomScat: r global");
         // Vec pmom = getMomGlobal(phi);
         // pmom.print("randomScat: p global");
@@ -192,11 +190,8 @@
         double ct = Math.abs(P.T().dot(t));
         double theta0;
         // Get the scattering angle
-        if (X == 0.) {
-            theta0 = 0.;
-        } else {
-            theta0 = Math.sqrt((X / radLen) / ct) * (0.0136 / pmom.mag()) * (1.0 + 0.038 * Math.log((X / radLen) / ct));
-        }
+        if (X == 0.) theta0 = 0.;
+        else theta0 = Math.sqrt((X / radLen) / ct) * (0.0136 / pmom.mag()) * (1.0 + 0.038 * Math.log((X / radLen) / ct));
         double thetaX = rndm.nextGaussian() * theta0;
         double thetaY = rndm.nextGaussian() * theta0;
         // System.out.format("Helix.randomScat: X=%12.5e, ct=%12.5e, theta0=%12.5e, thetaX=%12.5e,
@@ -213,7 +208,7 @@
         // System.out.format("recalculated scattered angle=%10.7f\n", check);
 
         // Rotate the direction into the frame of the new field (evaluated at the new pivot)
-        Vec Bf = new Vec(3, fM.getField(r));
+        Vec Bf = new Vec(3,fM.getField(r));
         double Bnew = Bf.mag();
         Vec tBnew = Bf.unitVec(Bnew);
         Vec yhat = new Vec(0., 1., 0.);
@@ -224,17 +219,12 @@
         tnew = RB.rotate(tnew);
 
         double E = pmom.mag(); // Everything is assumed electron
-<<<<<<< HEAD
-        double sp = 0.0; // 0.002; // Estar collision stopping power for electrons in silicon at about a
-        // GeV, in GeV cm2/g
-=======
         double sp = 0.;
         if (doeLoss) {
         	sp = 0.002; // Estar collision stopping power for electrons in silicon at about a GeV, in GeV cm2/g
         	sp = sp*20; // ToDo temporary!!!  
         }
         sp = sp*20; // ToDo temporary!!!  
->>>>>>> 6df86596
         double dEdx = 0.1 * sp * rho; // in GeV/mm
         double eLoss = dEdx * X / ct;
         // System.out.format("randomScat: energy=%10.7f, energy loss=%10.7f\n", E, eLoss);
