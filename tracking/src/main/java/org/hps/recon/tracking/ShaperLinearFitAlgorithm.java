--- conflicted
+++ resolved
@@ -465,15 +465,8 @@
             }
         }
         */
-<<<<<<< HEAD
-
-        //Check that at least 3 samples are above 0.5 sigma.
-
-=======
-
-        //Check that at least 3 samples are above 0.5 sigma.
-
->>>>>>> d8cbf43a
+
+        //Check that at least 3 samples are not 0.
         int OKamplitudes = 0;
         for(int i = 0; i< nFittedPulses; i++){
             double t0 = HPSSVTConstants.SAMPLING_INTERVAL * firstUsedSample - times[i];
@@ -488,12 +481,8 @@
                 if (Double.isNaN(amplitudez[j])) {
                     canFit = false;
                 }
-                
-<<<<<<< HEAD
+   
                 if (amplitudez[j] > 0.1)
-=======
-                if (amplitudez[j] / sigma[firstUsedSample + j] > 0.5)
->>>>>>> d8cbf43a
                     OKamplitudes +=1;
                 
                 sc_mat_ejml.set(i, j, amplitudez[j] / sigma[firstUsedSample + j]);
