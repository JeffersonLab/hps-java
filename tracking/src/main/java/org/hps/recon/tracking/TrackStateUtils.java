--- conflicted
+++ resolved
@@ -7,19 +7,14 @@
 import java.util.ArrayList;
 import java.util.List;
 
-<<<<<<< HEAD
 import org.hps.recon.tracking.kalman.IntersectionUtils;
-=======
->>>>>>> 37582b32
 import org.lcsim.detector.tracker.silicon.HpsSiSensor;
 import org.lcsim.event.Track;
 import org.lcsim.event.TrackState;
 import org.lcsim.fit.helicaltrack.HelicalTrackFit;
 import org.lcsim.fit.helicaltrack.HelixUtils;
-<<<<<<< HEAD
 import org.lcsim.geometry.FieldMap;
-=======
->>>>>>> 37582b32
+
 
 /**
  * Utilities for retrieving TrackStates.
@@ -74,7 +69,6 @@
         return null;
     }
 
-<<<<<<< HEAD
     public static Hep3Vector getLocationAtSensorRK(TrackState ts, HpsSiSensor sensor, IntersectionUtils iu, Hep3Vector X0) {
         if ((ts.getTanLambda() > 0 && sensor.isTopLayer()) || (ts.getTanLambda() < 0 && sensor.isBottomLayer())) {
             Hep3Vector point_on_plane = sensor.getGeometry().getPosition();
@@ -116,8 +110,6 @@
         return getLocationAtSensorRK(trk, sensor, iu);
     }
 
-=======
->>>>>>> 37582b32
     public static Hep3Vector getLocationAtSensor(HelicalTrackFit htf, HpsSiSensor sensor, double bfield) {
         if (htf == null || sensor == null)
             return null;
@@ -224,11 +216,8 @@
             if (!foundFirst)
                 first++;
             last++;
-<<<<<<< HEAD
-            if (state.getLocation() == TrackState.AtFirstHit) {
-=======
+
             if ((state.getLocation() == TrackState.AtFirstHit) || (state.getLocation() == -1)) {
->>>>>>> 37582b32
                 foundFirst = true;
             }
             if (state.getLocation() == TrackState.AtLastHit) {
