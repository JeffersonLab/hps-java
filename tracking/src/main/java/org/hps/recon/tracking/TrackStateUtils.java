--- conflicted
+++ resolved
@@ -47,12 +47,10 @@
     }
 
     public static Hep3Vector getLocationAtSensor(Track track, HpsSiSensor sensor, double bfield) {
-<<<<<<< HEAD
-=======
+
         if (track == null || sensor == null)
             return null;
 
->>>>>>> 37582b32
         int millepedeID = sensor.getMillepedeId();
         TrackState tsAtSensor = TrackStateUtils.getTrackStateAtSensor(track, millepedeID);
         if (tsAtSensor != null)
@@ -62,14 +60,12 @@
     }
 
     public static Hep3Vector getLocationAtSensor(TrackState ts, HpsSiSensor sensor, double bfield) {
-<<<<<<< HEAD
         return getLocationAtSensor(TrackUtils.getHTF(ts), sensor, bfield);
     }
 
     public static Hep3Vector getLocationAtSensor(HelicalTrackFit htf, HpsSiSensor sensor, double bfield) {
         // get origin and normal of sensor, in global tracking coordinates
         Hep3Vector point_on_plane = sensor.getGeometry().getPosition();
-=======
         if (ts == null || sensor == null)
             return null;
         if ((ts.getTanLambda() > 0 && sensor.isTopLayer()) || (ts.getTanLambda() < 0 && sensor.isBottomLayer()))
@@ -85,7 +81,7 @@
         Hep3Vector point_on_plane = sensor.getGeometry().getPosition();
         if (point_on_plane == null)
             return null;
->>>>>>> 37582b32
+
         Hep3Vector pointInTrackingFrame = CoordinateTransformations.transformVectorToTracking(point_on_plane);
         Hep3Vector w = sensor.getGeometry().getLocalToGlobal().rotated(new BasicHep3Vector(0, 0, 1));
         Hep3Vector wInTrackingFrame = CoordinateTransformations.transformVectorToTracking(w);
@@ -184,11 +180,7 @@
             if (!foundFirst)
                 first++;
             last++;
-<<<<<<< HEAD
-            if (state.getLocation() == TrackState.AtFirstHit) {
-=======
             if ((state.getLocation() == TrackState.AtFirstHit) || (state.getLocation() == -1)) {
->>>>>>> 37582b32
                 foundFirst = true;
             }
             if (state.getLocation() == TrackState.AtLastHit) {
