--- conflicted
+++ resolved
@@ -5,29 +5,23 @@
 import org.apache.commons.math.util.FastMath;
 
 /**
- * Runge-Kutta propagation through the detector, including Gaussian MCS at
- * silicon planes. This code is only to help with internal testing of the Kalman
- * package and is not part of the fitting or pattern recognition.
+ * Runge-Kutta propagation through the detector, including Gaussian MCS at silicon planes.
+ * This code is only to help with internal testing of the Kalman package and is not part of the fitting or pattern recognition.
  */
 class RKhelix {
 
     Vec x;    // point on the track
     Vec p;    // momentum of the track at point x
     double Q; // charge of the particle
-
+    
     private org.lcsim.geometry.FieldMap fM;
     private Random rndm;
     private HelixPlaneIntersect hpi;
     private double rho;
     private double radLen;
-<<<<<<< HEAD
-
-    RKhelix(Vec x, Vec p, double Q, org.lcsim.geometry.FieldMap fM, Random rndm) {
-=======
     private boolean doeLoss;
     
     RKhelix(Vec x, Vec p, double Q, org.lcsim.geometry.FieldMap fM, Random rndm, boolean doeLoss) {
->>>>>>> 6df86596
         this.rndm = rndm;
         this.fM = fM;
         this.x = x.copy();
@@ -38,13 +32,13 @@
         rho = 2.329; // Density of silicon in g/cm^2
         radLen = (21.82 / rho) * 10.0; // Radiation length of silicon in millimeters
     }
-
+    
     RKhelix propagateRK(Plane pln) {
         Vec newP = new Vec(3);
         Vec newX = planeIntersect(pln, newP);
         return new RKhelix(newX, newP, Q, fM, rndm, doeLoss);
     }
-
+    
     Vec planeIntersect(Plane pln, Vec pInt) { // phi value where the helix intersects the plane P (given in global coordinates)        
         return hpi.rkIntersect(pln, x, p, Q, fM, pInt);
     }
@@ -52,7 +46,7 @@
     void print(String s) {
         System.out.format("RKhelix %s: x=%s, p=%s, Q=%3.1f\n", s, x.toString(), p.toString(), Q);
     }
-
+    
     // Get parameters for the helix passing through the point x.
     // pivotF is the pivot point in the helix field reference system.
     // Input "pivot", the desired pivot point in global coordinates. This will be the origin of the field reference system.
@@ -66,22 +60,16 @@
         Vec helixAtX = HelixState.pTOa(pF, 0., 0., Q);   // Helix with pivot at x in field frame
         // Transform the desired pivot point into the field frame
         Vec pivotTrans = Rot.rotate(pivot.dif(x));
-        for (int i = 0; i < 3; ++i) {
+        for (int i=0; i<3; ++i) {
             pivotF.v[i] = pivotTrans.v[i];
         }
         return HelixState.pivotTransform(pivotF, helixAtX, new Vec(0., 0., 0.), alpha, 0.);
     }
-<<<<<<< HEAD
-
-    RKhelix copy() {
-        return new RKhelix(x.copy(), p.copy(), Q, fM, rndm);
-=======
     
     RKhelix copy() {        
         return new RKhelix(x.copy(),p.copy(),Q,fM,rndm, doeLoss);
->>>>>>> 6df86596
     }
-
+    
     RotMatrix R(Vec position) {
         Vec B = KalmanInterface.getField(position, fM);
         double Bmag = B.mag();
@@ -91,7 +79,7 @@
         Vec v = t.cross(u);
         return new RotMatrix(u, v, t);
     }
-
+    
     RKhelix randomScat(Plane P, double X) { // Produce a new helix scattered randomly in a given plane P
 
         Vec t = p.unitVec();
@@ -101,12 +89,9 @@
         RotMatrix Rp = new RotMatrix(uhat, vhat, t);
         double ct = Math.abs(P.T().dot(t));
         double theta0;
-
-        if (X == 0.) {
-            theta0 = 0.;  // Get the scattering angle
-        } else {
-            theta0 = FastMath.sqrt((X / radLen) / ct) * (0.0136 / p.mag()) * (1.0 + 0.038 * FastMath.log((X / radLen) / ct));
-        }
+        
+        if (X == 0.) theta0 = 0.;  // Get the scattering angle
+        else theta0 = FastMath.sqrt((X / radLen) / ct) * (0.0136 / p.mag()) * (1.0 + 0.038 * FastMath.log((X / radLen) / ct));
         double thetaX = rndm.nextGaussian() * theta0;
         double thetaY = rndm.nextGaussian() * theta0;
         double tx = FastMath.sin(thetaX);
