package org.hps.recon.tracking.gbl;

import hep.physics.vec.BasicHep3Vector;
import hep.physics.vec.Hep3Vector;
import hep.physics.vec.VecOp;

import java.io.IOException;
import java.util.ArrayList;
import java.util.HashMap;
import java.util.List;
import java.util.Map;
import java.util.logging.Level;
import java.util.logging.Logger;

import org.hps.recon.tracking.CoordinateTransformations;
import org.hps.recon.tracking.TrackStateUtils;
import org.hps.recon.tracking.TrackUtils;
import org.lcsim.detector.ITransform3D;
import org.lcsim.detector.tracker.silicon.ChargeCarrier;
import org.lcsim.detector.tracker.silicon.HpsSiSensor;
import org.lcsim.detector.tracker.silicon.SiSensor;
import org.lcsim.event.EventHeader;
import org.lcsim.event.GenericObject;
import org.lcsim.event.LCRelation;
import org.lcsim.event.RawTrackerHit;
import org.lcsim.event.RelationalTable;
import org.lcsim.event.Track;
import org.lcsim.event.base.BaseTrack;
import org.lcsim.event.TrackState;
import org.lcsim.event.base.BaseTrackState;
import org.lcsim.event.TrackerHit;
import org.lcsim.event.base.BaseRelationalTable;
import org.lcsim.fit.helicaltrack.HelicalTrackCross;
import org.lcsim.geometry.Detector;
import org.lcsim.util.Driver;
import org.lcsim.util.aida.AIDA;
import hep.aida.IManagedObject;
import hep.aida.IBaseHistogram;

import org.lcsim.fit.helicaltrack.HelixUtils;
import org.lcsim.geometry.FieldMap;


/**
 * Make post-GBL plots needed for alignment.
 */
public class GBLOutputDriver extends Driver {
    
    private AIDA aidaGBL; // era public 
    private String outputPlots = "GBLplots_ali.root";
    private String trackCollectionName = "GBLTracks";
    private String trackResidualsRelColName = "TrackResidualsGBLRelations";
    private String dataRelationCollection = GBLKinkData.DATA_RELATION_COLLECTION;
    private List<HpsSiSensor> sensors = new ArrayList<HpsSiSensor>();
    private double bfield;
    public boolean debug = false;
    private double chi2Cut = 99999;
    String kinkFolder = "/gbl_kinks/";
    String epullFolder = "/err_pulls/";
    String trkpFolder = "/trk_params/";
    String trkpDetailFolder="/trk_detail/";
    String resFolder="/res/";
    String hitFolder="/hit/";
    private boolean b_doGBLkinks     = true;
    private boolean b_doGBLresiduals = true;
    private boolean b_doDetailPlots  = false;

    //This should be moved to the GBL Refitter!!!
    //The field map for extrapolation
    private FieldMap bFieldMap;
    
    //The location of the extrapolation
    private double bsZ = 0.;

    //Spacing between top and bottom in the 2D histos
    private int mod = 5;

<<<<<<< HEAD
    private double minMom  = 1.;
    private double maxMom  = 6.;
    private double minTanL = 0.0001;
    private int nHits = 0;
    int nTotalTracks = 0;
    int nPassedTracks = 0;
=======
    private double minMom = 1.;
    private double maxMom = 6.;

    private double minPhi = -999.9;
    private double maxPhi = 999.9;

    private double minTanL = 0.015;
    private double maxTanL = 999.9;
>>>>>>> 7f79f5b7
    
    private TFileJna residualmaps;
    private Map<String,TH3DJna> res_vs_uv_map        = new HashMap<String,TH3DJna>();
    private Map<String,TH3DJna> res_vs_uv_map_5hits  = new HashMap<String,TH3DJna>();
    private Map<String,TH3DJna> res_vs_uv_map_6hits  = new HashMap<String,TH3DJna>();
    private Map<String,TH3DJna> res_vs_uv_map_lt2    = new HashMap<String,TH3DJna>();
    private Map<String,TH3DJna> res_vs_uv_map_2_2_5  = new HashMap<String,TH3DJna>();
    private Map<String,TH3DJna> res_vs_uv_map_2_5_3  = new HashMap<String,TH3DJna>();
    private Map<String,TH3DJna> res_vs_uv_map_mt3    = new HashMap<String,TH3DJna>();

    private boolean doResidualMaps = true;
    

    public void setDoResidualMaps (boolean val) {
        doResidualMaps = val;
    }

    public void setDataRelationCollection (String val) {
        dataRelationCollection = val;
    }

    public void setNHits (int val ) {
        nHits = val;
    }
    
    public void setMinMom (double val) {
        minMom = val;
    }

    public void setMaxMom (double val) {
        maxMom = val;
    }

    public void setMinPhi (double val) {
        minPhi = val;
    }

    public void setMaxPhi (double val) {
        maxPhi = val;
    }

    public void setMinTanL (double val) {
        minTanL = val;
    }

    public void setMaxTanL (double val) {
        maxTanL = val;
    }


    //Override the Z of the target.
    public void setBsZ (double input) {
        bsZ = input;
    }

    public void setDoGBLresiduals (boolean input) {
        b_doGBLresiduals = input;
    }
    
    public void setDoGBLkinks (boolean input) {
        b_doGBLkinks = input;
    }

    public void setTrackResidualsRelColName (String val) {
        trackResidualsRelColName = val;
    }

    public void setChi2Cut(double input) {
        chi2Cut = input;
    }

    public void setOutputPlotsFilename(String fname) {
        outputPlots = fname;
    }

    public void setTrackCollectionName(String val) {
        trackCollectionName=val;
    }

    
    @Override 
    protected void startOfData() {
        
        if (doResidualMaps) {
            residualmaps = new TFileJna("output_resmap_file.root","RECREATE");
        }
    }
    
    @Override
    protected void detectorChanged(Detector detector) {
        if (aidaGBL == null)
            aidaGBL = AIDA.defaultInstance();

        aidaGBL.tree().cd("/");

        for (HpsSiSensor s : detector.getDetectorElement().findDescendants(HpsSiSensor.class)) {
            if (s.getName().startsWith("module_") && s.getName().endsWith("sensor0")) {
                sensors.add(s);
            }
        }
                
        
        Hep3Vector fieldInTracker = TrackUtils.getBField(detector);
        this.bfield = Math.abs(fieldInTracker.y());

        bFieldMap = detector.getFieldMap();

        setupPlots();
    }

    @Override
    public void process(EventHeader event) {

<<<<<<< HEAD
        if (!event.hasCollection(Track.class, trackCollectionName)) {
            return;
        }

        List<Track> tracks = event.get(Track.class, trackCollectionName);
        
        int TrackType = 0;
        int minHits = nHits;
        
        if (trackCollectionName.contains("Kalman") || trackCollectionName.contains("KF")) {
            TrackType = 1;
            minHits = 2*nHits;
=======
        /*
        System.out.print("GBLOutputDriver tracks (" + trackCollectionName + ") N hits: ");
        for (Track trk : tracks) {
          System.out.print(trk.getTrackerHits().size()+" ");
        }
        System.out.println();
         */

        int TrackType = 0;
        if (trackCollectionName.contains("Kalman") || trackCollectionName.contains("KF")) {
            TrackType = 1;
>>>>>>> 7f79f5b7
            //System.out.println("PF:: DEBUG :: Found Kalman Tracks in the event");
        }

        //System.out.println("Running on "+trackCollectionName);

        //RelationalTable trackMatchTable = null;
        //trackMatchTable = new BaseRelationalTable(RelationalTable.Mode.ONE_TO_ONE, RelationalTable.Weighting.UNWEIGHTED);
        //List<LCRelation> trackMatchRelation = event.get(LCRelation.class, "MatchedToGBLTrackRelations");
        //for (LCRelation relation : trackMatchRelation) {
        //    if (relation != null && relation.getFrom() != null && relation.getTo() != null) {
        //        trackMatchTable.add(relation.getFrom(), relation.getTo());
        //    }
        //}

        RelationalTable hitToStrips = TrackUtils.getHitToStripsTable(event);
        RelationalTable hitToRotated = TrackUtils.getHitToRotatedTable(event);
        
       
        nTotalTracks += tracks.size();

        for (Track trk : tracks) {
            
            //Some Track selection
            
            //System.out.println("Track loop");
            
            //if (trk.getChi2() > chi2Cut)
            //    continue;
            
            //if (trk.getChi2() > 40 )
            //    System.out.println("Track passed chi2 " + trk.getChi2());
            
            //Remove tracks with less than 10 hits
<<<<<<< HEAD
            if (trk.getTrackerHits().size() < minHits)
=======
            if ((TrackType == 0 && trk.getTrackerHits().size() < nHits) 
                    || (TrackType == 1 && trk.getTrackerHits().size() < 2*nHits)) {
                System.out.println("WARNING:: "+trk.getClass().getSimpleName()
                        +" got to GBLOutputDriver with "+trk.getTrackerHits().size()+" hits"
                        +" which is below the cut that should have been already applied.");
>>>>>>> 7f79f5b7
                continue;
            }

            
            //System.out.println("Track passed hits");
            
            Hep3Vector momentum = new BasicHep3Vector(trk.getTrackStates().get(0).getMomentum());
            
            if (momentum.magnitude() < minMom)
                continue;
            
            if (momentum.magnitude() > maxMom)
                continue;
            
            //System.out.println("Track passed momentum");
            
            TrackState trackState = trk.getTrackStates().get(0);
<<<<<<< HEAD
            //if (Math.abs(trackState.getTanLambda()) < minTanL)
            //    continue;
=======
            if (Math.abs(trackState.getTanLambda()) < minTanL)
                continue;

            if (Math.abs(trackState.getTanLambda()) > maxTanL)
                continue;
            
            if (Math.abs(trackState.getPhi()) < minPhi)
                continue;

            if (Math.abs(trackState.getPhi()) > maxPhi)
                continue;
>>>>>>> 7f79f5b7
            
            //System.out.println("Track passed tanLambda");
            
            GenericObject gblKink = GBLKinkData.getKinkData(event, trk);
            
            //if (gblKink == null) {
                //System.out.println("Failed finding gblKink object");
                //System.out.println("Looked for: "+GBLKinkData.DATA_RELATION_COLLECTION);
                //System.out.println("Event has "+GBLKinkData.DATA_RELATION_COLLECTION+" "+event.hasCollection(LCRelation.class, GBLKinkData.DATA_RELATION_COLLECTION));
            //}
            
            
            

            //Track matchedTrack = (Track) trackMatchTable.from(trk);
            Map<HpsSiSensor, TrackerHit> sensorHits = new HashMap<HpsSiSensor, TrackerHit>();
            Map<HpsSiSensor, Integer> sensorNums    = new HashMap<HpsSiSensor, Integer>();
            List<TrackerHit> hitsOnTrack = new ArrayList<TrackerHit>();

            if (hitToStrips != null && hitToRotated != null)
                hitsOnTrack = TrackUtils.getStripHits(trk, hitToStrips, hitToRotated);
            
            int i = 0;
            for (TrackerHit hit : hitsOnTrack) {
                HpsSiSensor sensor = ((HpsSiSensor) ((RawTrackerHit) hit.getRawHits().get(0)).getDetectorElement());
                if (sensor != null) {
                    sensorHits.put(sensor, hit);
                    sensorNums.put(sensor, i);
                    if (debug)
                        System.out.printf("adding sensor %d \n", i);
                }

                if (debug && sensor == null)
                    System.out.printf("TrackerHit null sensor %s \n", hit.toString());
                i++;

            }
            

            //THIS IS TEMPORARY AND NEEDED FOR FIXING THE LOOP ON THE SENSORS ON TRACK FOR KALMAN TRACKS
            
            if (hitsOnTrack.size() == 0) {
                for (TrackerHit hit : trk.getTrackerHits()) {
                    HpsSiSensor sensor = ((HpsSiSensor) ((RawTrackerHit) hit.getRawHits().get(0)).getDetectorElement());
                    if (sensor != null) {
                        sensorHits.put(sensor, hit);
                        sensorNums.put(sensor, i);
                        if (debug)
                            System.out.printf("adding sensor %d \n", i);
                    }
                    
                    if (debug && sensor == null)
                        System.out.printf("TrackerHit null sensor %s \n", hit.toString());
                    i++;
                    
                }
                
            }

            nPassedTracks++;
            
            doBasicGBLtrack(trk,sensorHits);
            if (b_doGBLresiduals) 
                doGBLresiduals(trk, sensorHits,event);
            
            //doMTresiduals(matchedTrack, sensorHits);
            if (b_doGBLkinks)
                doGBLkinks(trk,gblKink, sensorNums);
        }
    }

    private void doGBLkinks(Track trk, GenericObject kink, Map<HpsSiSensor, Integer> sensorNums) {
        
        if (kink == null) {
            System.out.println("WARNING::Kink object is null");
            return;
        }
            

        String vol  = "_top";
        int spacing = 0;
        if (trk.getTrackStates().get(0).getTanLambda() < 0) {
            vol = "_bottom";
            spacing  = sensors.size() / 2 + mod;
        }
        
        for (HpsSiSensor sensor : sensorNums.keySet()) {
            int index = sensorNums.get(sensor);
            double phi = kink.getDoubleVal(index);
            float lambda = kink.getFloatVal(index);
            
            //(2019) For top 0-20, for bottom 25-45
            aidaGBL.histogram2D(kinkFolder+"lambda_kink_mod").fill(sensor.getMillepedeId()+spacing,lambda);
            aidaGBL.profile1D(kinkFolder+"lambda_kink_mod_p").fill(sensor.getMillepedeId()+spacing,lambda);
            aidaGBL.histogram2D(kinkFolder+"phi_kink_mod").fill(sensor.getMillepedeId()+spacing,phi);
            aidaGBL.profile1D(kinkFolder+"phi_kink_mod_p").fill(sensor.getMillepedeId()+spacing,phi);
            aidaGBL.histogram1D(kinkFolder+"lambda_kink_" + sensor.getName()).fill(lambda);
            aidaGBL.histogram1D(kinkFolder+"phi_kink_" + sensor.getName()).fill(phi);
        }
        
    }

    private void doMTresiduals(Track trk, Map<HpsSiSensor, TrackerHit> sensorHits) {
        TrackState trackState = trk.getTrackStates().get(0);
        for (HpsSiSensor sensor : sensorHits.keySet()) {
            Hep3Vector extrapPos = TrackStateUtils.getLocationAtSensor(trackState, sensor, bfield);
            Hep3Vector hitPos = new BasicHep3Vector(sensorHits.get(sensor).getPosition());
            if (hitPos == null || extrapPos == null)
                return;
            Hep3Vector diff = VecOp.sub(extrapPos, hitPos);
            if (debug)
                System.out.printf("MextrapPos %s MhitPos %s \n Mdiff %s ", extrapPos.toString(), hitPos.toString(), diff.toString());

            ITransform3D trans = sensor.getGeometry().getGlobalToLocal();
            trans.rotate(diff);

            aidaGBL.histogram1D(resFolder+"residual_before_GBL_" + sensor.getName()).fill(diff.x());
            if (debug)
                System.out.printf("MdiffSensor %s \n", diff.toString());

        }
    }
    
    private void FillGBLTrackPlot(String str, String isTop, String charge, double val) {
        aidaGBL.histogram1D(str+isTop).fill(val);
        aidaGBL.histogram1D(str+isTop+charge).fill(val);
    }

    private void FillGBLTrackPlot(String str, String isTop, String charge, double valX, double valY) {
        aidaGBL.histogram2D(str+isTop).fill(valX,valY);
        aidaGBL.histogram2D(str+isTop+charge).fill(valX,valY);
    }

    private void FillGBLTrackPlot(String str, String isTop, String charge, double valX, double valY, double valZ) {
        aidaGBL.histogram3D(str+isTop).fill(valX,valY,valZ);
        aidaGBL.histogram3D(str+isTop+charge).fill(valX,valY,valZ);
    }
    


    private void doBasicGBLtrack(Track trk, Map<HpsSiSensor, TrackerHit> sensorHits) {
        
        TrackState trackState = trk.getTrackStates().get(0);

        String isTop = "_bottom";
        //if (trk.getTrackerHits().get(0).getPosition()[2] > 0) {
        //  isTop = "_top";
        //}

        //if (trk.getType()==1 && trk.getTrackerHits().size() < 10) {
        //    return;
        //}

        //List<Integer> missingHits; 
        //missingHits =  findMissingLayer(trk);
        
        if (trackState.getTanLambda() > 0) {
            isTop = "_top";
        }
                
        //There is a sign flip in the charge
        String charge = "_pos";
        if (trk.getCharge()>0)
            charge = "_neg";
        
        
        //Hep3Vector mom = new BasicHep3Vector(trackState.getMomentum());
        //System.out.println("Track momentum " + mom.toString());
        double trackp = new BasicHep3Vector(trackState.getMomentum()).magnitude();
        double trackpx = trackState.getMomentum()[0];
        double trackpy = trackState.getMomentum()[1];
        double trackpz = trackState.getMomentum()[2];
        
        FillGBLTrackPlot(trkpFolder+"d0",isTop,charge,trackState.getD0());
        FillGBLTrackPlot(trkpFolder+"z0",isTop,charge,trackState.getZ0());
        FillGBLTrackPlot(trkpFolder+"phi",isTop,charge,trackState.getPhi());
        FillGBLTrackPlot(trkpFolder+"tanLambda",isTop,charge,trackState.getTanLambda());
        FillGBLTrackPlot(trkpFolder+"p",isTop,charge,trackp);
        FillGBLTrackPlot(trkpFolder+"px",isTop,charge,trackpx);
        FillGBLTrackPlot(trkpFolder+"py",isTop,charge,trackpy);
        FillGBLTrackPlot(trkpFolder+"pz",isTop,charge,trackpz);
        
        if (trk.getTrackerHits().size()==7)
            FillGBLTrackPlot(trkpFolder+"p7h",isTop,charge,trackp);
        if (trk.getTrackerHits().size()==6)
            FillGBLTrackPlot(trkpFolder+"p6h",isTop,charge,trackp);
        if (trk.getTrackerHits().size()==5)
            FillGBLTrackPlot(trkpFolder+"p5h",isTop,charge,trackp);
        
        if (TrackUtils.isHoleTrack(trk)) 
            FillGBLTrackPlot(trkpFolder+"p_hole",isTop,charge,trackp);
        else 
            FillGBLTrackPlot(trkpFolder+"p_slot",isTop,charge,trackp);
        
        
        //Momentum maps
        FillGBLTrackPlot(trkpFolder+"p_vs_phi",isTop,charge,trackState.getPhi(),trackp);
        FillGBLTrackPlot(trkpFolder+"tanLambda_vs_phi",isTop,charge,trackState.getPhi(),trackState.getTanLambda());
        FillGBLTrackPlot(trkpFolder+"p_vs_tanLambda",isTop,charge,trackState.getTanLambda(),trackp);
        if (TrackUtils.isHoleTrack(trk))
            FillGBLTrackPlot(trkpFolder+"p_vs_tanLambda_hole",isTop,charge,trackState.getTanLambda(),trackp);
        else
            FillGBLTrackPlot(trkpFolder+"p_vs_tanLambda_slot",isTop,charge,trackState.getTanLambda(),trackp);
        
        FillGBLTrackPlot(trkpFolder+"p_vs_phi_tanLambda",isTop,charge,trackState.getPhi(),trackState.getTanLambda(),trackp);
        
        double tanLambda = trackState.getTanLambda();
        double cosLambda = 1. / (Math.sqrt(1+tanLambda*tanLambda));
        
        FillGBLTrackPlot(trkpFolder+"pT_vs_phi",isTop,charge,trackState.getPhi(),trackp*cosLambda);
        FillGBLTrackPlot(trkpFolder+"pT_vs_tanLambda",isTop,charge,trackState.getTanLambda(),trackp*cosLambda);
        
        
        //if (trk.getTrackerHits().size()==6)
        //    FillGBLTrackPlot(trkpFolder+"p_Missing1Hit",isTop,charge,missingHits.get(0),trackp);
        
        //if (missingHits.size()==1 && missingHits.get(0)==7) 
        //    FillGBLTrackPlot(trkpFolder+"p_MissingLastLayer",isTop,charge,trackp);
        
        
        FillGBLTrackPlot(trkpFolder+"Chi2",isTop,charge,trk.getChi2());
        FillGBLTrackPlot(trkpFolder+"Chi2_vs_p",isTop,charge,trackp,trk.getChi2());

        // deduce multiplication factor for ST-started GBL tracks
        int nhits = trk.getTrackerHits().size();
        if (nhits > 0 && trk.getTrackerHits().get(0) instanceof HelicalTrackCross) {
            // tracks created from cross hits have 2 measurments per hit instead of only
            // one so we have to double that count for an equal comparison
            nhits *= 2;
        }
        aidaGBL.histogram1D(trkpFolder+"nHits" + isTop).fill(nhits);
        aidaGBL.histogram1D(trkpFolder+"nHits" + isTop+charge).fill(nhits);

        Hep3Vector beamspot = CoordinateTransformations.transformVectorToDetector(TrackUtils.extrapolateHelixToXPlane(trackState, 0));
        if (debug)
            System.out.printf("beamspot %s transformed %s \n", beamspot.toString());
        FillGBLTrackPlot(trkpFolder+"trk_extr_or_x",isTop,charge,beamspot.x());
        FillGBLTrackPlot(trkpFolder+"trk_extr_or_y",isTop,charge,beamspot.y());
        
        //Extrapolation to assumed tgt pos - helix
        Hep3Vector trkTgt = CoordinateTransformations.transformVectorToDetector(TrackUtils.extrapolateHelixToXPlane(trackState,bsZ));
        FillGBLTrackPlot(trkpFolder+"trk_extr_bs_x",isTop,charge,trkTgt.x());
        FillGBLTrackPlot(trkpFolder+"trk_extr_bs_y",isTop,charge,trkTgt.y());
        
        //Transform z to the beamspot plane
        //Get the PathToPlane
        
        BaseTrackState ts_bs = TrackUtils.getTrackExtrapAtVtxSurfRK(trackState,bFieldMap,0.,bsZ);
        
        
        //Get the track parameters wrt the beamline using helix
        double [] beamLine = new double [] {bsZ,0};
        double [] helixParametersAtBS = TrackUtils.getParametersAtNewRefPoint(beamLine, trackState);

                  
        FillGBLTrackPlot(trkpFolder+"trk_extr_bs_x_rk",isTop,charge,ts_bs.getReferencePoint()[1]);
        FillGBLTrackPlot(trkpFolder+"trk_extr_bs_y_rk",isTop,charge,ts_bs.getReferencePoint()[2]);

        //Ill defined - should be defined wrt bsX and bsY
        FillGBLTrackPlot(trkpFolder+"d0_vs_bs_rk",isTop,charge,ts_bs.getD0());
        FillGBLTrackPlot(trkpFolder+"d0_vs_bs_extrap",isTop,charge,helixParametersAtBS[BaseTrack.D0]);
        
        double s = HelixUtils.PathToXPlane(TrackUtils.getHTF(trackState),bsZ,0.,0).get(0);
        FillGBLTrackPlot(trkpFolder+"z0_vs_bs",isTop,charge,trackState.getZ0() + s*trackState.getTanLambda());
        FillGBLTrackPlot(trkpFolder+"z0_vs_bs_rk",isTop,charge,ts_bs.getZ0());
        FillGBLTrackPlot(trkpFolder+"z0_vs_bs_extrap",isTop,charge,helixParametersAtBS[BaseTrack.Z0]);
        

        FillGBLTrackPlot(trkpFolder+"phi_vs_bs_extrap",isTop,charge,helixParametersAtBS[BaseTrack.PHI]);
        
        //TH2D - Filling
        FillGBLTrackPlot(trkpFolder+"d0_vs_phi",isTop,charge,trackState.getPhi(),trackState.getD0());
        FillGBLTrackPlot(trkpFolder+"d0_vs_tanLambda",isTop,charge,trackState.getTanLambda(),trackState.getD0());
        FillGBLTrackPlot(trkpFolder+"d0_vs_p",isTop,charge,trackp,trackState.getD0());
        
        //Ill defined - should be defined wrt bsX and bsY
        FillGBLTrackPlot(trkpFolder+"d0bs_vs_p",isTop,charge,trackp,helixParametersAtBS[BaseTrack.D0]);
        
        FillGBLTrackPlot(trkpFolder+"z0_vs_p",isTop,charge,trackp,trackState.getZ0()); 
        FillGBLTrackPlot(trkpFolder+"z0bs_vs_p",isTop,charge,trackp,ts_bs.getZ0()); 
        
        //Interesting plot to get a sense where z-vtx is. 
        //If z0 is referenced to the right BS z location, the slope of <z0> vs tanLambda is 0
        FillGBLTrackPlot(trkpFolder+"z0_vs_tanLambda",isTop,charge,trackState.getTanLambda(),trackState.getZ0());
        FillGBLTrackPlot(trkpFolder+"z0bs_vs_tanLambda",isTop,charge,trackState.getTanLambda(),ts_bs.getZ0());
        
        
        if (b_doDetailPlots) {
            int ibins = 15;
            double start= -12;
            double end = -5;
            double step = (end-start) / (double)ibins;
            
            for (int ibin = 0; ibin<ibins;ibin++) {
                double bslocZ = start+step*ibin;
                double s_bslocZ = HelixUtils.PathToXPlane(TrackUtils.getHTF(trackState),bslocZ,0.,0).get(0);
                double z0Corr = trackState.getZ0() + s_bslocZ*trackState.getTanLambda();
                String ibinstr =  String.valueOf(ibin);
                aidaGBL.histogram2D(trkpDetailFolder+"z0_vs_tanLambda_bsZ_"+ibinstr+isTop).fill(trackState.getTanLambda(),z0Corr);
                aidaGBL.profile1D(trkpDetailFolder+"z0_vs_tanLambda_bsZ_p_"+ibinstr+isTop).fill(trackState.getTanLambda(),z0Corr);
                //System.out.printf("bslocZ %.5f s_bslocZ = %.5f z0C0rr %.5f \n", bslocZ, s_bslocZ, z0Corr);
                //aidaGBL.histogram3D(trkpDetailFolder+"z0_vs_tanLambda_bsZ"+isTop).fill(bslocZ,trackState.getTanLambda(),z0Corr);
                //aidaGBL.profile2D(trkpDetailFolder+"z0_vs_tanLambda_bsZ_p"+isTop).fill(bslocZ,trackState.getTanLambda(),z0Corr);
            }        
        }
    }
    
    private void doGBLresiduals(Track trk, Map<HpsSiSensor, TrackerHit> sensorHits, EventHeader event) {
        
        Map<Integer,HpsSiSensor> sensorMPIDs   = new HashMap<Integer,HpsSiSensor>();
        double trackTime = 0.;
        double trackTimeSD = 0.;
        TrackState trackState = trk.getTrackStates().get(0);
        double tanL = trackState.getTanLambda();

        for (HpsSiSensor sensor : sensorHits.keySet()) {
            //Also fill here the sensorMPIDs map
            sensorMPIDs.put(sensor.getMillepedeId(),sensor);
            ITransform3D trans = sensor.getGeometry().getGlobalToLocal();
            
            // position of hit (track crossing the sensor before GBL extrapolation)
            // the hit information available on each sensor is meaningful only along the measurement direction,
            // Hep3Vector hitPos = new BasicHep3Vector(sensorHits.get(sensor).getPosition());
            // instead: extract the information of the hit of the track at the sensor position before GBL
            
            Hep3Vector hitTrackPos = TrackStateUtils.getLocationAtSensor(trackState, sensor, bfield);
            
            if (hitTrackPos == null) {
                if (debug) {
                    System.out.printf("GBLOutputDriver::doGBLresiduals:: hitTrackPos is null to sensor %s\n", sensor.toString());
                }
                continue;
            }
            
            Hep3Vector hitTrackPosSensor = new BasicHep3Vector(hitTrackPos.v());
            trans.transform(hitTrackPosSensor);
            // after the transformation x and y in the sensor frame are reversed
            // This plot is ill defined.
            
            aidaGBL.histogram2D(hitFolder+"hit_u_vs_v_sensor_frame_" + sensor.getName()).fill(hitTrackPosSensor.y(), hitTrackPosSensor.x());
            //aidaGBL.histogram2D("hit_u_vs_v_sensor_frame_" + sensor.getName()).fill(hitPos.y(), hitPos.x());
            //aidaGBL.histogram2D("hit y vs x lab-frame " + sensor.getName()).fill(hitPos.y(), hitPos.x());
            
            
            // position predicted on track after GBL
            Hep3Vector extrapPos = null;
            Hep3Vector extrapPosSensor = null;
            extrapPos = TrackUtils.extrapolateTrackPositionToSensor(trk, sensor, sensors, bfield);
            if (extrapPos == null)
                return;
            extrapPosSensor = new BasicHep3Vector(extrapPos.v());
            trans.transform(extrapPosSensor);
            //aidaGBL.histogram2D("residual after GBL vs u predicted " + sensor.getName()).fill(extrapPosSensor.x(), res);
            aidaGBL.histogram2D(hitFolder+"predicted_u_vs_v_sensor_frame_" + sensor.getName()).fill(extrapPosSensor.y(), extrapPosSensor.x());
            // select track charge
            if(trk.getCharge()>0) {
                aidaGBL.histogram2D(hitFolder+"predicted_u_vs_v_pos_sensor_frame_" + sensor.getName()).fill(extrapPosSensor.y(), extrapPosSensor.x());
            }else if(trk.getCharge()<0) {
                aidaGBL.histogram2D(hitFolder+"predicted_u_vs_v_neg_sensor_frame_" + sensor.getName()).fill(extrapPosSensor.y(), extrapPosSensor.x());
            }
            
            // post-GBL residual
            Hep3Vector hitPos = new BasicHep3Vector(sensorHits.get(sensor).getPosition());
            Hep3Vector hitPosSensor = new BasicHep3Vector(hitPos.v());
            trans.transform(hitPosSensor);
            Hep3Vector resSensor = VecOp.sub(hitPosSensor, extrapPosSensor);
            aidaGBL.histogram2D(resFolder+"residual_after_GBL_vs_v_predicted_" + sensor.getName()).fill(extrapPosSensor.y(), resSensor.x());
            aidaGBL.histogram2D(resFolder+"residual_after_GBL_vs_u_hit_" + sensor.getName()).fill(hitPosSensor.x(), resSensor.x());
            aidaGBL.histogram1D(resFolder+"residual_after_GBL_" + sensor.getName()).fill(resSensor.x());
            

            trackTime += sensorHits.get(sensor).getTime();
            

            if (debug) {
                System.out.printf("hitPos %s  hitPosSensor %s \n", hitPos.toString(), hitPosSensor.toString());
                System.out.printf("resSensor %s \n", resSensor.toString());
                System.out.printf("extrapPos %s  extrapPosSensor %s \n", extrapPos.toString(), extrapPosSensor.toString());
                ITransform3D electrodes_to_global = sensor.getReadoutElectrodes(ChargeCarrier.HOLE).getLocalToGlobal();
                Hep3Vector measuredCoordinate = sensor.getReadoutElectrodes(ChargeCarrier.HOLE).getMeasuredCoordinate(0);
                Hep3Vector unmeasuredCoordinate = sensor.getReadoutElectrodes(ChargeCarrier.HOLE).getUnmeasuredCoordinate(0);
                System.out.printf("unMeasCoordOrig %s MeasCoordOrig %s \n", unmeasuredCoordinate.toString(), measuredCoordinate.toString());
                measuredCoordinate = VecOp.mult(VecOp.mult(CoordinateTransformations.getMatrix(), electrodes_to_global.getRotation().getRotationMatrix()), measuredCoordinate);
                unmeasuredCoordinate = VecOp.mult(VecOp.mult(CoordinateTransformations.getMatrix(), electrodes_to_global.getRotation().getRotationMatrix()), unmeasuredCoordinate);
                Hep3Vector testX = trans.inverse().rotated(new BasicHep3Vector(1, 0, 0));
                Hep3Vector testY = trans.inverse().rotated(new BasicHep3Vector(0, 1, 0));
                Hep3Vector testZ = trans.inverse().rotated(new BasicHep3Vector(0, 0, 1));
                System.out.printf("unMeasCoord %s MeasCoord %s \n transX %s transY %s transZ %s \n", unmeasuredCoordinate.toString(), measuredCoordinate.toString(), testX.toString(), testY.toString(), testZ.toString());
            }
        }//loop on sensor hits

        
        trackTime /= (float)sensorHits.size();
        
        for (HpsSiSensor sensor : sensorHits.keySet()) {
            trackTimeSD += Math.pow(trackTime - sensorHits.get(sensor).getTime(),2);
        }
        
        trackTimeSD = Math.sqrt(trackTimeSD / ((float) sensorHits.size() - 1.));
        

        
        RelationalTable trackResidualsTable = null;
        if (event.hasCollection(LCRelation.class, trackResidualsRelColName)) {
            trackResidualsTable = new BaseRelationalTable(RelationalTable.Mode.ONE_TO_ONE, RelationalTable.Weighting.UNWEIGHTED);
            List<LCRelation> trackresRelation = event.get(LCRelation.class, trackResidualsRelColName);
            for (LCRelation relation : trackresRelation) {
                if (relation != null && relation.getFrom() != null && relation.getTo() != null) {
                    trackResidualsTable.add(relation.getFrom(), relation.getTo());
                }
            }
        } else {
            //System.out.println("null TrackResidualsGBL Data Relations.");
            //Failed finding TrackResidualsGBL
            return;
        }
        
        GenericObject trackRes = (GenericObject) trackResidualsTable.from(trk);
        if (trackRes == null) {
            //System.out.println("null TrackResidualsGBL Data.");
            return;
        }
        
        //it's bias-unbias-bias-unbias-bias-unbias....
        //TODO add in trackRes the number of hits on tracks ?
        int nres = (trackRes.getNInt()-1);
        
        String vol = "_top";
        if (trk.getTrackStates().get(0).getTanLambda() < 0)
            vol = "_bottom";

        //get the bias first 
        for (int i_hit =0; i_hit <= nres-1 ; i_hit+=2) {
            if (trackRes.getIntVal(i_hit)!=-999)  {
                //System.out.println("PF::DEBUG:: "+ trackCollectionName+ " trackRes.getIntVal(i_hit) " + trackRes.getIntVal(i_hit));
                String sensorName = (sensorMPIDs.get(trackRes.getIntVal(i_hit))).getName();
                if (debug) {
                    //System.out.printf("NHits %d MPID sensor:%d %s %d\n", nres,trackRes.getIntVal(i_hit), sensorName,i_hit);
                    //System.out.printf("Track residuals: %s %.5f %.5f\n",sensorName, trackRes.getDoubleVal(i_hit),trackRes.getFloatVal(i_hit));
                }
                //General residuals Per volume
                aidaGBL.histogram1D(resFolder+"bresidual_GBL"+vol).fill(trackRes.getDoubleVal(i_hit));
                                
                if (trackRes.getIntVal(i_hit) < 9) 
                    //L1L4 
                    aidaGBL.histogram1D(resFolder+"bresidual_GBL"+vol+"_L1L4").fill(trackRes.getDoubleVal(i_hit));
                else 
                    //L5L7
                    aidaGBL.histogram1D(resFolder+"bresidual_GBL"+vol+"_L5L7").fill(trackRes.getDoubleVal(i_hit));
                
                //Top go from 0 to 20, bottom go from 25 to 45
                int spacing = 0;
                if (vol == "_bottom")
                    spacing = sensors.size() / 2 + mod;
                
                aidaGBL.histogram2D(resFolder  +"bresidual_GBL_mod").fill(trackRes.getIntVal(i_hit)+spacing,trackRes.getDoubleVal(i_hit));
                aidaGBL.profile1D(resFolder  +"bresidual_GBL_mod_p").fill(trackRes.getIntVal(i_hit)+spacing,trackRes.getDoubleVal(i_hit));
                
                aidaGBL.histogram1D(resFolder  +"bresidual_GBL_" + sensorName).fill(trackRes.getDoubleVal(i_hit));
                aidaGBL.histogram1D(epullFolder+"breserror_GBL_" + sensorName).fill(trackRes.getFloatVal(i_hit));
                aidaGBL.histogram1D(epullFolder+"bres_pull_GBL_" + sensorName).fill(trackRes.getDoubleVal(i_hit) / trackRes.getFloatVal(i_hit));
            }
            else {
                System.out.printf("Track refit failed? No biased residual for %d\n", i_hit);
            }
        }
        // get the unbias
        for (int i_hit =1; i_hit <= nres-1 ; i_hit+=2) {
            if (trackRes.getIntVal(i_hit)!=-999)  {  


                //Measured hit
                HpsSiSensor hps_sensor = sensorMPIDs.get(trackRes.getIntVal(i_hit));
                Hep3Vector hitPosG = new BasicHep3Vector(sensorHits.get(hps_sensor).getPosition());
                Hep3Vector hitPosSensorG = new BasicHep3Vector(hitPosG.v());
                ITransform3D g2l = hps_sensor.getGeometry().getGlobalToLocal();
                g2l.transform(hitPosSensorG);
                String sensorName = (sensorMPIDs.get(trackRes.getIntVal(i_hit))).getName();

                //Predicted hit
                Hep3Vector extrapPos = null;
                Hep3Vector extrapPosSensor = null;
                extrapPos = TrackUtils.extrapolateTrackPositionToSensor(trk, hps_sensor, sensors, bfield);
                if (extrapPos == null)
                    continue;
                extrapPosSensor = new BasicHep3Vector(extrapPos.v());
                g2l.transform(extrapPosSensor);
                
                if (debug) {
                    System.out.printf("NHits %d MPID sensor:%d %s %d\n", nres,trackRes.getIntVal(i_hit), sensorName,i_hit);
                    System.out.printf("Track uresiduals: %s %.5f %.5f\n",sensorName, trackRes.getDoubleVal(i_hit),trackRes.getFloatVal(i_hit));
                }

                //General residuals Per volume
                aidaGBL.histogram1D(resFolder+"uresidual_GBL"+vol).fill(trackRes.getDoubleVal(i_hit));
                
                if (trackRes.getIntVal(i_hit) < 9) 
                    //L1L4 
                    aidaGBL.histogram1D(resFolder+"uresidual_GBL"+vol+"_L1L4").fill(trackRes.getDoubleVal(i_hit));
                else 
                    //L5L7
                    aidaGBL.histogram1D(resFolder+"uresidual_GBL"+vol+"_L5L7").fill(trackRes.getDoubleVal(i_hit));
                
                
                //Top go from 0 to 20, bottom go from 25 to 45
                int spacing = 0;
                if (vol == "_bottom")
                    spacing = sensors.size()/2 + mod;
                
                aidaGBL.histogram2D(resFolder+"uresidual_GBL_mod").fill(trackRes.getIntVal(i_hit)+spacing,trackRes.getDoubleVal(i_hit));
                aidaGBL.profile1D(resFolder+"uresidual_GBL_mod_p").fill(trackRes.getIntVal(i_hit)+spacing,trackRes.getDoubleVal(i_hit));
                aidaGBL.histogram1D(resFolder+"uresidual_GBL_" + sensorName).fill(trackRes.getDoubleVal(i_hit));
                aidaGBL.histogram2D(resFolder+"uresidual_GBL_vs_u_hit_" + sensorName).fill(hitPosSensorG.x(),trackRes.getDoubleVal(i_hit));

                if (doResidualMaps) {
                    res_vs_uv_map.get("uresidual_GBL_vs_u_v_"+sensorName).fill(extrapPosSensor.y(),hitPosSensorG.x(),trackRes.getDoubleVal(i_hit));

                    /*
                    if (trk.getTrackerHits().size() == 5)
                        res_vs_uv_map_5hits.get("uresidual_GBL_vs_u_v_5hits_"+sensorName).fill(extrapPosSensor.y(),hitPosSensorG.x(),trackRes.getDoubleVal(i_hit));
                    
                    if (trk.getTrackerHits().size() == 6)
                        res_vs_uv_map_6hits.get("uresidual_GBL_vs_u_v_6hits_"+sensorName).fill(extrapPosSensor.y(),hitPosSensorG.x(),trackRes.getDoubleVal(i_hit));
                    
                    Hep3Vector momentum = new BasicHep3Vector(trk.getTrackStates().get(0).getMomentum());

                    if (momentum.magnitude() < 2)
                        res_vs_uv_map_lt2.get("uresidual_GBL_vs_u_v_lt2_"+sensorName).fill(extrapPosSensor.y(),hitPosSensorG.x(),trackRes.getDoubleVal(i_hit));
                    
                    else if (momentum.magnitude() < 2.5)
                        res_vs_uv_map_2_2_5.get("uresidual_GBL_vs_u_v_2_2_5_"+sensorName).fill(extrapPosSensor.y(),hitPosSensorG.x(),trackRes.getDoubleVal(i_hit));
                    
                    else if (momentum.magnitude() < 3)
                        res_vs_uv_map_2_5_3.get("uresidual_GBL_vs_u_v_2_5_3_"+sensorName).fill(extrapPosSensor.y(),hitPosSensorG.x(),trackRes.getDoubleVal(i_hit));
                    
                    else
                        res_vs_uv_map_mt3.get("uresidual_GBL_vs_u_v_mt_3"+sensorName).fill(extrapPosSensor.y(),hitPosSensorG.x(),trackRes.getDoubleVal(i_hit));
                        
                    */
                }
                
                
                aidaGBL.histogram2D(resFolder+"uresidual_GBL_vs_tanLambda_" + sensorName).fill(tanL,trackRes.getDoubleVal(i_hit));
                aidaGBL.histogram2D(resFolder+"uresidual_GBL_vs_v_pred_" + sensorName).fill(extrapPosSensor.y(),trackRes.getDoubleVal(i_hit));
                aidaGBL.histogram1D(epullFolder+"ureserror_GBL_" + sensorName).fill(trackRes.getFloatVal(i_hit));
                aidaGBL.histogram1D(epullFolder+"ures_pull_GBL_" + sensorName).fill(trackRes.getDoubleVal(i_hit) / trackRes.getFloatVal(i_hit));
                
                //Get the hit time
                double hitTime = sensorHits.get(hps_sensor).getTime();
                
                //Get the track time (it's the average of hits-on-track time)
                
                double dT_hit_track  =  hitTime - trackTime;
                double dT_hit_sigma  = (hitTime - trackTime) / trackTimeSD;
                
                aidaGBL.histogram2D(resFolder+"uresidual_GBL_vs_dT_hit_"+sensorName).fill(dT_hit_track,trackRes.getDoubleVal(i_hit));
                aidaGBL.histogram2D(resFolder+"uresidual_GBL_vs_dTs_hit_"+sensorName).fill(dT_hit_sigma,trackRes.getDoubleVal(i_hit));
                
                


            }
            else {
                if (debug){
                    System.out.printf("Track refit failed? No biased residual for %d\n", i_hit);
                }
            }
        }
    }//doGBLresiduals
    
    private List<Integer> findMissingLayer(Track trk) {
        
        List<Integer> layers = new ArrayList<Integer>();
        layers.add(1);
        layers.add(2);
        layers.add(3);
        layers.add(4);
        layers.add(5);
        layers.add(6);
        layers.add(7);
        
        List<Integer> LayersOnTrack = new ArrayList<Integer>();
        List<Integer> missingHits   = new ArrayList<Integer>();
        
        for (TrackerHit hit : trk.getTrackerHits()) {
            
            int stripLayer = ((HpsSiSensor) ((RawTrackerHit) hit.getRawHits().get(0)).getDetectorElement()).getLayerNumber();
            
            int hpslayer = (stripLayer + 1 ) / 2;
            LayersOnTrack.add(hpslayer);
        }

        for (Integer layer : layers) {
            if (!LayersOnTrack.contains(layer))
                missingHits.add(layer);
        }
        
        return missingHits;
    }


    private void setupPlots() {
        

        double xmax = 0.25;
        double kxmax = 0.001;
        
        int nbins = 250;
        List<String> volumes = new ArrayList<String>();
        volumes.add("_top");
        volumes.add("_bottom");
        int mod_2dplot_bins = sensors.size()+mod*2; 
        
        for (String vol : volumes) {
            aidaGBL.histogram1D(resFolder+"bresidual_GBL"+vol,nbins, -xmax, xmax);
            aidaGBL.histogram1D(resFolder+"uresidual_GBL"+vol,nbins, -xmax, xmax);
            aidaGBL.histogram1D(resFolder+"bresidual_GBL"+vol+"_L1L4",nbins,-xmax,xmax);
            aidaGBL.histogram1D(resFolder+"uresidual_GBL"+vol+"_L1L4",nbins,-xmax,xmax);
            aidaGBL.histogram1D(resFolder+"bresidual_GBL"+vol+"_L5L7",nbins,-xmax,xmax);
            aidaGBL.histogram1D(resFolder+"uresidual_GBL"+vol+"_L5L7",nbins,-xmax,xmax);

        }
        
        //res/kinks TH2D
        //5 empty bins to distinguish between top and bottom
        
        aidaGBL.histogram2D(resFolder+"bresidual_GBL_mod",mod_2dplot_bins,-0.5,mod_2dplot_bins-0.5, nbins, -xmax,xmax);
        aidaGBL.profile1D(resFolder+"bresidual_GBL_mod_p",mod_2dplot_bins,-0.5,mod_2dplot_bins-0.5);
        aidaGBL.histogram2D(resFolder+"uresidual_GBL_mod",mod_2dplot_bins,-0.5,mod_2dplot_bins-0.5, 400, -0.4,0.4);
        aidaGBL.profile1D(resFolder+"uresidual_GBL_mod_p",mod_2dplot_bins,-0.5,mod_2dplot_bins-0.5);
            
        
        for (SiSensor sensor : sensors) {

            HpsSiSensor sens = (HpsSiSensor) sensor.getGeometry().getDetectorElement();
            xmax = 0.5;
            nbins = 250;
            int l = (sens.getLayerNumber() + 1) / 2;
            if (l > 1) xmax = 0.05 + (l - 1) * 0.08;
            aidaGBL.histogram1D(resFolder+"residual_before_GBL_" + sensor.getName(), nbins, -xmax, xmax);
            
            xmax = 0.250;
            
            if (l >= 6)
                xmax = 0.250;
            aidaGBL.histogram1D(resFolder+"residual_after_GBL_" + sensor.getName(),  nbins, -xmax, xmax);
            aidaGBL.histogram1D(resFolder+"bresidual_GBL_" + sensor.getName(), nbins, -xmax, xmax);
            aidaGBL.histogram1D(resFolder+"uresidual_GBL_" + sensor.getName(), nbins, -xmax, xmax);
            aidaGBL.histogram2D(resFolder+"uresidual_GBL_vs_u_hit_" + sensor.getName(),100,-20.0,20.0,100,-0.1,0.1);
            aidaGBL.histogram2D(resFolder+"uresidual_GBL_vs_tanLambda_" + sensor.getName(),200,-0.1,0.1,100,-0.1,0.1);
            aidaGBL.histogram2D(resFolder+"uresidual_GBL_vs_v_pred_" + sensor.getName(),300,-60.0,60.0,100,-0.1,0.1);
            aidaGBL.histogram2D(resFolder+"uresidual_GBL_vs_dT_hit_" + sensor.getName(),100,-10.0,10.0,100,-0.1,0.1);
            aidaGBL.histogram2D(resFolder+"uresidual_GBL_vs_dTs_hit_" + sensor.getName(),100,-5.0,5.0,100,-0.1,0.1);
            aidaGBL.histogram1D(epullFolder+"breserror_GBL_" + sensor.getName(), nbins, 0.0, 0.1);
            aidaGBL.histogram1D(epullFolder+"ureserror_GBL_" + sensor.getName(), nbins, 0.0, 0.2);
            aidaGBL.histogram1D(epullFolder+"bres_pull_GBL_" + sensor.getName(), nbins, -5, 5);
            aidaGBL.histogram1D(epullFolder+"ures_pull_GBL_" + sensor.getName(), nbins, -5, 5);
            
            aidaGBL.histogram2D(resFolder+"residual_after_GBL_vs_u_hit_" + sensor.getName(), 100, -20.0, 20.0, 100, -0.04, 0.04);
            aidaGBL.histogram2D(resFolder+"residual_after_GBL_vs_v_predicted_" + sensor.getName(), 100, -55.0, 55.0, 100, -0.04, 0.04);
            aidaGBL.histogram2D(hitFolder+"hit_u_vs_v_sensor_frame_" + sensor.getName(), 300, -60.0, 60.0, 300, -25, 25);
            aidaGBL.histogram2D(hitFolder+"predicted_u_vs_v_sensor_frame_" + sensor.getName(), 100, -60, 60, 100, -25, 25);
            aidaGBL.histogram2D(hitFolder+"predicted_u_vs_v_pos_sensor_frame_" + sensor.getName(), 100, -60, 60, 100, -25, 25);
            aidaGBL.histogram2D(hitFolder+"predicted_u_vs_v_neg_sensor_frame_" + sensor.getName(), 100, -60, 60, 100, -25, 25);
            
            if (doResidualMaps) {
                
                res_vs_uv_map.put("uresidual_GBL_vs_u_v_"+sensor.getName(),new TH3DJna("uresidual_GBL_vs_u_v_"+sensor.getName(),
                                                                                       "uresidual_GBL_vs_u_v_"+sensor.getName(),
                                                                                       300,-60,60,100,-20,20,100,-0.2,0.2) );
                
                
                res_vs_uv_map_5hits.put("uresidual_GBL_vs_u_v_5hits_"+sensor.getName(),new TH3DJna("uresidual_GBL_vs_u_v_5hits"+sensor.getName(),
                                                                                             "uresidual_GBL_vs_u_v_5hits"+sensor.getName(),
                                                                                             300,-60,60,100,-20,20,100,-0.2,0.2) );
                
                /*
                res_vs_uv_map_6hits.put("uresidual_GBL_vs_u_v_6hits_"+sensor.getName(),new TH3DJna("uresidual_GBL_vs_u_v_6hits"+sensor.getName(),
                                                                                             "uresidual_GBL_vs_u_v_6hits"+sensor.getName(),
                                                                                             300,-60,60,100,-20,20,100,-0.2,0.2) );
                
                
                res_vs_uv_map_lt2.put("uresidual_GBL_vs_u_v_lt2_"+sensor.getName(),new TH3DJna("uresidual_GBL_vs_u_v_lt2_"+sensor.getName(),
                                                                                           "uresidual_GBL_vs_u_v_lt2_"+sensor.getName(),
                                                                                           300,-60,60,100,-20,20,100,-0.2,0.2) );
                
                
                res_vs_uv_map_2_2_5.put("uresidual_GBL_vs_u_v_2_2_5_"+sensor.getName(),new TH3DJna("uresidual_GBL_vs_u_v_2_2_5_"+sensor.getName(),
                                                                                             "uresidual_GBL_vs_u_v_2_2_5_"+sensor.getName(),
                                                                                             300,-60,60,100,-20,20,100,-0.2,0.2) );
                
                
                res_vs_uv_map_2_5_3.put("uresidual_GBL_vs_u_v_2_5_3_"+sensor.getName(),new TH3DJna("uresidual_GBL_vs_u_v_2_5_3_"+sensor.getName(),
                                                                                             "uresidual_GBL_vs_u_v_2_5_3_"+sensor.getName(),
                                                                                             300,-60,60,100,-20,20,100,-0.2,0.2) );
                
                
                res_vs_uv_map_mt3.put("uresidual_GBL_vs_u_v_mt3_"+sensor.getName(),new TH3DJna("uresidual_GBL_vs_u_v_mt3_"+sensor.getName(),
                                                                                           "uresidual_GBL_vs_u_v_mt3_"+sensor.getName(),
                                                                                           300,-60,60,100,-20,20,100,-0.2,0.2) );
                
                */

            }
            
            
            
            xmax = 0.0006;
            if(l==1){
                xmax = 0.0002;
            }else if(l==2){
                xmax = 0.0005;
            }else if(l==3 || l==4){
                xmax = 0.0006;
            }else if(l >= 5) {
                if (sens.isBottomLayer() && sens.isAxial())
                    xmax = 0.001;
                if (sens.isTopLayer() && !sens.isAxial())
                    xmax = 0.001;
            }
            aidaGBL.histogram1D(kinkFolder+"lambda_kink_" + sensor.getName(), 250, -xmax, xmax);
            aidaGBL.histogram1D(kinkFolder+"phi_kink_" + sensor.getName(), 250, -xmax, xmax);
        }
        
        aidaGBL.histogram2D(kinkFolder+"lambda_kink_mod",mod_2dplot_bins,-0.5,mod_2dplot_bins-0.5,nbins,-0.001,0.001);
        aidaGBL.profile1D(kinkFolder+"lambda_kink_mod_p",mod_2dplot_bins,-0.5,mod_2dplot_bins-0.5);
        aidaGBL.histogram2D(kinkFolder+"phi_kink_mod",mod_2dplot_bins,-0.5,mod_2dplot_bins-0.5   ,nbins,-0.001,0.001);
        aidaGBL.profile1D(kinkFolder+"phi_kink_mod_p",mod_2dplot_bins,-0.5,mod_2dplot_bins-0.5);
        
        List<String> charges = new ArrayList<String>();
        charges.add("");
        charges.add("_pos");
        charges.add("_neg");
        
        int nbins_t = 200;
        
        //For momentum
        int nbins_p = 150;
        double pmax = 8.;
        
        double z0max = 1;
        double d0max = 5;
        double z0bsmax = 0.2;
        
        for (String vol : volumes) {
            for (String charge : charges) {
                
                
                //TH1Ds
                aidaGBL.histogram1D(trkpFolder+"d0"+vol+charge,nbins_t,-5.0,5.0);
                aidaGBL.histogram1D(trkpFolder+"z0"+vol+charge,nbins_t,-1.3,1.3);
                aidaGBL.histogram1D(trkpFolder+"phi"+vol+charge,nbins_t,-0.2,0.2);
                aidaGBL.histogram1D(trkpFolder+"tanLambda"+vol+charge,nbins_t,-0.2,0.2);
                aidaGBL.histogram1D(trkpFolder+"p"+vol+charge,nbins_p,0.,pmax);
                aidaGBL.histogram1D(trkpFolder+"px"+vol+charge,2*nbins_p,0.,pmax);
                aidaGBL.histogram1D(trkpFolder+"py"+vol+charge,2*nbins_p,-1.,1.);
                aidaGBL.histogram1D(trkpFolder+"pz"+vol+charge,2*nbins_p,-1.,1.);
                aidaGBL.histogram1D(trkpFolder+"p7h"+vol+charge,nbins_p,0.,pmax);
                aidaGBL.histogram1D(trkpFolder+"p6h"+vol+charge,nbins_p,0.,pmax);
                aidaGBL.histogram1D(trkpFolder+"p5h"+vol+charge,nbins_p,0.,pmax);
                aidaGBL.histogram1D(trkpFolder+"p_MissingLastLayer"+vol+charge,nbins_p,0.,pmax);
                aidaGBL.histogram1D(trkpFolder+"p_hole"+vol+charge,nbins_p,0.,pmax);
                aidaGBL.histogram1D(trkpFolder+"p_slot"+vol+charge,nbins_p,0.,pmax);
                                
                aidaGBL.histogram1D(trkpFolder+"Chi2"+vol+charge,nbins_t*2,0,200);
                aidaGBL.histogram1D(trkpFolder+"nHits"+vol+charge,15,0,15);
                aidaGBL.histogram1D(trkpFolder+"trk_extr_or_x"+vol+charge,nbins_t,-3,3);
                aidaGBL.histogram1D(trkpFolder+"trk_extr_or_y"+vol+charge,nbins_t,-3,3);
                aidaGBL.histogram1D(trkpFolder+"trk_extr_bs_x"+vol+charge, 2*nbins_t, -5, 5);
                aidaGBL.histogram1D(trkpFolder+"trk_extr_bs_y"+vol+charge, 2*nbins_t, -5, 5);
                aidaGBL.histogram1D(trkpFolder+"trk_extr_bs_x_rk"+vol+charge, 2*nbins_t, -5, 5);
                aidaGBL.histogram1D(trkpFolder+"trk_extr_bs_y_rk"+vol+charge, 2*nbins_t, -3, 3);
                aidaGBL.histogram1D(trkpFolder+"d0_vs_bs_rk"+vol+charge, 2*nbins_t, -5, 5);
                aidaGBL.histogram1D(trkpFolder+"d0_vs_bs_extrap"+vol+charge, 2*nbins_t, -5, 5);
                aidaGBL.histogram1D(trkpFolder+"z0_vs_bs_rk"+vol+charge, 2*nbins_t, -z0bsmax, z0bsmax);
                aidaGBL.histogram1D(trkpFolder+"z0_vs_bs_extrap"+vol+charge, 2*nbins_t, -z0bsmax, z0bsmax);
                aidaGBL.histogram1D(trkpFolder+"z0_vs_bs"+vol+charge, 2*nbins_t, -z0bsmax, z0bsmax);
                aidaGBL.histogram1D(trkpFolder+"phi_vs_bs_extrap"+vol+charge,2*nbins_t, -0.06,0.06);
                
                
                //TH2Ds
                
                aidaGBL.histogram2D(trkpFolder+"d0_vs_phi"+vol+charge,nbins_t,-0.3,0.3,nbins_t,-5.0,5.0);
                aidaGBL.histogram2D(trkpFolder+"Chi2_vs_p"+vol+charge,nbins_p,0.0,pmax,nbins_t*2,0,200);
                //aidaGBL.histogram2D("d0_vs_phi_bs"+vol+charge,nbins_t,-5.0,5.0,nbins_t,-0.3,0.3);
                aidaGBL.histogram2D(trkpFolder+"d0_vs_tanLambda"+vol+charge,nbins_t,-0.2,0.2,nbins_t,-5.0,5.0);
                aidaGBL.histogram2D(trkpFolder+"d0_vs_p"+vol+charge,  nbins_p,0.0,pmax,nbins_t,-5.0,5.0);
                aidaGBL.histogram2D(trkpFolder+"d0bs_vs_p"+vol+charge,nbins_p,0.0,pmax,nbins_t,-5.0,5.0);
                aidaGBL.histogram2D(trkpFolder+"z0_vs_p"+vol+charge,  nbins_p,0.0,pmax,nbins_t,-5.0,5.0);
                aidaGBL.histogram2D(trkpFolder+"z0bs_vs_p"+vol+charge,nbins_p,0.0,pmax,nbins_t,-z0bsmax,z0bsmax);
                aidaGBL.histogram2D(trkpFolder+"z0_vs_tanLambda"+vol+charge,  nbins_t,-0.1,0.1,nbins_t,-z0max,z0max);
                aidaGBL.histogram2D(trkpFolder+"z0bs_vs_tanLambda"+vol+charge,nbins_t,-0.1,0.1,nbins_t,-z0bsmax,z0bsmax);

                aidaGBL.histogram2D(trkpFolder+"p_Missing1Hit"+vol+charge,8,0,8,nbins_p,0.0,pmax);
                aidaGBL.histogram2D(trkpFolder+"p_vs_phi"+vol+charge,   nbins_t,-0.3,0.3, nbins_p,0.,pmax);
                aidaGBL.histogram2D(trkpFolder+"tanLambda_vs_phi"+vol+charge,   nbins_t,-0.3,0.3, nbins_p,-0.1,0.1);
                aidaGBL.histogram2D(trkpFolder+"p_vs_tanLambda"+vol+charge,nbins_t,-0.2,0.2,nbins_p,0.,pmax);
                aidaGBL.histogram3D(trkpFolder+"p_vs_phi_tanLambda"+vol+charge, 50,-0.3,0.3,50,-0.2,0.2,100,0.,pmax);
                aidaGBL.histogram2D(trkpFolder+"p_vs_tanLambda_hole"+vol+charge, 50,-0.3,0.3,100,0.,pmax);
                aidaGBL.histogram2D(trkpFolder+"p_vs_tanLambda_slot"+vol+charge, 50,-0.3,0.3,100,0.,pmax);

                aidaGBL.histogram2D(trkpFolder+"pT_vs_phi"+vol+charge,   nbins_t,-0.3,0.3, nbins_p,0.,pmax);
                aidaGBL.histogram2D(trkpFolder+"pT_vs_tanLambda"+vol+charge,nbins_t,-0.2,0.2,nbins_p,0.,pmax);
                                

                
                if (b_doDetailPlots) { 
                    //TH2Ds - detail
                    int ibins = 15;
                    double start= -12;
                    double end = -5;
                    double step = (end-start) / (double)ibins;
                    for (int ibin = 0; ibin<ibins;ibin++) {
                        String ibinstr =  String.valueOf(ibin);
                        aidaGBL.histogram2D(trkpDetailFolder+"z0_vs_tanLambda_bsZ_"+ibinstr+vol,nbins_t,-0.1,0.1,nbins_t,-z0max,z0max);
                        aidaGBL.profile1D(trkpDetailFolder+"z0_vs_tanLambda_bsZ_p_"+ibinstr+vol,nbins_t,-0.1,0.1);
                    }
                    //aidaGBL.histogram3D("z0_vs_tanLambda_bsZ"+vol,60,-12,-6,nbins_t,-0.1,0.1,nbins_t,-z0max,z0max);
                    //aidaGBL.profile2D("z0_vs_tanLambda_bsZ_p"+vol,60,-12,6,nbins_t,-0.1,0.1);
                }
            }//charge loop
        }//vol loop
    }
    
    public void endOfData() {
        
        System.out.println("GBLOutputDriver:: Number of processed Tracks " + nTotalTracks);
        System.out.println("GBLOutputDriver:: Number of passed Tracks " + nPassedTracks);

        if (outputPlots != null) {
            try {
                aidaGBL.saveAs(outputPlots);
                // remove all GBL histograms from heap after they have been written on output file
                String[] type = aidaGBL.tree().listObjectNames("/",true);
                for (int i=0; i<type.length; i++){
                    // strip the trailing / from the object name and check if any else
                    String namtyp = type[i].substring(1);
                    if(namtyp.contains("/")) {
                        continue;
                    }else{
                        IManagedObject obj = aidaGBL.tree().find(namtyp);
                        if (obj instanceof IBaseHistogram) aidaGBL.tree().rm(obj.name()) ;
                    }
                }

            } catch (IOException ex) {
                Logger.getLogger(GBLOutputDriver.class.getName()).log(Level.SEVERE, null, ex);
            }
        }

        if (doResidualMaps)  {
            //write map
            for (TH3DJna h : res_vs_uv_map.values())
                h.write(residualmaps);
            /*
            for (TH3DJna h : res_vs_uv_map_5hits.values())
                h.write(residualmaps);
            for (TH3DJna h : res_vs_uv_map_6hits.values())
                h.write(residualmaps);
            for (TH3DJna h : res_vs_uv_map_lt2.values())
                h.write(residualmaps);
            for (TH3DJna h : res_vs_uv_map_2_2_5.values())
                h.write(residualmaps);
            for (TH3DJna h : res_vs_uv_map_2_5_3.values())
                h.write(residualmaps);
            for (TH3DJna h : res_vs_uv_map_mt3.values())
                h.write(residualmaps);
            */
            


            
            residualmaps.close();
            residualmaps.delete();
        }
    }
}<|MERGE_RESOLUTION|>--- conflicted
+++ resolved
@@ -75,23 +75,16 @@
     //Spacing between top and bottom in the 2D histos
     private int mod = 5;
 
-<<<<<<< HEAD
     private double minMom  = 1.;
     private double maxMom  = 6.;
-    private double minTanL = 0.0001;
     private int nHits = 0;
     int nTotalTracks = 0;
     int nPassedTracks = 0;
-=======
-    private double minMom = 1.;
-    private double maxMom = 6.;
-
     private double minPhi = -999.9;
     private double maxPhi = 999.9;
 
     private double minTanL = 0.015;
     private double maxTanL = 999.9;
->>>>>>> 7f79f5b7
     
     private TFileJna residualmaps;
     private Map<String,TH3DJna> res_vs_uv_map        = new HashMap<String,TH3DJna>();
@@ -205,7 +198,6 @@
     @Override
     public void process(EventHeader event) {
 
-<<<<<<< HEAD
         if (!event.hasCollection(Track.class, trackCollectionName)) {
             return;
         }
@@ -213,12 +205,7 @@
         List<Track> tracks = event.get(Track.class, trackCollectionName);
         
         int TrackType = 0;
-        int minHits = nHits;
-        
-        if (trackCollectionName.contains("Kalman") || trackCollectionName.contains("KF")) {
-            TrackType = 1;
-            minHits = 2*nHits;
-=======
+                
         /*
         System.out.print("GBLOutputDriver tracks (" + trackCollectionName + ") N hits: ");
         for (Track trk : tracks) {
@@ -227,10 +214,8 @@
         System.out.println();
          */
 
-        int TrackType = 0;
         if (trackCollectionName.contains("Kalman") || trackCollectionName.contains("KF")) {
             TrackType = 1;
->>>>>>> 7f79f5b7
             //System.out.println("PF:: DEBUG :: Found Kalman Tracks in the event");
         }
 
@@ -264,18 +249,14 @@
             //    System.out.println("Track passed chi2 " + trk.getChi2());
             
             //Remove tracks with less than 10 hits
-<<<<<<< HEAD
-            if (trk.getTrackerHits().size() < minHits)
-=======
             if ((TrackType == 0 && trk.getTrackerHits().size() < nHits) 
-                    || (TrackType == 1 && trk.getTrackerHits().size() < 2*nHits)) {
+                || (TrackType == 1 && trk.getTrackerHits().size() < 2*nHits)) {
                 System.out.println("WARNING:: "+trk.getClass().getSimpleName()
-                        +" got to GBLOutputDriver with "+trk.getTrackerHits().size()+" hits"
-                        +" which is below the cut that should have been already applied.");
->>>>>>> 7f79f5b7
+                                   +" got to GBLOutputDriver with "+trk.getTrackerHits().size()+" hits"
+                                   +" which is below the cut that should have been already applied.");
                 continue;
             }
-
+            
             
             //System.out.println("Track passed hits");
             
@@ -290,10 +271,6 @@
             //System.out.println("Track passed momentum");
             
             TrackState trackState = trk.getTrackStates().get(0);
-<<<<<<< HEAD
-            //if (Math.abs(trackState.getTanLambda()) < minTanL)
-            //    continue;
-=======
             if (Math.abs(trackState.getTanLambda()) < minTanL)
                 continue;
 
@@ -305,7 +282,6 @@
 
             if (Math.abs(trackState.getPhi()) > maxPhi)
                 continue;
->>>>>>> 7f79f5b7
             
             //System.out.println("Track passed tanLambda");
             
