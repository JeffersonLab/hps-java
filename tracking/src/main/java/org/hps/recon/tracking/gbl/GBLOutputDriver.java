--- conflicted
+++ resolved
@@ -26,11 +26,7 @@
 import org.lcsim.event.RelationalTable;
 import org.lcsim.event.Track;
 import org.lcsim.event.base.BaseTrack;
-<<<<<<< HEAD
 //import org.lcsim.fit.helicaltrack.HelicalTrackFit;
-=======
-import org.lcsim.fit.helicaltrack.HelicalTrackFit;
->>>>>>> 4f4f05ce
 import org.lcsim.event.TrackState;
 import org.lcsim.event.base.BaseTrackState;
 import org.lcsim.event.TrackerHit;
@@ -615,13 +611,8 @@
                 aidaGBL.histogram1D(trkpFolder+"tanLambda"+vol+charge,nbins_t,-0.2,0.2);
                 aidaGBL.histogram1D(trkpFolder+"p"+vol+charge,nbins_p,0.,pmax);
                                 
-<<<<<<< HEAD
-                aidaGBL.histogram1D(trkpFolder+"Chi2"+vol+charge,nbins_t,0,100);
+                aidaGBL.histogram1D(trkpFolder+"Chi2"+vol+charge,nbins_t*2,0,200);
                 aidaGBL.histogram1D(trkpFolder+"nHits"+vol+charge,15,0,15);
-=======
-                aidaGBL.histogram1D(trkpFolder+"Chi2"+vol+charge,nbins_t*2,0,200);
-                aidaGBL.histogram1D(trkpFolder+"nHits"+vol+charge,14,0,14);
->>>>>>> 4f4f05ce
                 aidaGBL.histogram1D(trkpFolder+"trk_extr_or_x"+vol+charge,nbins_t,-3,3);
                 aidaGBL.histogram1D(trkpFolder+"trk_extr_or_y"+vol+charge,nbins_t,-3,3);
                 aidaGBL.histogram1D(trkpFolder+"trk_extr_bs_x"+vol+charge, 2*nbins_t, -5, 5);
