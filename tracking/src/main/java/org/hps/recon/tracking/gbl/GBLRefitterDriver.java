--- conflicted
+++ resolved
@@ -243,7 +243,6 @@
         
         //GBLexampleJna1 examplejna1 = new GBLexampleJna1();
         //examplejna1.runExample();
-<<<<<<< HEAD
 
         //Alignment Manager  - Get the composite structures.
         IDetectorElement detectorElement = detector.getDetectorElement();
@@ -267,37 +266,8 @@
 
         //Assign the mothers to the sensors
         //TODO FIX this part. For the moment the mother of the sensors are chosen by string parsing. 
-        
-
-        MakeAlignmentTree("alignable_fullmodule"); 
-
-=======
-        
-        //Alignment Manager  - Get the composite structures.
-        IDetectorElement detectorElement = detector.getDetectorElement();
-        Alignabledes = detectorElement.findDescendants(AlignableDetectorElement.class);
-        
-        for (AlignableDetectorElement ade : Alignabledes) {
-            if (ade.getName().contains("alignable")) {
-                System.out.printf("Alignable Detector Elements informations: %s \n", ade.getName());
-                //System.out.printf(((AlignableDetectorElement)ade).getlocalToGlobal().toString()+"\n");
-                if (ade.getParent() != null) {
-                    System.out.printf("The parent is: %s\n", ade.getParent().getName());
-                }
-                else {
-                    System.out.printf("No parent. \n");
-                }
-            }
-        }
-        
-        // Get the sensors subcomponents // This should be only HpsSiSensors
-        sensors = detectorElement.findDescendants(SiSensor.class);
-
-        //Assign the mothers to the sensors
-        //TODO FIX this part. For the moment the mother of the sensors are chosen by string parsing. 
         MakeAlignmentTree("alignable_fullmodule");
 
->>>>>>> 4f4f05ce
         //Dump the constrain file
         MakeAlignmentConstraintFile();
 
@@ -307,11 +277,6 @@
     
     @Override
     protected void process(EventHeader event) {
-<<<<<<< HEAD
-
-=======
-        
->>>>>>> 4f4f05ce
         if (!event.hasCollection(Track.class, inputCollectionName))
             return;
         
@@ -1037,14 +1002,9 @@
                     //Add the alignable mother to the sensor
                     ((HpsSiSensor)sensor).setAdeMother(ade);
                     
-<<<<<<< HEAD
                     //Add the sensor to the children of the alignable detector element --  Redundant?!
                     //if (!ade.getName().contains("base"))
                     //  ade.getChildren().add(sensor);
-=======
-                    //Add the sensor to the children of the alignable detector element
-                    ade.getChildren().add(sensor);
->>>>>>> 4f4f05ce
                 }
             }//loop on ades
         }//loop on sensors
