--- conflicted
+++ resolved
@@ -214,20 +214,12 @@
         bfield = Math.abs(TrackUtils.getBField(detector).magnitude());
         _scattering.getMaterialManager().buildModel(detector);
         _scattering.setBField(bfield); // only absolute of B is needed as it's used for momentum calculation only
-<<<<<<< HEAD
 
         GBLexample1 example1 = new GBLexample1();  
         example1.runExample(); 
         
         GBLexampleJna1 examplejna1 = new GBLexampleJna1();
         examplejna1.runExample();
-        
-    }
-=======
-        
-        //TESTING PURPOSES
-        //GBLexample1 example1 = new GBLexample1();
-        //example1.runExample(1,10,false);
         
         //Alignment Manager  - Get the composite structures.
         IDetectorElement detectorElement = detector.getDetectorElement();
@@ -248,7 +240,6 @@
         
         // Get the sensors subcomponents
         sensors = detectorElement.findDescendants(SiSensor.class);
->>>>>>> a8e7db3e
 
         //Assign the mothers to the sensors
         //TODO FIX this part. For the moment the mother of the sensors are chosen by string parsing. 
@@ -261,11 +252,11 @@
     
     @Override
     protected void process(EventHeader event) {
-
-                
+        
+        
         if (!event.hasCollection(Track.class, inputCollectionName))
             return;
-
+        
         setupSensors(event);
         List<Track> tracks = event.get(Track.class, inputCollectionName);
         //       System.out.println("GBLRefitterDriver::process number of tracks = "+tracks.size());
