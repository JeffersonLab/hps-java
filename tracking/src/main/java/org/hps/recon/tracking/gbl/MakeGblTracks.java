--- conflicted
+++ resolved
@@ -172,15 +172,12 @@
      * @return The refitted track.
      */
     public static Pair<Track, GBLKinkData> refitTrack(HelicalTrackFit helix, Collection<TrackerHit> stripHits, Collection<TrackerHit> hth, int nIterations, int trackType, MultipleScattering scattering, double bfield, boolean storeTrackStates) {
-<<<<<<< HEAD
+
         return refitTrackWithTraj(helix, stripHits, hth, nIterations, trackType, scattering, bfield, storeTrackStates).getFirst();
     }
 
     public static Pair<Pair<Track, GBLKinkData>, FittedGblTrajectory> refitTrackWithTraj(HelicalTrackFit helix, Collection<TrackerHit> stripHits, Collection<TrackerHit> hth, int nIterations, int trackType, MultipleScattering scattering, double bfield, boolean storeTrackStates) {
-=======
-//        System.out.println("refitTrack::number of striphits = "+stripHits.size());
-//        System.out.println("refitTrack::number of helicalhits = "+hth.size());
->>>>>>> 3e19448a
+
         List<TrackerHit> allHthList = TrackUtils.sortHits(hth);
         List<TrackerHit> sortedStripHits = TrackUtils.sortHits(stripHits);
         FittedGblTrajectory fit = doGBLFit(helix, sortedStripHits, scattering, bfield, 0);
