package org.hps.recon.tracking.kalman;

import java.util.logging.Level;
import java.util.logging.Logger;

import org.apache.commons.math.util.FastMath;
/**
 * 
 * Calculate the intersection of a helix with a nearly arbitrary plane
 *     Coordinates: the beam is ~ in the y direction
 *     the B field is ~ along the +z direction
 *     Si detectors are ~ in the xz plane
 * 
 * @author Robert Johnson
 *
 */
class HelixPlaneIntersect { 

    Plane p;
    Vec a;
    Vec X0;
    private double h;
    private double c;
    private double deltaS;
    double alpha;
<<<<<<< HEAD
    private final boolean debug;
=======
    private static final boolean debug = false;
>>>>>>> 762371a1

    HelixPlaneIntersect() {
        c = 2.99793e8;
        h = 1.0; // Integration step size. It is not optimized and can probably be set significantly larger to save time.
        debug = false;
    }
    double arcLength() {   // Return the arc length for the last call to rkIntersect
        return deltaS;
    }
    // Runge Kutta integration extrapolation to a plane through a non-uniform field
    // When close to the plane, then a helix is used to find the exact intersection
    Vec rkIntersect(Plane P, Vec X0, Vec P0in, double Qin, org.lcsim.geometry.FieldMap fM, Vec pInt) {
        // P definition of the plane to which to extrapolate
        // X0 3-D starting point for the extrapolation
        // P0 3-momentum at the start of the extrapolation
        // Q sign of the particle charge (+1 or -1)
        // fM HPS field map
        // pInt return value for the momentum at the intersection
        // the function return value is the 3-D intersection point

        if (debug) {
            System.out.format("Entering HelixPlaneIntersect.rkIntersect for plane %s\n", P.toString());
            X0.print("rkIntersect start location, global coords");
            P0in.print("rkIntersect start momentum, global coords");          
        }
        // Find the straight-line distance to the plane for an initial guess at the distance
        Vec r = P.X().dif(X0);
        double Q = Qin;
        Vec P0 = P0in;
        boolean backwards = false;
        if (r.dot(P0) < 0.) {
            //System.out.format("HelixPlaneIntersect:rkIntersect: need to propagate backwards.\n");
            Q = -Qin;
            P0 = P0in.scale(-1.0); // Propagate the particle backwards in time
            backwards = true;
        }
        double dPerp = r.dot(P.T());
        Vec pHat = P0.unitVec();
        double distance = Math.abs(dPerp / pHat.dot(P.T()));
        if (debug) System.out.format("  distance=%10.6f, backwards=%b\n", distance, backwards);

        RungeKutta4 rk4 = new RungeKutta4(Q, h, fM);
        double[] d = rk4.integrate(X0, P0, distance);
        int nStep = (int) (distance / h) + 1;
        deltaS = nStep*h;              // The actual arc length integrated
        Vec X1 = new Vec(d[0], d[1], d[2]);   // Position and momentum at end of integration
        Vec P1 = null;
        if (backwards) {
            P1 = new Vec(-d[3], -d[4], -d[5]);
            Q = Qin;
        } else {
            P1 = new Vec(d[3], d[4], d[5]);
        }
        if (debug) {
            X1.print("point close to the plane in rkIntersect, global coords");
            P1.print("rkIntersect final momentum, global coords");
            System.out.format("  Straight line distance from start to end of RK integration=%10.6f\n", X1.dif(X0).mag());
        }

        // Transform to the local B-field reference frame at this location
        Vec B = KalmanInterface.getField(X1, fM);
        double Bmag = B.mag();
        if (Bmag == 0.) {
            B = KalmanInterface.getField(P.X(), fM);
            Bmag = B.mag();
        }
        this.alpha = 1.0e12 / (c * Bmag);
        Vec t = B.unitVec(Bmag);
        Vec yhat = new Vec(0., 1.0, 0.);
        Vec u = yhat.cross(t).unitVec();
        Vec v = t.cross(u);
        RotMatrix R = new RotMatrix(u, v, t);
        if (debug) {
            System.out.format("rkIntersect B field at the final location=%10.6f, t=%s\n", Bmag,t.toString());
            R.print("to local B field frame");
        }
        Vec P1local = R.rotate(P1);
        Vec X1local = new Vec(0., 0., 0.);
        if (debug) {
            P1local.print("momentum in local B-field coords");
            X1local.print("point on helix in local B-field system");
        }
        Vec helix = pToHelix(X1local, P1local, Q);
        Plane pLocal = P.toLocal(R, X1);
        if (debug) {
            helix.print("local helix");
            pLocal.print("target plane in local B-field coords");
            helix.print("helix parameters close to the plane in rkIntersect");
        }
        // Note: this call to planeIntersect fills in X0 and a
        double phiInt = planeIntersect(helix, X1local, alpha, pLocal); // helix intersection
        if (Double.isNaN(phiInt)) {
            if (debug) System.out.format("HelixPlaneIntersect:rkIntersect: there is no intersection.\n");
            pInt.v[0] = P0.v[0];
            pInt.v[1] = P0.v[1];
            pInt.v[2] = P0.v[2];
            deltaS = 0.;
            return X0;
        }
<<<<<<< HEAD
        if (debug) System.out.format("HelixPlaneIntersect:rkIntersect, delta-phi to the intersection is %12.5e\n", phiInt);
=======
        double radius = alpha / helix.v[2];
        if (debug) {
            System.out.format("HelixPlaneIntersect:rkIntersect, delta-phi to the intersection is %12.5e\n", phiInt);
            System.out.format("    Radius of curvature = %9.4f\n", radius);
            System.out.format("    Total distance propagated = %9.4f + %9.4f = %9.4f\n", deltaS, radius*phiInt, deltaS+radius*phiInt);
        }
        deltaS += radius * phiInt;  // Note: the signs of radius and phiInt are important here
>>>>>>> 762371a1
        Vec xInt = HelixState.atPhi(X1local, helix, phiInt, alpha);
        if (debug) HelixState.getMom(phiInt, helix).print("pInt local");
        Vec temp = R.inverseRotate(HelixState.getMom(phiInt, helix));
        Vec xIntGlb = R.inverseRotate(xInt).sum(X1); // return value in global coordinates
        if (debug) {
            xInt.print("xInt, local coordinates of intersection with plane");
            xIntGlb.print("xInt, global coordinates of intersection with plane");
<<<<<<< HEAD
=======
            System.out.format("    Straight line distance from start point=%9.4f\n",(xIntGlb.dif(X0)).mag());
>>>>>>> 762371a1
            temp.print("Momentum at intersection with plane, in global coordinates");
            System.out.format("Exiting HelixPlaneIntersect.rkIntersect\n");
        }
        pInt.v[0] = temp.v[0];
        pInt.v[1] = temp.v[1];
        pInt.v[2] = temp.v[2];
        return xIntGlb;
    }

    // Given the momentum and charge at a location, return the parameters of the helix,
    // assuming a reference frame in which the magnetic field is in the z direction!
    // The new pivot point is the location provided, so rho0 and z0 will always be
    // zero.
    static Vec pToHelix(Vec x, Vec p, double Q) {
        double E = p.mag();
        Vec t = p.unitVec(E);
        double tanl = t.v[2] / FastMath.sqrt(1.0 - t.v[2] * t.v[2]);
        double pt = E / FastMath.sqrt(1.0 + tanl * tanl);
        double K = Q / pt;
        double phi0 = FastMath.atan2(-t.v[0], t.v[1]);
        return new Vec(0., phi0, K, 0., tanl);
    }

    // Find the intersection of a helix with a plane.
    double planeIntersect(Vec a, Vec pivot, double alpha, Plane p) {
        // p: Plane assumed to be defined in the local helix reference frame
        // a: vector of 5 helix parameters
        // alpha: 10^12/c/B

        // Take as a starting guess the solution for the case that the plane orientation is exactly y-hat.
        // System.out.format("HelixPlaneIntersection:planeIntersect, alpha=%f10.5\n", alpha);
        this.alpha = alpha;
        double arg = (a.v[2] / alpha) * ((a.v[0] + (alpha / a.v[2])) * FastMath.sin(a.v[1]) - (p.X().v[1] - pivot.v[1]));
        double phi0 = -a.v[1] + FastMath.asin(arg);
        // System.out.format(" StateVector.planeIntersect: arg=%10.7f, phi=%10.7f\n", arg, phi0);
        this.a = a;
        this.X0 = pivot;
        this.p = p;
        if (Double.isNaN(phi0) || p.T().v[1] == 1.0) return phi0;

        double dphi = 0.1;
        double accuracy = 0.0000001;
        // Iterative solution for a general plane orientation
        double phi = rtSafe(phi0, phi0 - dphi, phi0 + dphi, accuracy);
        // System.out.format("HelixPlaneIntersect.planeIntersect: phi0=%12.10f,phi=%12.10f\n", phi0, phi);
        return phi;
    }

    // Safe Newton-Raphson zero finding from Numerical Recipes in C
    private double rtSafe(double xGuess, double x1, double x2, double xacc) {
        // Here xGuess is a starting guess for the phi angle of the helix intersection
        // x1 and x2 give a range for the value of the solution
        // xacc specifies the accuracy needed
        // The output is an accurate result for the phi of the intersection
        double df, dx, dxold, f, fh, fl;
        double temp, xh, xl, rts;
        int MAXIT = 100;

        if (xGuess <= x1 || xGuess >= x2) {
            Logger.getLogger(HelixPlaneIntersect.class.getName()).log(Level.WARNING,"rtsafe: initial guess needs to be bracketed.");
            return xGuess;
        }
        fl = S(x1);
        fh = S(x2);
        int nTry = 0;
        while (fl*fh > 0.0) {
            if (nTry == 5) {
                Logger.getLogger(HelixPlaneIntersect.class.getName()).log(Level.FINE,String.format("Root is not bracketed in zero finding, fl=%12.5e, fh=%12.5e, alpha=%10.6f, x1=%12.5f x2=%12.5f xGuess=%12.5f", 
                        fl, fh, alpha, x1, x2, xGuess));
                return xGuess;
            }
            x1 -= 0.1;
            x2 += 0.1;
            fl = S(x1);
            fh = S(x2);
            nTry++;
        }
        //if (nTry > 0) System.out.format("HelixPlaneIntersect.rtsafe: %d tries needed to bracket solution.\n", nTry);
        if (fl == 0.) return x1;
        if (fh == 0.) return x2;
        if (fl < 0.0) {
            xl = x1;
            xh = x2;
        } else {
            xh = x1;
            xl = x2;
        }
        rts = xGuess;
        dxold = Math.abs(x2 - x1);
        dx = dxold;
        f = S(rts);
        df = dSdPhi(rts);
        for (int j = 1; j <= MAXIT; j++) {
            if ((((rts - xh) * df - f) * ((rts - xl) * df - f) > 0.0) || (Math.abs(2.0 * f) > Math.abs(dxold * df))) {
                dxold = dx;
                dx = 0.5 * (xh - xl); // Use bisection if the Newton-Raphson method is going bonkers
                rts = xl + dx;
                if (xl == rts) return rts;
            } else {
                dxold = dx;
                dx = f / df; // Newton-Raphson method
                temp = rts;
                rts -= dx;
                if (temp == rts) return rts;
            }
            if (Math.abs(dx) < xacc) {
                // System.out.format("ZeroFind.rtSafe: solution converged in %d iterations.\n",
                // j);
                return rts;
            }
            f = S(rts);
            df = dSdPhi(rts);
            if (f < 0.0) {
                xl = rts;
            } else {
                xh = rts;
            }
        }
        Logger.getLogger(HelixPlaneIntersect.class.getName()).log(Level.WARNING,"rtsafe: maximum number of iterations exceeded.");
        return rts;
    }

    private double dSdPhi(double phi) {
        Vec dXdPhi = new Vec((alpha / a.v[2]) * FastMath.sin(a.v[1] + phi), -(alpha / a.v[2]) * FastMath.cos(a.v[1] + phi), -(alpha / a.v[2]) * a.v[4]);
        return p.T().dot(dXdPhi);
    }

    private double S(double phi) {
        return (HelixState.atPhi(X0, a, phi, alpha).dif(p.X())).dot(p.T());
    }
}<|MERGE_RESOLUTION|>--- conflicted
+++ resolved
@@ -23,16 +23,11 @@
     private double c;
     private double deltaS;
     double alpha;
-<<<<<<< HEAD
-    private final boolean debug;
-=======
     private static final boolean debug = false;
->>>>>>> 762371a1
 
     HelixPlaneIntersect() {
         c = 2.99793e8;
         h = 1.0; // Integration step size. It is not optimized and can probably be set significantly larger to save time.
-        debug = false;
     }
     double arcLength() {   // Return the arc length for the last call to rkIntersect
         return deltaS;
@@ -127,9 +122,6 @@
             deltaS = 0.;
             return X0;
         }
-<<<<<<< HEAD
-        if (debug) System.out.format("HelixPlaneIntersect:rkIntersect, delta-phi to the intersection is %12.5e\n", phiInt);
-=======
         double radius = alpha / helix.v[2];
         if (debug) {
             System.out.format("HelixPlaneIntersect:rkIntersect, delta-phi to the intersection is %12.5e\n", phiInt);
@@ -137,7 +129,6 @@
             System.out.format("    Total distance propagated = %9.4f + %9.4f = %9.4f\n", deltaS, radius*phiInt, deltaS+radius*phiInt);
         }
         deltaS += radius * phiInt;  // Note: the signs of radius and phiInt are important here
->>>>>>> 762371a1
         Vec xInt = HelixState.atPhi(X1local, helix, phiInt, alpha);
         if (debug) HelixState.getMom(phiInt, helix).print("pInt local");
         Vec temp = R.inverseRotate(HelixState.getMom(phiInt, helix));
@@ -145,10 +136,7 @@
         if (debug) {
             xInt.print("xInt, local coordinates of intersection with plane");
             xIntGlb.print("xInt, global coordinates of intersection with plane");
-<<<<<<< HEAD
-=======
             System.out.format("    Straight line distance from start point=%9.4f\n",(xIntGlb.dif(X0)).mag());
->>>>>>> 762371a1
             temp.print("Momentum at intersection with plane, in global coordinates");
             System.out.format("Exiting HelixPlaneIntersect.rkIntersect\n");
         }
