--- conflicted
+++ resolved
@@ -37,11 +37,7 @@
     private AmbiguityResolver ambi;
     // private AcceptanceHelper acc;
 
-<<<<<<< HEAD
-    private AIDA aida2;
-=======
-    private AIDA aida2 = AIDA.defaultInstance();
->>>>>>> 46a6feb4
+    private AIDA aida2 = AIDA.defaultInstance
     private IHistogram1D trackScoresPreAmbi;
     private IHistogram1D trackScoresPostAmbi;
     private IHistogram1D numDuplicateTracks;
@@ -119,10 +115,6 @@
         ambi = new SimpleAmbiguityResolver();
 
         if (doPlots) {
-<<<<<<< HEAD
-            aida2 = AIDA.defaultInstance();
-=======
->>>>>>> 46a6feb4
             trackScoresPreAmbi = aida2.histogram1D("trackScoresPreAmbi", 200, -100, 100);
             trackScoresPostAmbi = aida2.histogram1D("trackScoresPostAmbi", 200, -100, 100);
             numDuplicateTracks = aida2.histogram1D("numDuplicateTracks", 10, 0, 10);
@@ -206,11 +198,7 @@
     protected void endOfData() {
         super.endOfData();
         if (doPlots) {
-<<<<<<< HEAD
             File outputFile2 = new TestOutputFile("mergingPlots.aida");
-=======
-            File outputFile2 = new File("mergingPlots.aida");
->>>>>>> 46a6feb4
             outputFile2.getParentFile().mkdirs();
             try {
                 aida2.saveAs(outputFile2);
