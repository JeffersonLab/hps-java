package org.hps.recon.tracking.gbl;

import java.io.IOException;
import java.util.ArrayList;
import java.util.List;
import java.util.Set;
import java.util.logging.Level;
import java.util.logging.Logger;
import java.util.Collections;
import java.util.Comparator;

//import hep.physics.vec.Hep3Vector;
//import hep.physics.vec.BasicHep3Vector;
//import org.lcsim.event.TrackState;

import org.lcsim.event.Track;
import org.lcsim.event.TrackState;
import org.lcsim.event.EventHeader;
import org.lcsim.util.Driver;
import org.lcsim.util.aida.AIDA;

import hep.aida.IHistogram1D;
import hep.aida.IHistogramFactory;

import org.lcsim.geometry.Detector;
import org.lcsim.event.LCRelation;
import org.lcsim.event.RelationalTable;
import org.lcsim.event.base.BaseRelationalTable;
import org.lcsim.fit.helicaltrack.HelicalTrackFit;
import org.lcsim.constants.Constants;
import org.apache.commons.math3.util.Pair;
import org.hps.recon.tracking.TrackResidualsData;
import org.hps.recon.tracking.TrackStateUtils;
import org.lcsim.event.base.BaseLCRelation;

//import org.lcsim.fit.helicaltrack.HelicalTrackFit;
import org.hps.recon.tracking.TrackUtils;
import org.hps.recon.tracking.TrackingReconstructionPlots;

/**
 * A Driver which refits Kalman Tracks using GBL
 * in order to get the alignment derivatives
 */

public class KalmanToGBLDriver extends Driver {
    
    String derFolder = "/gbl_derivatives/";
    private HpsGblTrajectoryCreator _hpsGblTrajCreator;
    private String inputCollectionName = "KalmanFullTracks";
    private String trackResidualsColName = "TrackResidualsKFtoGBL";
    private String trackResidualsRelColName = "TrackResidualsKFtoGBLRelations";
    private String kinkDataCollectionName = GBLKinkData.DATA_COLLECTION;
    private String kinkDataRelationsName  = GBLKinkData.DATA_RELATION_COLLECTION;
    private Boolean _debug = false;
    private Boolean _analysis = false;
    private Boolean constrainedBSFit = false;
    private double bfield;
    private Boolean computeGBLResiduals = true;
    public AIDA aida;
    private IHistogram1D hGBLurt, hGBLurb, hKFurt, hKFurb, hGBLrt, hGBLrb;
    private IHistogram1D hDelPhi0, hDelTanL, hDelOmega, hDelD0, hDelZ0;
    private IHistogramFactory ahf;
        
    public void setDebug(boolean val) {
        _debug = val;
    }
    
    public void setAnalysis(boolean val) {
        _analysis = val;
    }
    

    void definePlots() {
        if (aida == null) aida = AIDA.defaultInstance();
        aida.tree().cd("/");
        ahf = aida.histogramFactory();
        hGBLurt = aida.histogram1D("GBL unbiased residuals top detector", 100, -0.25, 0.25);
        hGBLurb = aida.histogram1D("GBL unbiased residuals bottom detector", 100, -0.25, 0.25);
        hGBLrt = aida.histogram1D("GBL biased residuals top detector", 100, -1., 1.);
        hGBLrb = aida.histogram1D("GBL biased residuals bottom detector", 100, -1., 1.);
        hKFurt = aida.histogram1D("KF unbiased residuals top detector", 100, -1., 1.);
        hKFurb = aida.histogram1D("KF unbiased residuals bottom detector", 100, -1., 1.);
        hDelPhi0 = aida.histogram1D("KF minus GBL phi0", 100, -0.02, 0.02);
        hDelD0 = aida.histogram1D("KF minus GBL D0", 100, -5., 5.);
        hDelOmega = aida.histogram1D("KF minus GBL Omega", 100, -3.E-4, 3.E-4);
        hDelTanL = aida.histogram1D("KF minus GBL tanLamba", 100, -0.01, 0.01);
        hDelZ0 = aida.histogram1D("KF minus GBL Z0", 100, -0.1, 0.1);
    }
    
    @Override 
    protected void detectorChanged(Detector detector) {
        bfield = Math.abs(TrackUtils.getBField(detector).magnitude());
        
        if (_analysis) definePlots();
    }

    @Override
    protected void process(EventHeader event) {

        //Hit on Track Residuals
        List<TrackResidualsData> trackResidualsCollection =  new ArrayList<TrackResidualsData>();
        List<LCRelation> trackResidualsRelations          = new ArrayList<LCRelation>();


        //Kinks 
        List<GBLKinkData> kinkDataCollection = new ArrayList<GBLKinkData>();
        List<LCRelation> kinkDataRelations = new ArrayList<LCRelation>();
        
        List<Track> GBLtracks = null;
        if (_analysis) {
            if (event.hasCollection(Track.class, "GBLTracks")) {
                GBLtracks = event.get(Track.class, "GBLTracks");
                if (_debug) {
                    System.out.format("KalmanToGBLDriver: number of input GBL tracks = %d\n", GBLtracks.size());
                }
            }
        }
        
        //Get the track collection from the event

        if (!event.hasCollection(Track.class, inputCollectionName)) {
            if (_debug) System.out.format("KalmanToGBLDriver: collection %s not found\n", inputCollectionName);
            return;
        }

        List<Track> tracks = event.get(Track.class,inputCollectionName);
        
        String residualsKFcollectionName = "KFUnbiasRes";
        List<TrackResidualsData> residualsKF = null;
        if (event.hasCollection(TrackResidualsData.class, residualsKFcollectionName)) {
            if (_debug) System.out.format("KalmanToGBLDriver: collection %s found\n", residualsKFcollectionName);
            residualsKF = event.get(TrackResidualsData.class, residualsKFcollectionName);
        }
        String residualsRelationsKFcollectionName = "KFUnbiasResRelations";
        List<LCRelation> residualsRelKF = null;
        RelationalTable kfResidsRT = null;
        if (event.hasCollection(LCRelation.class, residualsRelationsKFcollectionName)) {
            if (_debug) System.out.format("KalmanToGBLDriver: collection %s found\n", residualsRelationsKFcollectionName);
            residualsRelKF = event.get(LCRelation.class, residualsRelationsKFcollectionName);
            kfResidsRT = new BaseRelationalTable(RelationalTable.Mode.MANY_TO_MANY, RelationalTable.Weighting.UNWEIGHTED);
            for (LCRelation relation : residualsRelKF) {
                if (relation != null && relation.getFrom() != null && relation.getTo() != null) { 
                    kfResidsRT.add(relation.getFrom(), relation.getTo());
                }
            }
        }
        
        if (_debug) System.out.println("KalmanToGBLDriver, found tracks: " + inputCollectionName+" " + tracks.size());

        RelationalTable kfSCDsRT = null;
        List<LCRelation> kfSCDRelation = new ArrayList<LCRelation>();       
        if (event.hasCollection(LCRelation.class,"KFGBLStripClusterDataRelations")) {
            kfSCDsRT = new BaseRelationalTable(RelationalTable.Mode.MANY_TO_MANY, RelationalTable.Weighting.UNWEIGHTED);
            kfSCDRelation = event.get(LCRelation.class,"KFGBLStripClusterDataRelations");
            for (LCRelation relation : kfSCDRelation) {
                if (relation != null && relation.getFrom() != null && relation.getTo() != null) { 
                    kfSCDsRT.add(relation.getFrom(), relation.getTo());
                }
            }   
        } else {
            System.out.println("null KFGBLStripCluster Data Relations."); 
            return;
        }
        
        List<Track> newGBLtks = null;
        if (_analysis) newGBLtks = new ArrayList<Track>(tracks.size());
        
        //Loop on Kalman Tracks        
        for (Track trk : tracks ) {
            
            //Remove tracks with less than 10 hits
            //if (trk.getTrackerHits().size() < 10)
            //    continue;
            
            //Hep3Vector momentum = new BasicHep3Vector(trk.getTrackStates().get(0).getMomentum());
            
            //Remove tracks where there is high mis-tracking rate
            //TrackState trackState = trk.getTrackStates().get(0);
            //if (Math.abs(trackState.getTanLambda()) < 0.02)
            //    continue;                                 

            //Get the strip cluster data
            Set<GBLStripClusterData> kfSCDs = kfSCDsRT.allFrom(trk);
            
            if (_debug) System.out.println("Kalman Strip Cluster data size: " + kfSCDs.size());            
                        
            //Convert the set to a list for sorting it

            List<GBLStripClusterData> list_kfSCDs = new ArrayList<GBLStripClusterData>(kfSCDs);
            
            //Sort the list by cluster ID (that's the millepede index, which should correspond to a monotonous increase in arcLength of the points)
            
            Collections.sort(list_kfSCDs, arcLComparator);
            
            
            //for (GBLStripClusterData kfSCD : list_kfSCDs)  {
            //    System.out.println("KalmanToGBLDriver: Found strip with id/layer " + kfSCD.getId());
            //    System.out.println("KalmanToGBLDriver: and s3D " + kfSCD.getPath3D());
            //}
                    
            double bfac = Constants.fieldConversion * bfield;

            //I'm using the OLD way to refit for the moment.
            
            FittedGblTrajectory fitGbl_traj = HpsGblRefitter.fit(list_kfSCDs, bfac, false);
<<<<<<< HEAD
            GblTrajectory gbl_fit_trajectory =  fitGbl_traj.get_traj();
            if (_debug) System.out.format("KalmanToGBLDriver: track %d fit with %d points\n", tracks.indexOf(trk), gbl_fit_trajectory.getNumPoints());
=======

            /*
            System.out.println("DEBUG::Tom::KalmanToGBLDriver - converted KF track to GBL track with "
                + gbl_fit_trajectory.getNumPoints() + " hits");
             */
>>>>>>> ef9bd445
            
            
            // Compute the residuals
            // sometimes the GBL trajectory isn't fitted properly and null is returned
            // so we should make sure that the trajectory was fit before continuing
            if (computeGBLResiduals && fitGbl_traj != null) { 
                
                TrackResidualsData resData  = GblUtils.computeGblResiduals(trk, fitGbl_traj);
                trackResidualsCollection.add(resData);
                
                //For the moment I associate the residuals to the old KF track (They should be associated to the GBL Track)
                trackResidualsRelations.add(new BaseLCRelation(resData,trk));
                
                // Get the kinks
                GBLKinkData kinkData = fitGbl_traj.getKinks();
                kinkDataCollection.add(kinkData);
                kinkDataRelations.add(new BaseLCRelation(kinkData,trk));
                                      
            }//computeGBLResiduals
            
                      
            // Get the derivatives
            
            /*
            GblTrajectory gbl_fit_trajectory =  fitGbl_traj.get_traj();
            for (GblData gbldata : gbl_fit_trajectory.getTrajData()) {
            float vals[] = new float[2];
                List<Integer> indLocal = new ArrayList<Integer>();
                List<Double> derLocal = new ArrayList<Double>();
                List<Integer> labGlobal = new ArrayList<Integer>();
                List<Double> derGlobal = new ArrayList<Double>();
                
                gbldata.getAllData(vals, indLocal, derLocal, labGlobal, derGlobal);
                
                //Measurement
                if  (labGlobal.size() >=6 ) { 
                    for (int itag = 3; itag<=5; itag++) {
                        String derTag = String.valueOf(labGlobal.get(itag));
                        aidaGBL.histogram1D(derFolder+derTag).fill(derGlobal.get(itag));
                    }
                }
            }
            */
            
            // Create a GBL track from the fitted trajectory
            if (_analysis) {
                int trackType = 57;    // randomly chosen track type
                TrackState atIP = TrackStateUtils.getTrackStateAtIP(trk);
                HelicalTrackFit htkft = TrackUtils.getHTF(atIP);
                Pair<Track, GBLKinkData> GBLtkrPair = MakeGblTracks.makeCorrectedTrack(fitGbl_traj, htkft, trk.getTrackerHits(), trackType, bfield, true);
                newGBLtks.add(GBLtkrPair.getFirst());
            }
            
        }// track loop
        
        if (computeGBLResiduals) {
            event.put(trackResidualsColName,    trackResidualsCollection,  TrackResidualsData.class, 0);
            event.put(trackResidualsRelColName, trackResidualsRelations, LCRelation.class, 0);
            event.put(kinkDataCollectionName, kinkDataCollection, GBLKinkData.class, 0);
            event.put(kinkDataRelationsName, kinkDataRelations, LCRelation.class, 0);
            
        }
        
        // Analysis added by R. Johnson for debugging etc
        if (_debug) {
            if (residualsKF == null) System.out.format("KalmanToGBLDriver: residualsKF is null\n");
            if (residualsRelKF == null) System.out.format("KalmanToGBLDriver: residualsRelKF is null\n");
        }
        if (_analysis && residualsKF != null && residualsRelKF != null) {

            RelationalTable gblResidsRT = new BaseRelationalTable(RelationalTable.Mode.MANY_TO_MANY, RelationalTable.Weighting.UNWEIGHTED);
            for (LCRelation relation : trackResidualsRelations) {
                if (relation != null && relation.getFrom() != null && relation.getTo() != null) { 
                    gblResidsRT.add(relation.getFrom(), relation.getTo());
                }
            }
            for (Track trk : tracks ) {
                Track trkGBL = newGBLtks.get(tracks.indexOf(trk));
                Set<TrackResidualsData> gblResids = gblResidsRT.allTo(trk);
                TrackState atIP_GBL = TrackStateUtils.getTrackStateAtIP(trkGBL);
                TrackState atIP_KF = TrackStateUtils.getTrackStateAtIP(trk);
                hDelPhi0.fill(atIP_KF.getPhi() - atIP_GBL.getPhi());
                hDelOmega.fill(atIP_KF.getOmega() - atIP_GBL.getOmega());
                hDelTanL.fill(atIP_KF.getTanLambda() - atIP_GBL.getTanLambda());
                hDelD0.fill(atIP_KF.getD0() - atIP_GBL.getD0());
                hDelZ0.fill(atIP_KF.getZ0() - atIP_GBL.getZ0());
                if (_debug) {                    
                    System.out.println("GBL Track state: " + atIP_GBL.toString());
                    System.out.println("KF Track state:  " + atIP_KF.toString());
                    System.out.format("Track %d has %d set of GBL residuals:\n", tracks.indexOf(trk), gblResids.size());
                }
                for (TrackResidualsData resData : gblResids) {
                    int vol = resData.getIntVal(resData.getNInt()-1);
                    if (_debug) System.out.format("  GBL residuals for tracker volume %d\n", vol);
                    for (int i=0; i<resData.getNDouble(); ++i) {
                        if (i%2 == 0) {
                            if (vol == 0) hGBLurt.fill(resData.getDoubleVal(i));
                            else hGBLurb.fill(resData.getDoubleVal(i));
                            if (_debug) System.out.format("   Layer %d, biased residual   = %12.6e +- %12.6e\n", resData.getIntVal(i), resData.getDoubleVal(i), resData.getFloatVal(i));
                        } else {
                            if (vol == 0) hGBLrt.fill(resData.getDoubleVal(i));
                            else hGBLrb.fill(resData.getDoubleVal(i));
                            if (_debug) System.out.format("   Layer %d, unbiased residual = %12.6e +- %12.6e\n", resData.getIntVal(i), resData.getDoubleVal(i), resData.getFloatVal(i));
                        }
                    }
                }
                Set<TrackResidualsData> kfResids = kfResidsRT.allTo(trk);
                if (_debug) System.out.format("Kalman track %d has %d set of residuals:\n", tracks.indexOf(trk), kfResids.size());
                for (TrackResidualsData resData : kfResids) {
                    int vol = resData.getIntVal(resData.getNInt()-1);
                    if (_debug) System.out.format("  KF residuals for tracker volume %d\n", vol);
                    for (int i=0; i<resData.getNDouble(); ++i) {
                        if (vol == 0) hKFurt.fill(resData.getDoubleVal(i));
                        else hKFurb.fill(resData.getDoubleVal(i));
                        if (_debug) System.out.format("   Layer %d, unbiased residual = %12.6e +- %12.6e\n", resData.getIntVal(i), resData.getDoubleVal(i), resData.getFloatVal(i));
                    }
                }
            }
        }
    }

    @Override
    protected void startOfData() {
    }

    @Override 
    protected void endOfData() {
        if (_analysis) {
            try {
                System.out.println("KalmanToGBLDriver: Outputting the histogram plots now.");
                aida.saveAs("KalmanToGBLDriverPlots.root");
            } catch (IOException ex) {
                Logger.getLogger(TrackingReconstructionPlots.class.getName()).log(Level.SEVERE, null, ex);
            }
        }
    }
    
    static Comparator<GBLStripClusterData>  arcLComparator = new Comparator<GBLStripClusterData>() {
        
        public int compare(GBLStripClusterData strip1, GBLStripClusterData strip2) {
            return strip1.getId() - strip2.getId();
        }
    };
    
}<|MERGE_RESOLUTION|>--- conflicted
+++ resolved
@@ -203,16 +203,12 @@
             //I'm using the OLD way to refit for the moment.
             
             FittedGblTrajectory fitGbl_traj = HpsGblRefitter.fit(list_kfSCDs, bfac, false);
-<<<<<<< HEAD
-            GblTrajectory gbl_fit_trajectory =  fitGbl_traj.get_traj();
-            if (_debug) System.out.format("KalmanToGBLDriver: track %d fit with %d points\n", tracks.indexOf(trk), gbl_fit_trajectory.getNumPoints());
-=======
+
 
             /*
             System.out.println("DEBUG::Tom::KalmanToGBLDriver - converted KF track to GBL track with "
                 + gbl_fit_trajectory.getNumPoints() + " hits");
              */
->>>>>>> ef9bd445
             
             
             // Compute the residuals
