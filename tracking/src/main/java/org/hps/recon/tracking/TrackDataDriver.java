--- conflicted
+++ resolved
@@ -33,37 +33,18 @@
 public final class TrackDataDriver extends Driver {
 
     /** logger **/
-<<<<<<< HEAD
+
     private static final Logger LOGGER = Logger.getLogger(TrackDataDriver.class.getPackage().getName());
 
     /** The B field map */
     FieldMap bFieldMap = null;
     double bField = 0;
-=======
-    private static final Logger LOGGER  = Logger.getLogger(TrackDataDriver.class.getPackage().getName());
-
-
-    /** The B field map */
-    FieldMap bFieldMap = null;
->>>>>>> 873e9ace
 
     /** Collection Names */
 
     /** Collection name of TrackResidualData objects */
     private static final String TRK_RESIDUALS_COL_NAME = "TrackResiduals";
 
-<<<<<<< HEAD
-=======
-    /** 
-     * Collection name of LCRelations between a Track and Rotated 
-     * HelicalTrackHits 
-     */
-    private static final String ROTATED_HTH_REL_COL_NAME = "RotatedHelicalTrackHitRelations";
-
-    /** Collection name of Rotated HelicalTrackHits */
-    private static final String ROTATED_HTH_COL_NAME = "RotatedHelicalTrackHits";
-
->>>>>>> 873e9ace
     /** 
      * Collection name of LCRelations between a Track and  TrackResidualsData
      * objects.
@@ -82,19 +63,12 @@
     /** Z position to start extrapolation from */
     double extStartPos = 700; // mm
 
-<<<<<<< HEAD
-    /** The extrapolation step size */
-=======
-    /** The extrapolation step size */ 
->>>>>>> 873e9ace
     double stepSize = 5.0; // mm
 
     /** The default number of layers */
     int layerNum = 6;
-<<<<<<< HEAD
     List<HpsSiSensor> sensors = null;
-=======
->>>>>>> 873e9ace
+
 
     /** Default constructor */
     public TrackDataDriver() {
@@ -126,13 +100,8 @@
      * 
      */
 
-<<<<<<< HEAD
     public void setLayerNum(int layerNum) {
         this.layerNum = layerNum;
-=======
-    public void setLayerNum(int layerNum) { 
-        this.layerNum = layerNum; 
->>>>>>> 873e9ace
     }
 
     /**
@@ -143,19 +112,12 @@
      * @param detector LCSim {@link Detector} geometry 
      */
     @Override
-<<<<<<< HEAD
     protected void detectorChanged(Detector detector) {
 
         // Get the field map from the detector object
         bFieldMap = detector.getFieldMap();
         bField = TrackUtils.getBField(detector).magnitude();
         sensors = detector.getSubdetector("Tracker").getDetectorElement().findDescendants(HpsSiSensor.class);
-=======
-    protected void detectorChanged(Detector detector) { 
-
-        // Get the field map from the detector object
-        bFieldMap = detector.getFieldMap(); 
->>>>>>> 873e9ace
 
         // Get the position of the Ecal from the compact description
         ecalPosition = detector.getConstants().get(ECAL_POSITION_CONSTANT_NAME).getValue();
@@ -228,8 +190,6 @@
 
             // Loop over all the tracks in the event
             for (Track track : tracks) {
-
-<<<<<<< HEAD
                 totalT0 = 0;
                 totalHits = 0;
                 t0Residuals.clear();
@@ -342,130 +302,7 @@
                 TrackResidualsData trackResiduals = new TrackResidualsData((int) trackerVolume, stereoLayers, trackResidualsX, trackResidualsY);
                 trackResidualsCollection.add(trackResiduals);
                 trackToTrackResidualsRelations.add(new BaseLCRelation(trackResiduals, track));
-=======
-                try {
-                    totalT0 = 0;
-                    totalHits = 0;
-                    t0Residuals.clear();
-                    sensorLayers.clear();
-                    trackResidualsX.clear();
-                    trackResidualsY.clear();
-                    stereoLayers.clear();
-                    isFirstHit = true;
-
-                    //                TrackState trackStateForResiduals = TrackUtils.getTrackStateAtLocation(track, TrackState.AtLastHit);
-                    //                if (trackStateForResiduals == null ) trackStateForResiduals= TrackUtils.getTrackStateAtLocation(track, TrackState.AtIP);
-                    TrackState trackStateForResiduals = TrackUtils.getTrackStateAtLocation(track, TrackState.AtIP);
-
-                    // Change the position of a HelicalTrackHit to be the corrected
-                    // one.
-                    // FIXME: Now that multiple track collections are being used, 
-                    //        which track should be used to apply the correction? 
-                    //        The best track from each of the collections?  
-                    //        How is the "best track" defined? --OM
-                    //
-                    // Loop over all stereo hits comprising a track
-                    for (TrackerHit rotatedStereoHit : track.getTrackerHits()) {
-
-                        // Add the stereo layer number associated with the track
-                        // residual
-                        stereoLayers.add(((HelicalTrackHit) rotatedStereoHit).Layer());
-
-                        // Extrapolate the track to the stereo hit position and
-                        // calculate track residuals
-                        stereoHitPosition = ((HelicalTrackHit) rotatedStereoHit).getCorrectedPosition();
-                        trackPosition = TrackUtils.extrapolateTrack(trackStateForResiduals, stereoHitPosition.x());
-                        xResidual = trackPosition.x() - stereoHitPosition.y();
-                        yResidual = trackPosition.y() - stereoHitPosition.z();
-                        trackResidualsX.add(xResidual);
-                        trackResidualsY.add((float) yResidual);
-
-                        //
-                        // Change the persisted position of both 
-                        // RotatedHelicalTrackHits and HelicalTrackHits to the
-                        // corrected position.
-                        //
-
-                        // Get the HelicalTrackHit corresponding to the 
-                        // RotatedHelicalTrackHit associated with a track
-                        helicalTrackHit = (HelicalTrackHit) hitToRotated.from(rotatedStereoHit);
-                        ((HelicalTrackHit) rotatedStereoHit).setPosition(stereoHitPosition.v());
-                        stereoHitPosition = CoordinateTransformations.transformVectorToDetector(stereoHitPosition);
-                        helicalTrackHit.setPosition(stereoHitPosition.v());
-
-                        // Loop over the clusters comprising the stereo hit
-                        for (HelicalTrackStrip cluster : ((HelicalTrackCross) rotatedStereoHit).getStrips()) {
-
-                            totalT0 += cluster.time();
-                            totalHits++;
-
-                            if (isFirstHit) {
-                                sensor = (HpsSiSensor) ((RawTrackerHit) cluster.rawhits().get(0)).getDetectorElement();
-                                if (sensor.isTopLayer()) {
-                                    trackerVolume = 0;
-                                } else if (sensor.isBottomLayer()) {
-                                    trackerVolume = 1;
-                                }
-                                isFirstHit = false;
-                            }
-                        }
-                    }
-
-                    //
-                    // Add a track state that contains the extrapolated track position and 
-                    // parameters at the face of the Ecal.
-                    //
-                    LOGGER.fine("Extrapolating track with type " + Integer.toString(track.getType()) );
-
-                    // Extrapolate the track to the face of the Ecal and get the TrackState
-                    if( TrackType.isGBL(track.getType())) {
-                        TrackState stateIP = TrackUtils.getTrackStateAtLocation(track, TrackState.AtIP);
-                        if( stateIP == null)
-                            throw new RuntimeException("IP track state for GBL track was not found");
-                        TrackState stateEcalIP = TrackUtils.extrapolateTrackUsingFieldMap(stateIP, extStartPos, ecalPosition, stepSize, bFieldMap);
-                        track.getTrackStates().add(stateEcalIP);
-
-                    } else {
-                        LOGGER.fine("Extrapolate seed track to ECal from vertex");
-                        TrackState state = TrackUtils.extrapolateTrackUsingFieldMap(track, extStartPos, ecalPosition, stepSize, bFieldMap);
-                        track.getTrackStates().add(state);
-                    }
-
-                    LOGGER.fine(Integer.toString(track.getTrackStates().size()) +  " track states for this track at this point:");
-                    for(TrackState state : track.getTrackStates()) {
-                        String s = "type " + Integer.toString(track.getType()) + " location " + Integer.toString(state.getLocation()) + " refPoint (" + state.getReferencePoint()[0] + " " + state.getReferencePoint()[1] + " " + state.getReferencePoint()[2] + ") " + " params: ";
-                        for(int i=0;i<5;++i) s += String.format(" %f", state.getParameter(i));
-                        LOGGER.fine(s);
-                    }
-
-
-                    // The track time is the mean t0 of hits on a track
-                    trackTime = totalT0 / totalHits;
-
-                    // Calculate the track isolation constants for each of the 
-                    // layers
-                    Double[] isolations = TrackUtils.getIsolations(track, hitToStrips, hitToRotated,layerNum);
-                    double qualityArray[] = new double[isolations.length];
-                    for (int i = 0; i < isolations.length; i++) {
-                        qualityArray[i] = isolations[i] == null ? -99999999.0 : isolations[i];
-                    }
-
-                    // Create a new TrackData object and add it to the event
-                    TrackData trackData = new TrackData(trackerVolume, trackTime, qualityArray);
-                    trackDataCollection.add(trackData);
-                    trackDataRelations.add(new BaseLCRelation(trackData, track));
-
-                    // Create a new TrackResidualsData object and add it to the event
-                    TrackResidualsData trackResiduals = new TrackResidualsData((int) trackerVolume, stereoLayers,
-                            trackResidualsX, trackResidualsY);
-                    trackResidualsCollection.add(trackResiduals);
-                    trackToTrackResidualsRelations.add(new BaseLCRelation(trackResiduals, track));
-
-                }catch( Exception e){
-                    LOGGER.log(Level.SEVERE, e.getMessage(), e);
-                    continue;
-                }
->>>>>>> 873e9ace
+
             }
         }
 
