package org.hps.recon.tracking;

import java.util.ArrayList;
import java.util.List;
import org.hps.conditions.database.DatabaseConditionsManager;
import org.hps.conditions.svt.SvtTimingConstants;
import org.hps.readout.ecal.ReadoutTimestamp;
import org.hps.readout.svt.HPSSVTConstants;
import org.hps.recon.ecal.cluster.TriggerTime;
import org.lcsim.detector.tracker.silicon.HpsSiSensor;
import org.lcsim.event.EventHeader;
import org.lcsim.event.RawTrackerHit;
import org.lcsim.geometry.Detector;
import org.lcsim.lcio.LCIOConstants;
import org.lcsim.recon.cat.util.Const;
import org.lcsim.util.Driver;

/**
 *
 * @author Matt Graham
 */
// TODO: Add class documentation.
public class RawTrackerHitFitterDriver extends Driver {

    private boolean debug = false;
    private ShaperFitAlgorithm fitter = new DumbShaperFit();
    private PulseShape shape = new PulseShape.FourPole();
    private String rawHitCollectionName = "SVTRawTrackerHits";
    private String fitCollectionName = "SVTShapeFitParameters";
    private String fittedHitCollectionName = "SVTFittedRawTrackerHits";
    private SvtTimingConstants timingConstants;
    private int genericObjectFlags = 1 << LCIOConstants.GOBIT_FIXED;
    private int relationFlags = 0;
    private double jitter;
    private boolean correctTimeOffset = false;
    private boolean correctT0Shift = false;
    private boolean useTimestamps = false;
    private boolean useTruthTime = false;
    private boolean subtractTOF = false;
    private boolean subtractTriggerTime = false;
    private boolean correctChanT0 = true;
    private boolean subtractRFTime = false;

    private double trigTimeScale = 43.0;//  the mean time of the trigger...changes with run period!!!  43.0 is for 2015 Eng. Run

    private double tsCorrectionScale = 240;

    private double tsCorrectionScale = 240;

    /**
     * Report time relative to the nearest expected truth event time.
     *
     * @param useTruthTime
     */
    public void setUseTruthTime(boolean useTruthTime) {
        this.useTruthTime = useTruthTime;
    }

    public void setDebug(boolean debug) {
        this.debug = debug;
    }

    public void setCorrectTimeOffset(boolean correctTimeOffset) {
        this.correctTimeOffset = correctTimeOffset;
    }

    public void setCorrectT0Shift(boolean correctT0Shift) {
        this.correctT0Shift = correctT0Shift;
    }

    public void setUseTimestamps(boolean useTimestamps) {
        this.useTimestamps = useTimestamps;
    }

    public void setTsCorrectionScale(double tsCorrectionScale) {
        this.tsCorrectionScale = tsCorrectionScale;
    }

    public void setSubtractTOF(boolean subtractTOF) {
        this.subtractTOF = subtractTOF;
    }

    public void setSubtractTriggerTime(boolean subtractTriggerTime) {
        this.subtractTriggerTime = subtractTriggerTime;
    }

    public void setCorrectChanT0(boolean correctChanT0) {
        this.correctChanT0 = correctChanT0;
    }

    public void setSubtractRFTime(boolean subtractRFTime) {
        this.subtractRFTime = subtractRFTime;
    }

    public void setTsCorrectionScale(double tsCorrectionScale) {
        this.tsCorrectionScale = tsCorrectionScale;
    }

    public void setFitAlgorithm(String fitAlgorithm) {
        if (fitAlgorithm.equals("Analytic"))
            fitter = new ShaperAnalyticFitAlgorithm();
        else if (fitAlgorithm.equals("Linear"))
            fitter = new ShaperLinearFitAlgorithm(1);
        else if (fitAlgorithm.equals("PileupAlways"))
            fitter = new ShaperPileupFitAlgorithm(1.0);
        else if (fitAlgorithm.equals("Pileup"))
            fitter = new ShaperPileupFitAlgorithm();
        else
            throw new RuntimeException("Unrecognized fitAlgorithm: " + fitAlgorithm);
    }

    public void setPulseShape(String pulseShape) {
        if (pulseShape.equals("CR-RC"))
            shape = new PulseShape.CRRC();
        else if (pulseShape.equals("FourPole"))
            shape = new PulseShape.FourPole();
        else
            throw new RuntimeException("Unrecognized pulseShape: " + pulseShape);
    }

    public void setFitCollectionName(String fitCollectionName) {
        this.fitCollectionName = fitCollectionName;
    }

    public void setFittedHitCollectionName(String fittedHitCollectionName) {
        this.fittedHitCollectionName = fittedHitCollectionName;
    }

    public void setRawHitCollectionName(String rawHitCollectionName) {
        this.rawHitCollectionName = rawHitCollectionName;
    }

    @Override
    public void startOfData() {
        fitter.setDebug(debug);
        if (rawHitCollectionName == null)
<<<<<<< HEAD
            throw new RuntimeException("The parameter rawHitCollectionName1 was not set!");
=======
            throw new RuntimeException("The parameter ecalCollectionName was not set!");
>>>>>>> 4beb05ec
    }

    protected void detectorChanged(Detector detector) {
        timingConstants = DatabaseConditionsManager.getInstance().getCachedConditions(SvtTimingConstants.SvtTimingConstantsCollection.class, "svt_timing_constants").getCachedData().get(0);
    }

    @Override
    public void process(EventHeader event) {
        if (!event.hasCollection(RawTrackerHit.class, rawHitCollectionName))
            // System.out.println(rawHitCollectionName + " does not exist; skipping event");
            return;
<<<<<<< HEAD
        jitter = -666;
        if (subtractRFTime)
            if (event.hasCollection(TriggerTime.class, "TriggerTime")) {
                System.out.println("Getting TriggerTime Object");
                List<TriggerTime> jitterList = event.get(TriggerTime.class, "TriggerTime");
                if (debug)
                    System.out.println("TriggerTime List Size = " + jitterList.size());
                TriggerTime jitterObject = jitterList.get(0);
//                jitter = jitterObject.getDoubleVal() - trigTimeScale;
                jitter = jitterObject.getDoubleVal();
                if (debug)
                    System.out.println("RF time jitter " + jitter);

            } else {
                System.out.println("Requested RF Time correction but TriggerTime Collection doesn't exist!!!");
                return;
            }
=======
>>>>>>> 4beb05ec

        List<RawTrackerHit> rawHits = event.get(RawTrackerHit.class, rawHitCollectionName);
        if (rawHits == null)
            throw new RuntimeException("Event is missing SVT hits collection!");
        List<FittedRawTrackerHit> hits = new ArrayList<FittedRawTrackerHit>();
        List<ShapeFitParameters> fits = new ArrayList<ShapeFitParameters>();

        // Make a fitted hit from this cluster
        for (RawTrackerHit hit : rawHits) {
            int strip = hit.getIdentifierFieldValue("strip");
            HpsSiSensor sensor = (HpsSiSensor) hit.getDetectorElement();
            //===> ChannelConstants constants = HPSSVTCalibrationConstants.getChannelConstants((SiSensor) hit.getDetectorElement(), strip);
            //for (ShapeFitParameters fit : _shaper.fitShape(hit, constants)) {
            for (ShapeFitParameters fit : fitter.fitShape(hit, shape)) {
<<<<<<< HEAD
                if (correctTimeOffset) {
                    if (debug)
                        System.out.println("subtracting svt time offset " + timingConstants.getOffsetTime());
                    fit.setT0(fit.getT0() - timingConstants.getOffsetTime());
                }
                if (subtractTriggerTime) {
                    double tt = (((event.getTimeStamp() - 4 * timingConstants.getOffsetPhase()) % 24) - 12);
                    if (debug)
                        System.out.println("subtracting trigger time from event " + tt);
                    fit.setT0(fit.getT0() - tt);
                }
                if (subtractRFTime && jitter != -666) {
//                    System.out.println("subtracting RF time jitter");
                    if (debug)
                        System.out.println("subtracting RF time jitter " + jitter);
                    fit.setT0(fit.getT0() - jitter + 55.0);
                }
                if (correctChanT0) {
                    if (debug)
                        System.out.println("subtracting channel t0 " + sensor.getShapeFitParameters(strip)[HpsSiSensor.T0_INDEX]);
                    fit.setT0(fit.getT0() - sensor.getShapeFitParameters(strip)[HpsSiSensor.T0_INDEX]);
                }
                if (correctT0Shift) {
                    if (debug)
                        System.out.println("subtracting sensor shift " + sensor.getT0Shift());
=======
                if (correctTimeOffset)
                    fit.setT0(fit.getT0() - timingConstants.getOffsetTime());
                if (subtractTriggerTime)
                    fit.setT0(fit.getT0() - (((event.getTimeStamp() - 4 * timingConstants.getOffsetPhase()) % 24) - 12));
                if (correctChanT0)
                    fit.setT0(fit.getT0() - sensor.getShapeFitParameters(strip)[HpsSiSensor.T0_INDEX]);
                if (correctT0Shift)
>>>>>>> 4beb05ec
                    //===> fit.setT0(fit.getT0() - constants.getT0Shift());
                    fit.setT0(fit.getT0() - sensor.getT0Shift());
                if (subtractTOF) {
                    double tof = hit.getDetectorElement().getGeometry().getPosition().magnitude() / (Const.SPEED_OF_LIGHT * Const.nanosecond);
                    fit.setT0(fit.getT0() - tof);
                }
                if (useTimestamps) {
                    double t0Svt = ReadoutTimestamp.getTimestamp(ReadoutTimestamp.SYSTEM_TRACKER, event);
                    double t0Trig = ReadoutTimestamp.getTimestamp(ReadoutTimestamp.SYSTEM_TRIGGERBITS, event);
                    // double corMod = (t0Svt - t0Trig) + 200.0;///where does 200.0 come from?  for 2016 MC, looks like should be 240
                    double corMod = (t0Svt - t0Trig) + tsCorrectionScale;
                    fit.setT0(fit.getT0() + corMod);
                }
                if (useTruthTime) {
                    double t0Svt = ReadoutTimestamp.getTimestamp(ReadoutTimestamp.SYSTEM_TRACKER, event);
                    double absoluteHitTime = fit.getT0() + t0Svt;
                    double relativeHitTime = ((absoluteHitTime + 250.0) % 500.0) - 250.0;

                    fit.setT0(relativeHitTime);
                }
                if (debug)
                    System.out.println(fit);
<<<<<<< HEAD
//                System.out.println("Final t0 = " + fit.getT0());
=======
>>>>>>> 4beb05ec
                fits.add(fit);
                FittedRawTrackerHit hth = new FittedRawTrackerHit(hit, fit);
                hits.add(hth);
                if (strip == HPSSVTConstants.TOTAL_STRIPS_PER_SENSOR) // drop unbonded channel
                    continue;
                hit.getDetectorElement().getReadout().addHit(hth);
            }
        }
        event.put(fitCollectionName, fits, ShapeFitParameters.class, genericObjectFlags);
        event.put(fittedHitCollectionName, hits, FittedRawTrackerHit.class, relationFlags);
    }
}<|MERGE_RESOLUTION|>--- conflicted
+++ resolved
@@ -45,8 +45,6 @@
 
     private double tsCorrectionScale = 240;
 
-    private double tsCorrectionScale = 240;
-
     /**
      * Report time relative to the nearest expected truth event time.
      *
@@ -92,8 +90,8 @@
         this.subtractRFTime = subtractRFTime;
     }
 
-    public void setTsCorrectionScale(double tsCorrectionScale) {
-        this.tsCorrectionScale = tsCorrectionScale;
+    public void setTrigTimeScale(double time) {
+        trigTimeScale = time;
     }
 
     public void setFitAlgorithm(String fitAlgorithm) {
@@ -134,11 +132,7 @@
     public void startOfData() {
         fitter.setDebug(debug);
         if (rawHitCollectionName == null)
-<<<<<<< HEAD
             throw new RuntimeException("The parameter rawHitCollectionName1 was not set!");
-=======
-            throw new RuntimeException("The parameter ecalCollectionName was not set!");
->>>>>>> 4beb05ec
     }
 
     protected void detectorChanged(Detector detector) {
@@ -150,7 +144,7 @@
         if (!event.hasCollection(RawTrackerHit.class, rawHitCollectionName))
             // System.out.println(rawHitCollectionName + " does not exist; skipping event");
             return;
-<<<<<<< HEAD
+
         jitter = -666;
         if (subtractRFTime)
             if (event.hasCollection(TriggerTime.class, "TriggerTime")) {
@@ -159,7 +153,6 @@
                 if (debug)
                     System.out.println("TriggerTime List Size = " + jitterList.size());
                 TriggerTime jitterObject = jitterList.get(0);
-//                jitter = jitterObject.getDoubleVal() - trigTimeScale;
                 jitter = jitterObject.getDoubleVal();
                 if (debug)
                     System.out.println("RF time jitter " + jitter);
@@ -168,8 +161,6 @@
                 System.out.println("Requested RF Time correction but TriggerTime Collection doesn't exist!!!");
                 return;
             }
-=======
->>>>>>> 4beb05ec
 
         List<RawTrackerHit> rawHits = event.get(RawTrackerHit.class, rawHitCollectionName);
         if (rawHits == null)
@@ -184,7 +175,7 @@
             //===> ChannelConstants constants = HPSSVTCalibrationConstants.getChannelConstants((SiSensor) hit.getDetectorElement(), strip);
             //for (ShapeFitParameters fit : _shaper.fitShape(hit, constants)) {
             for (ShapeFitParameters fit : fitter.fitShape(hit, shape)) {
-<<<<<<< HEAD
+
                 if (correctTimeOffset) {
                     if (debug)
                         System.out.println("subtracting svt time offset " + timingConstants.getOffsetTime());
@@ -197,10 +188,9 @@
                     fit.setT0(fit.getT0() - tt);
                 }
                 if (subtractRFTime && jitter != -666) {
-//                    System.out.println("subtracting RF time jitter");
                     if (debug)
                         System.out.println("subtracting RF time jitter " + jitter);
-                    fit.setT0(fit.getT0() - jitter + 55.0);
+                    fit.setT0(fit.getT0() - jitter + trigTimeScale);
                 }
                 if (correctChanT0) {
                     if (debug)
@@ -210,17 +200,9 @@
                 if (correctT0Shift) {
                     if (debug)
                         System.out.println("subtracting sensor shift " + sensor.getT0Shift());
-=======
-                if (correctTimeOffset)
-                    fit.setT0(fit.getT0() - timingConstants.getOffsetTime());
-                if (subtractTriggerTime)
-                    fit.setT0(fit.getT0() - (((event.getTimeStamp() - 4 * timingConstants.getOffsetPhase()) % 24) - 12));
-                if (correctChanT0)
-                    fit.setT0(fit.getT0() - sensor.getShapeFitParameters(strip)[HpsSiSensor.T0_INDEX]);
-                if (correctT0Shift)
->>>>>>> 4beb05ec
                     //===> fit.setT0(fit.getT0() - constants.getT0Shift());
                     fit.setT0(fit.getT0() - sensor.getT0Shift());
+                }
                 if (subtractTOF) {
                     double tof = hit.getDetectorElement().getGeometry().getPosition().magnitude() / (Const.SPEED_OF_LIGHT * Const.nanosecond);
                     fit.setT0(fit.getT0() - tof);
@@ -241,10 +223,7 @@
                 }
                 if (debug)
                     System.out.println(fit);
-<<<<<<< HEAD
-//                System.out.println("Final t0 = " + fit.getT0());
-=======
->>>>>>> 4beb05ec
+
                 fits.add(fit);
                 FittedRawTrackerHit hth = new FittedRawTrackerHit(hit, fit);
                 hits.add(hth);
