package org.hps.recon.tracking;

import java.util.ArrayList;
import java.util.List;
import org.hps.conditions.database.DatabaseConditionsManager;
import org.hps.conditions.svt.SvtSyncStatus.SvtSyncStatusCollection;
import org.hps.conditions.svt.SvtTimingConstants;
import org.hps.readout.ecal.ReadoutTimestamp;
import org.hps.readout.svt.HPSSVTConstants;
import org.hps.recon.ecal.cluster.TriggerTime;
import org.lcsim.detector.tracker.silicon.HpsSiSensor;
import org.lcsim.event.EventHeader;
import org.lcsim.event.RawTrackerHit;
import org.lcsim.geometry.Detector;
import org.lcsim.lcio.LCIOConstants;
import org.lcsim.recon.cat.util.Const;
import org.lcsim.util.Driver;

/**
 *
 * @author Matt Graham
 */
// TODO: Add class documentation.
public class RawTrackerHitFitterDriver extends Driver {

    private boolean debug = false;
    private ShaperFitAlgorithm fitter = new DumbShaperFit();
    private PulseShape shape = new PulseShape.FourPole();
    private String rawHitCollectionName = "SVTRawTrackerHits";
    private String fitCollectionName = "SVTShapeFitParameters";
    private String fittedHitCollectionName = "SVTFittedRawTrackerHits";
    private SvtTimingConstants timingConstants;
    private SvtSyncStatusCollection syncStatusColl;
    private int genericObjectFlags = 1 << LCIOConstants.GOBIT_FIXED;
    private int relationFlags = 0;
    private double jitter;
    private boolean correctTimeOffset = false;
    private boolean correctT0Shift = false;
    private boolean useTimestamps = false;
    private boolean useTruthTime = false;
    private boolean subtractTOF = false;
    private boolean subtractTriggerTime = false;
    private boolean correctChanT0 = true;
    private boolean subtractRFTime = false;
<<<<<<< HEAD
    private Boolean syncGood = true;
=======
    private boolean syncGood = true;
>>>>>>> bfb2496b

    private double trigTimeScale = 43.0;//  the mean time of the trigger...changes with run period!!!  43.0 is for 2015 Eng. Run

    private double trigTimeOffset = 14.0;

    private double tsCorrectionScale = 240;

    /**
     * Report time relative to the nearest expected truth event time.
     *
     * @param useTruthTime
     */
    public void setUseTruthTime(boolean useTruthTime) {
        this.useTruthTime = useTruthTime;
    }

    public void setDebug(boolean debug) {
        this.debug = debug;
    }

    public void setCorrectTimeOffset(boolean correctTimeOffset) {
        this.correctTimeOffset = correctTimeOffset;
    }

    public void setCorrectT0Shift(boolean correctT0Shift) {
        this.correctT0Shift = correctT0Shift;
    }

    public void setUseTimestamps(boolean useTimestamps) {
        this.useTimestamps = useTimestamps;
    }

    public void setTsCorrectionScale(double tsCorrectionScale) {
        this.tsCorrectionScale = tsCorrectionScale;
    }

    public void setSubtractTOF(boolean subtractTOF) {
        this.subtractTOF = subtractTOF;
    }

    public void setSubtractTriggerTime(boolean subtractTriggerTime) {
        this.subtractTriggerTime = subtractTriggerTime;
    }

    public void setCorrectChanT0(boolean correctChanT0) {
        this.correctChanT0 = correctChanT0;
    }

    public void setSubtractRFTime(boolean subtractRFTime) {
        this.subtractRFTime = subtractRFTime;
    }

    public void setTrigTimeScale(double time) {
        this.trigTimeScale = time;
    }

    public void setTrigTimeOffset(double offset) {
        this.trigTimeOffset = offset;
    }

    public void setFitAlgorithm(String fitAlgorithm) {
        if (fitAlgorithm.equals("Analytic"))
            fitter = new ShaperAnalyticFitAlgorithm();
        else if (fitAlgorithm.equals("Linear"))
            fitter = new ShaperLinearFitAlgorithm(1);
        else if (fitAlgorithm.equals("PileupAlways"))
            fitter = new ShaperPileupFitAlgorithm(1.0);
        else if (fitAlgorithm.equals("Pileup"))
            fitter = new ShaperPileupFitAlgorithm();
        else
            throw new RuntimeException("Unrecognized fitAlgorithm: " + fitAlgorithm);
    }

    public void setPulseShape(String pulseShape) {
        if (pulseShape.equals("CR-RC"))
            shape = new PulseShape.CRRC();
        else if (pulseShape.equals("FourPole"))
            shape = new PulseShape.FourPole();
        else
            throw new RuntimeException("Unrecognized pulseShape: " + pulseShape);
    }

    public void setFitCollectionName(String fitCollectionName) {
        this.fitCollectionName = fitCollectionName;
    }

    public void setFittedHitCollectionName(String fittedHitCollectionName) {
        this.fittedHitCollectionName = fittedHitCollectionName;
    }

    public void setRawHitCollectionName(String rawHitCollectionName) {
        this.rawHitCollectionName = rawHitCollectionName;
    }

    @Override
    public void startOfData() {
        fitter.setDebug(debug);
        if (rawHitCollectionName == null)
            throw new RuntimeException("The parameter rawHitCollectionName1 was not set!");
    }

    protected void detectorChanged(Detector detector) {
        timingConstants = DatabaseConditionsManager.getInstance().getCachedConditions(SvtTimingConstants.SvtTimingConstantsCollection.class, "svt_timing_constants").getCachedData().get(0);
        try {
            syncStatusColl = DatabaseConditionsManager.getInstance().getCachedConditions(SvtSyncStatusCollection.class, "svt_sync_statuses").getCachedData();
            syncGood = syncStatusColl.get(0).isGood();
        } 
        catch (Exception e) {
            syncGood = true;
<<<<<<< HEAD
            System.out.println("[RawTrackerHitFitterDriver] svt_sync_statuses was not found: " + e);
            e.printStackTrace();
=======
            System.out.println("svt_sync_statuses was not found");
>>>>>>> bfb2496b
        }

    }

    @Override
    public void process(EventHeader event) {
        if (!event.hasCollection(RawTrackerHit.class, rawHitCollectionName))
            // System.out.println(rawHitCollectionName + " does not exist; skipping event");
            return;

        jitter = -666;
        if (subtractRFTime)
            if (event.hasCollection(TriggerTime.class, "TriggerTime")) {
                if (debug)
                    System.out.println("Getting TriggerTime Object");
                List<TriggerTime> jitterList = event.get(TriggerTime.class, "TriggerTime");
                if (debug)
                    System.out.println("TriggerTime List Size = " + jitterList.size());
                TriggerTime jitterObject = jitterList.get(0);
                jitter = jitterObject.getDoubleVal();
                if (debug)
                    System.out.println("RF time jitter " + jitter);

            } else {
                System.out.println("Requested RF Time correction but TriggerTime Collection doesn't exist!!!");
                return;
            }

        List<RawTrackerHit> rawHits = event.get(RawTrackerHit.class, rawHitCollectionName);
        if (rawHits == null)
            throw new RuntimeException("Event is missing SVT hits collection!");
        List<FittedRawTrackerHit> hits = new ArrayList<FittedRawTrackerHit>();
        List<ShapeFitParameters> fits = new ArrayList<ShapeFitParameters>();

        // Make a fitted hit from this cluster
        for (RawTrackerHit hit : rawHits) {
            int strip = hit.getIdentifierFieldValue("strip");
            HpsSiSensor sensor = (HpsSiSensor) hit.getDetectorElement();
            //===> ChannelConstants constants = HPSSVTCalibrationConstants.getChannelConstants((SiSensor) hit.getDetectorElement(), strip);
            for (ShapeFitParameters fit : fitter.fitShape(hit, shape)) {

                if (correctTimeOffset) {
                    if (debug)
                        System.out.println("subtracting svt time offset " + timingConstants.getOffsetTime());
                    fit.setT0(fit.getT0() - timingConstants.getOffsetTime());
                }
                if (subtractTriggerTime) {
<<<<<<< HEAD
                    double tt = (((event.getTimeStamp() - 4 * timingConstants.getOffsetPhase()) % 24) - 14);
=======
                    double tt = (((event.getTimeStamp() - 4 * timingConstants.getOffsetPhase()) % 24) - trigTimeOffset);
>>>>>>> bfb2496b
                    if (!syncGood) tt = tt - 8;
                    if (!syncGood && (((event.getTimeStamp() - 4 * timingConstants.getOffsetPhase()) % 24)/8 < 1)) {
                        tt = tt + 24;
                    }
                    if (debug) {
                        System.out.println("event time stamp " + event.getTimeStamp());
                        System.out.println("trigger offset time " + timingConstants.getOffsetPhase());
                        System.out.println("subtracting trigger time from event " + tt);
                        System.out.println("T0 " + fit.getT0());
                    }
                    fit.setT0(fit.getT0() - tt);
                }
                if (subtractRFTime && jitter != -666) {
                    if (debug)
                        System.out.println("subtracting RF time jitter " + jitter);
                    fit.setT0(fit.getT0() - jitter + trigTimeScale);
                }
                if (correctChanT0) {
                    if (debug)
                        System.out.println("subtracting channel t0 " + sensor.getShapeFitParameters(strip)[HpsSiSensor.T0_INDEX]);
                    fit.setT0(fit.getT0() - sensor.getShapeFitParameters(strip)[HpsSiSensor.T0_INDEX]);
                }
                if (correctT0Shift) {
                    if (debug)
                        System.out.println("subtracting sensor shift " + sensor.getT0Shift());
                    //===> fit.setT0(fit.getT0() - constants.getT0Shift());
                    fit.setT0(fit.getT0() - sensor.getT0Shift());
                }
                if (subtractTOF) {
                    double tof = hit.getDetectorElement().getGeometry().getPosition().magnitude() / (Const.SPEED_OF_LIGHT * Const.nanosecond);
                    fit.setT0(fit.getT0() - tof);
                }
                if (useTimestamps) {
                    double t0Svt = ReadoutTimestamp.getTimestamp(ReadoutTimestamp.SYSTEM_TRACKER, event);
                    double t0Trig = ReadoutTimestamp.getTimestamp(ReadoutTimestamp.SYSTEM_TRIGGERBITS, event);
                    // double corMod = (t0Svt - t0Trig) + 200.0;///where does 200.0 come from?  for 2016 MC, looks like should be 240
                    double corMod = (t0Svt - t0Trig) + tsCorrectionScale;
                    fit.setT0(fit.getT0() + corMod);
                }
                if (useTruthTime) {
                    double t0Svt = ReadoutTimestamp.getTimestamp(ReadoutTimestamp.SYSTEM_TRACKER, event);
                    double absoluteHitTime = fit.getT0() + t0Svt;
                    double relativeHitTime = ((absoluteHitTime + 250.0) % 500.0) - 250.0;

                    fit.setT0(relativeHitTime);
                }
                if (debug)
                    System.out.println(fit);

                fits.add(fit);
                FittedRawTrackerHit hth = new FittedRawTrackerHit(hit, fit);
                hits.add(hth);
                if (strip == HPSSVTConstants.TOTAL_STRIPS_PER_SENSOR) // drop unbonded channel
                    continue;
                hit.getDetectorElement().getReadout().addHit(hth);
            }
        }
        event.put(fitCollectionName, fits, ShapeFitParameters.class, genericObjectFlags);
        event.put(fittedHitCollectionName, hits, FittedRawTrackerHit.class, relationFlags);
    }
}<|MERGE_RESOLUTION|>--- conflicted
+++ resolved
@@ -42,11 +42,7 @@
     private boolean subtractTriggerTime = false;
     private boolean correctChanT0 = true;
     private boolean subtractRFTime = false;
-<<<<<<< HEAD
     private Boolean syncGood = true;
-=======
-    private boolean syncGood = true;
->>>>>>> bfb2496b
 
     private double trigTimeScale = 43.0;//  the mean time of the trigger...changes with run period!!!  43.0 is for 2015 Eng. Run
 
@@ -156,12 +152,8 @@
         } 
         catch (Exception e) {
             syncGood = true;
-<<<<<<< HEAD
             System.out.println("[RawTrackerHitFitterDriver] svt_sync_statuses was not found: " + e);
             e.printStackTrace();
-=======
-            System.out.println("svt_sync_statuses was not found");
->>>>>>> bfb2496b
         }
 
     }
@@ -209,11 +201,7 @@
                     fit.setT0(fit.getT0() - timingConstants.getOffsetTime());
                 }
                 if (subtractTriggerTime) {
-<<<<<<< HEAD
-                    double tt = (((event.getTimeStamp() - 4 * timingConstants.getOffsetPhase()) % 24) - 14);
-=======
                     double tt = (((event.getTimeStamp() - 4 * timingConstants.getOffsetPhase()) % 24) - trigTimeOffset);
->>>>>>> bfb2496b
                     if (!syncGood) tt = tt - 8;
                     if (!syncGood && (((event.getTimeStamp() - 4 * timingConstants.getOffsetPhase()) % 24)/8 < 1)) {
                         tt = tt + 24;
