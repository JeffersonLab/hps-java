--- conflicted
+++ resolved
@@ -18,8 +18,6 @@
             path = args[0];
         }
         System.out.format("TestMain: standalone test of Kalman fitter code\n");
-<<<<<<< HEAD
-=======
         
         LinearSolverDense<DMatrixRMaj> solver = LinearSolverFactory_DDRM.symmPosDef(3);
         
@@ -54,7 +52,6 @@
             matInv.print();
             res.print();
         }
->>>>>>> bc775449
         //HelixTest3 t1 = new HelixTest3(path);
         PatRecTest t1 = new PatRecTest(path);
     }
