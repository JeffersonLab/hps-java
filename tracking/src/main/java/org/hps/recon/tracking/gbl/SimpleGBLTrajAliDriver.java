--- conflicted
+++ resolved
@@ -134,16 +134,13 @@
     private int trackSide = -1;
     private boolean doCOMAlignment = false;
     private double seed_precision = 10000; // the constraint on q/p
-<<<<<<< HEAD
     private double momC     = 4.55;
     private double minMom   = 3;
     private double maxMom   = 6;
     private double maxtanL  = 0.025;
     private int    nHitsCut = 6;
     private boolean useParticles = false;
-=======
-    private double momC=4.55;
->>>>>>> ade8b2f5
+
     
     private GblTrajectoryMaker _gblTrajMaker;
     
@@ -159,16 +156,11 @@
     //Set -1 for no selection, 0-slot side tracks 1-hole side tracks
     public void setTrackSide (int side) {
         trackSide = side;
-<<<<<<< HEAD
-    }    
-=======
     }
     
     public void setMomC (double val)  {
         momC = val;
     }
-
->>>>>>> ade8b2f5
     public void setCompositeAlign (boolean val) {
         compositeAlign = val;
     }
@@ -490,8 +482,6 @@
                 
                 //Momentum cut: 3.8 - 5.2
                 Hep3Vector momentum = new BasicHep3Vector(track.getTrackStates().get(0).getMomentum());
-
-<<<<<<< HEAD
                 //Kalman
                 if (TrackType == 1)
                     nHitsCut = 2*nHitsCut;
@@ -501,18 +491,7 @@
                 }
                 
                 if (Math.abs(tanLambda) < maxtanL) {
-=======
-                int nHitsCut = 6;
-                //Kalman
-                if (TrackType == 1)
-                    nHitsCut = 12;
-                
-                
-                if (momentum.magnitude() < 1.5 || momentum.magnitude() > 6)
-                    continue;
-                
-                if (Math.abs(tanLambda) < 0.025)
->>>>>>> ade8b2f5
+
                     continue;
                 }
                 
