--- conflicted
+++ resolved
@@ -13,11 +13,7 @@
 
 public class GBLexample1 {
     
-<<<<<<< HEAD
-    private int nTry = 100000;
-=======
     private int nTry = 1000;
->>>>>>> a8e7db3e
     private int nLayer = 10;
     private NormalDistribution norm = new NormalDistribution();
     private String outputPlots = "example1.root";
@@ -147,12 +143,8 @@
         for (int iTry = 1; iTry<=nTry; iTry+=1) {
             for (int i = 0; i<5; i+=1) {
                 
-<<<<<<< HEAD
                 clPar.set(i, clErr.get(i)*norm_sample);
-=======
                 //clPar.set(i, clErr.get(i)*norm.sample());
-                clPar.set(i, clErr.get(i)*0.5);
->>>>>>> a8e7db3e
                 //System.out.println("clPar " + i + " " + clPar.get(i));
                 //aida.histogram1D("clPar_true_"+String.valueOf(i)).fill(clPar.get(i));
             }
@@ -227,12 +219,8 @@
                 }
                 
                 for (int i=0; i<2; i+=1) {
-<<<<<<< HEAD
                     meas.set(i,meas.get(i)+measErr.get(i) * norm_sample);
-=======
                     //meas.set(i,meas.get(i)+measErr.get(i) * norm.sample());
-                    meas.set(i,meas.get(i)+measErr.get(i) * 0.5);
->>>>>>> a8e7db3e
                 }
                 
                 if (debug) {
@@ -272,12 +260,8 @@
                     
                     //Only change the slopes
                     for (int i =0; i<2; i+=1) {
-<<<<<<< HEAD
                         double dslope = scatErr.get(i)*norm_sample;
-=======
                         //double dslope = scatErr.get(i)*norm.sample();
-                        double dslope = scatErr.get(i)*0.5;
->>>>>>> a8e7db3e
                         double slope  = clPar.get(i + 1);
                         double dslope_prec = scatErr.get(i) * scatErr.get(i);
                         double slope_prec = clCov.get(i+1, i+1);
@@ -319,25 +303,12 @@
             Chi2Sum += dVals[0];
             NdfSum += iVals[0];
             LostSum += dVals[1];
-<<<<<<< HEAD
             numFit++;
-            //aida.histogram1D("Chi2").fill(dVals[0]);
-            //aida.histogram1D("Ndf").fill(iVals[0]);
-            //aida.histogram1D("Chi2_Ndf").fill(dVals[0]/(double)iVals[0]);
-        }
-        
-        long endTime = System.nanoTime();
-        long duration = endTime - startTime;
-        
-        System.out.printf("Time elapsed %f ms\n", (double)duration/1000000.);
-        System.out.printf("Chi2/Ndf = %f \n", Chi2Sum / (double) NdfSum);
-        System.out.printf("Tracks Fitted  %d \n", numFit);
-=======
             aida.histogram1D("Chi2").fill(dVals[0]);
             aida.histogram1D("Ndf").fill(iVals[0]);
             aida.histogram1D("Chi2_Ndf").fill(dVals[0]/(double)iVals[0]);
-            
-
+        
+        
             if (debug) {
                 traj.printTrajectory(1);
                 traj.printPoints(1);
@@ -395,7 +366,7 @@
             for (int i_u=0; i_u<numData_u[0];i_u++) {
                 System.out.printf("Example1::measResults %d %d %f %f %f \n",ulabel, i_u, aResiduals_u.get(i_u),aMeasErrors_u.get(i_u),aResErrors_u.get(i_u));
             }
-
+            
             System.out.println("Checking biased residual again");
             traj.fit(dVals_u,iVals_u,"");
             aResiduals_u.clear();
@@ -409,8 +380,12 @@
             }
         }
         
-        System.out.printf("Chi2Sum/NdfSum = %f\n",Chi2Sum/NdfSum);
->>>>>>> a8e7db3e
+        long endTime = System.nanoTime();
+        long duration = endTime - startTime;
+        
+        System.out.printf("Time elapsed %f ms\n", (double)duration/1000000.);
+        System.out.printf("Chi2/Ndf = %f \n", Chi2Sum / (double) NdfSum);
+        System.out.printf("Tracks Fitted  %d \n", numFit);
         
         if (outputPlots != null) {
             try {
