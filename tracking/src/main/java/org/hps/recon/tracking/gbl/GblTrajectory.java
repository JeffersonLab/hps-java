--- conflicted
+++ resolved
@@ -646,19 +646,13 @@
         buildLinearEquationSystem();
         lostWeight = 0.;
         int ierr = 0;
-<<<<<<< HEAD
+
         //        System.out.println("numParameters="+numParameters);
         //        System.out.println("Printing Data");
         //        System.out.println(theData.toString());
         //        System.out.println("Printing Vector");
         //theVector.print();
-=======
-//        System.out.println("numParameters="+numParameters);
-//        System.out.println("Printing Data");
-//        System.out.println(theData.toString());
-//        System.out.println("Printing Vector");
-//        theVector.print();
->>>>>>> 6d6c76b4
+
         theMatrix.solveAndInvertBorderedBand(theVector, theVector);
         predict();
         Ndf = theData.size() - numParameters;
