package org.hps.recon.tracking.kalman;

import java.io.File;
import java.io.FileNotFoundException;
import java.io.IOException;
import java.io.PrintWriter;
import java.time.Instant;
import java.time.LocalDateTime;
import java.time.ZoneId;
import java.util.ArrayList;
import java.util.List;
import java.util.Random;

import org.hps.recon.tracking.gbl.matrix.Matrix;
import org.ejml.data.DMatrixRMaj;
import org.ejml.dense.row.CommonOps_DDRM;
import org.ejml.dense.row.MatrixFeatures_DDRM;
import org.hps.recon.tracking.gbl.matrix.EigenvalueDecomposition;

import org.hps.util.Pair;
import org.lcsim.event.TrackState;
/**
 * This is for stand-alone testing of the Kalman fit only and is not part of the HPS Kalman fitting code package
 * @author Robert Johnson
 *
 */
class HelixTest3 { // Program for testing the Kalman fitting code

    // Coordinate system:
    // z is the B field direction, downward in lab coordinates
    // y is the beam direction
    // x is y cross z

    Random rnd;

    HelixTest3(String path) {

        // Control parameters
        // Units are Tesla, GeV, mm

        int nTrials = 10000; // The number of test events to generate for fitting
        int startLayer = 10; // Where to start the Kalman filtering
        int nIteration = 2; // Number of filter iterations
        int nAxial = 3; // Number of axial layers needed by the linear fit
        int nStereo = 4; // Number of stereo layers needed by the linear fit
        boolean cheat = false; // true to use the true helix parameters (smeared) for the starting guess
        boolean perfect = false;
        double [] vtxRes = {0.1, 0.5, 0.05};

        boolean verbose = nTrials < 2;
        double executionTime = 0.;
        
        double eCalLoc = 1394.;
        
        DMatrixRMaj testCov = null;
        Vec testHelix = null;
        DMatrixRMaj tempM1 = new DMatrixRMaj(5,5);
        DMatrixRMaj tempM2 = new DMatrixRMaj(5,5);
        DMatrixRMaj fRot = new DMatrixRMaj(5,5);
        KalmanParams kPar = new KalmanParams();
        
        // Seed the random number generator
        long rndSeed = -3263009337738135404L;
        rnd = new Random();
        rnd.setSeed(rndSeed);
        
        Histogram hGaus = new Histogram(100, -4., 0.08, "Normal Distribution 1", "x", "y");
        for (int i = 0; i < 1000000; i++) { hGaus.entry(rnd.nextGaussian()); }

        // Read in the magnetic field map
        String mapType = "binary";
        String mapFile = "C:\\Users\\Robert\\Documents\\GitHub\\hps-java\\fieldmap\\125acm2_3kg_corrected_unfolded_scaled_0.7992_v3.bin";
        FieldMap fM = null;
        FieldMap fMg = null;
        try {
            fM = new FieldMap(mapFile, mapType, false, 21.17, 0., 457.2);
            fMg = new FieldMap(mapFile, mapType, false, 21.17, 0., 457.2);     // for generating tracks
        } catch (IOException e) {
            System.out.format("Could not open or read the field map %s\n", mapFile);
            return;
        }
        if (mapType != "binary") {
            fM.writeBinaryFile("C:\\Users\\Robert\\Documents\\GitHub\\hps-java\\fieldmap\\125acm2_3kg_corrected_unfolded_scaled_0.7992_v2.bin");
        }
        System.out.format("B field map vs y:\n");
        for (double y=0.; y<1500.; y+=5.) {
            double z1=-50.; 
            double z2= 50.;
            Vec B1 = new Vec(3, fM.getField(new Vec(0., y, z1)));
            Vec B2 = new Vec(3, fM.getField(new Vec(0., y, 0.)));
            Vec B3 = new Vec(3, fM.getField(new Vec(0., y, z2)));
            System.out.format("y=%6.1f z=%6.1f: %s z=0: %s z=%6.1f: %s\n", y, z1, B1.toString(), B2.toString(), z2, B3.toString());
        }
        System.out.format("B field map vs z at ECAL:\n");
        for (double z=-200.; z<200.; z+=5.) {
            double y=eCalLoc + 10.; 
            Vec B = new Vec(3, fM.getField(new Vec(0., y, z)));
            System.out.format("x=0 y=%6.1f z=%6.1f: %s\n", y, z, B.toString());
        }
        System.out.format("B field map vs x at ECAL:\n");
        for (double x=-200.; x<200.; x+=5.) {
            double y=eCalLoc + 10.;
            double z=20.;
            Vec B = new Vec(3, fM.getField(new Vec(x, y, z)));
            System.out.format("x=%6.1f y=%6.1f z=%6.1f: %s\n", x, y, z, B.toString());
        }

        // Tracking instrument description

        double thickness = 0.3; // Silicon thickness in mm
        if (perfect) { thickness = 0.0000000000001; }
        ArrayList<SiModule> SiModules = new ArrayList<SiModule>();
        Plane plnInt;
        SiModule newModule;

        double yStart = 103.69;
        plnInt = new Plane(new Vec(3.4814, yStart, 20.781), new Vec(-0.030928, -0.99952, 0.00056169), -0.100076);
        newModule = new SiModule(1, plnInt, true, 200., 47.17, false, thickness, fM, 0);
        SiModules.add(newModule);

        plnInt = new Plane(new Vec(3.7752, 111.75, 20.770), new Vec(0.029092, 0.99957, 0.0031495), 0.000303);
        newModule = new SiModule(2, plnInt, false, 200., 47.17, false, thickness, fM, 0);
        SiModules.add(newModule);

        plnInt = new Plane(new Vec(6.6595, 203.81, 22.296), new Vec(-0.029875, -0.99954, 0.0053661), -0.099851);
        newModule = new SiModule(3, plnInt, true, 200., 47.17, false, thickness, fM, 0);
        SiModules.add(newModule);

        plnInt = new Plane(new Vec(6.7661, 211.87, 22.281), new Vec(0.028940, 0.99958, 0.0028008), 0.000145);
        newModule = new SiModule(4, plnInt, false, 200., 47.17, false, thickness, fM, 0);
        SiModules.add(newModule);

        plnInt = new Plane(new Vec(9.4835, 303.76, 23.796), new Vec(-0.029471, -0.99955, 0.0048642), -0.100012);
        newModule = new SiModule(5, plnInt, true, 200., 47.17, false, thickness, fM, 0);
        SiModules.add(newModule);

        plnInt = new Plane(new Vec(9.7121, 311.63, 23.777), new Vec(0.027875, 0.99961, -0.0027053), 0.000106);
        newModule = new SiModule(6, plnInt, false, 200., 47.17, false, thickness, fM, 0);
        SiModules.add(newModule);

        plnInt = new Plane(new Vec(-35.087, 505.57, 29.328), new Vec(-0.029044, -0.99958, 0.0022785), -0.049060);
        newModule = new SiModule(7, plnInt, true, 100., 40.34, false, thickness, fM, 0);
        SiModules.add(newModule);

        plnInt = new Plane(new Vec(65.791, 502.52, 24.294), new Vec(-0.030402, -0.99954, 0.0012687), -0.050671);
        newModule = new SiModule(7, plnInt, true, 100., 40.34, false, thickness, fM, 1);
        SiModules.add(newModule);

        plnInt = new Plane(new Vec(-34.848, 513.08, 26.824), new Vec(0.030086, 0.99954, -0.0021664), 0.000199);
        newModule = new SiModule(8, plnInt, false, 100., 40.34, false, thickness, fM, 0);
        SiModules.add(newModule);

        plnInt = new Plane(new Vec(65.958, 510.03, 26.821), new Vec(0.030452, 0.99954, -0.00060382), 0.000194);
        newModule = new SiModule(8, plnInt, false, 100., 40.34, false, thickness, fM, 1);
        SiModules.add(newModule);

        plnInt = new Plane(new Vec(-29.010, 705.47, 32.358), new Vec(-0.030508, -0.99953, -0.00048837), -0.050035);
        newModule = new SiModule(9, plnInt, true, 100., 40.34, false, thickness, fM, 0);
        SiModules.add(newModule);

        plnInt = new Plane(new Vec(71.778, 702.43, 27.322), new Vec(-0.029627, -0.99956, -0.0015542), -0.050102);
        newModule = new SiModule(9, plnInt, true, 100., 40.34, false, thickness, fM, 1);
        SiModules.add(newModule);

        plnInt = new Plane(new Vec(-28.846, 713.07, 29.845), new Vec(0.029810, 0.99956, -0.00084633), 0.000172);
        newModule = new SiModule(10, plnInt, false, 100., 40.34, false, thickness, fM, 0);
        SiModules.add(newModule);

        plnInt = new Plane(new Vec(72.034, 710.03, 29.845), new Vec(0.030891, 0.99952, 0.00016092), 0.000205);
        newModule = new SiModule(10, plnInt, false, 100., 40.34, false, thickness, fM, 1);
        SiModules.add(newModule);

        // Add some dummy in-between planes in this region where the field is changing rapidly
        /*
        plnInt = new Plane(new Vec(0., 730.0, 30.0), new Vec(0., 1.0, 0.));
        newModule = new SiModule(-1, plnInt, false, 0., 900., 900., 0., fM, 0);
        SiModules.add(newModule);       
        plnInt = new Plane(new Vec(0., 770.0, 30.0), new Vec(0., 1.0, 0.));
        newModule = new SiModule(-2, plnInt, false, 0., 900., 900., 0., fM, 0);
        SiModules.add(newModule);
        plnInt = new Plane(new Vec(0., 800.0, 30.0), new Vec(0., 1.0, 0.));
        newModule = new SiModule(-3, plnInt, false, 0., 900., 900., 0., fM, 0);
        SiModules.add(newModule);       
        plnInt = new Plane(new Vec(0., 835.0, 30.0), new Vec(0., 1.0, 0.));
        newModule = new SiModule(-4, plnInt, false, 0., 900., 900., 0., fM, 0);
        SiModules.add(newModule);
        plnInt = new Plane(new Vec(0., 870.0, 30.0), new Vec(0., 1.0, 0.));
        newModule = new SiModule(-5, plnInt, false, 0., 900., 900., 0., fM, 0);
        SiModules.add(newModule);        
        */
        plnInt = new Plane(new Vec(-22.879, 905.35, 35.309), new Vec(-0.029214, -0.99957, 0.0019280), -0.049801);
        newModule = new SiModule(11, plnInt, true, 100., 40.34, false, thickness, fM, 0);
        SiModules.add(newModule);

        plnInt = new Plane(new Vec(77.869, 902.35, 30.284), new Vec(-0.029989, -0.99955, -0.00062471), -0.049863);
        newModule = new SiModule(11, plnInt, true, 100., 40.34, false, thickness, fM, 1);
        SiModules.add(newModule);

        plnInt = new Plane(new Vec(-22.795, 912.89, 32.839), new Vec(0.028266, 0.99960, -0.0014105), 0.000107);
        newModule = new SiModule(12, plnInt, false, 100., 40.34, false, thickness, fM, 0);
        SiModules.add(newModule);

        plnInt = new Plane(new Vec(78.097, 909.99, 32.835), new Vec(0.030889, 0.99952, -0.00029751), 0.000071);
        newModule = new SiModule(12, plnInt, false, 100., 40.34, false, thickness, fM, 1);
        SiModules.add(newModule);

        int nLayers = 13; // Layer 0 not yet implemented here

        ArrayList<Double> yScat = new ArrayList<Double>(nLayers);
        ArrayList<Double> XLscat = new ArrayList<Double>(nLayers);
        double rho = 2.329; // Density of silicon in g/cm^2
        double radLen = (21.82 / rho) * 10.0; // Radiation length of silicon in millimeters
        for (int layer = 0; layer < nLayers; layer++) {
            for (SiModule mod : SiModules) {
                if (mod.Layer == layer) {
                    yScat.add(mod.p.X().v[1]);
                    XLscat.add(mod.thickness/radLen);
                    break;
                }
            }
        }
        
        double[] location = new double[nLayers];
        double[] xdet = new double[SiModules.size()];
        double[] ydet = new double[SiModules.size()];
        double[] zdet = new double[SiModules.size()];
        int[] lyr = new int[SiModules.size()];
        for (int i = 0; i < SiModules.size(); i++) {
            SiModule si = SiModules.get(i);
            
            si.p.T().v[0]=0.;
            si.p.T().v[1]=1. * Math.signum(si.p.T().v[1]);    // !!!!!!!!!!!!!!!!!!!!!  All modules aligned
            si.p.T().v[2]=0.;
            
            if (si.Layer >= 0) { location[si.Layer] = si.p.X().v[1]; }
            lyr[i] = si.Layer;
            xdet[i] = si.p.X().v[0];
            ydet[i] = si.p.X().v[1];
            zdet[i] = si.p.X().v[2];
            System.out.format("Si Module %d, Layer=%d, Detector=%d, location=%8.2f, x=%8.2f, y=%8.2f, z=%8.2f, t=%s\n", i, si.Layer, si.detector,
                    si.p.X().v[1], xdet[i], ydet[i], zdet[i], si.p.T().toString());
        }
        double resolution = 0.006; // SSD point resolution, in mm

        double Q = -1.0;
        double p = 1.3;
        double hitEfficiency = 1.0;

        Vec helixOrigin = new Vec(0., 0., 0.); // Pivot point of initial helix
        Vec Bpivot = new Vec(3,fM.getField(helixOrigin));
        Bpivot.print("magnetic field at the initial origin");
        for (int pln = 0; pln < SiModules.size(); pln++) {
            Vec bf = new Vec(3,fM.getField(new Vec(xdet[pln], ydet[pln], zdet[pln])));
            System.out.format("Kalman fitting B field at module %d = %10.7f, %10.7f, %10.7f\n", pln, bf.v[0], bf.v[1], bf.v[2]);
            bf = new Vec(3,fMg.getField(new Vec(xdet[pln], ydet[pln], zdet[pln])));
            System.out.format("MC generator B field at module %d = %10.7f, %10.7f, %10.7f\n", pln, bf.v[0], bf.v[1], bf.v[2]);
        }
        double Phi = 91.5 * Math.PI / 180.;
        double Theta = 88. * Math.PI / 180.;
        Vec initialDirection = new Vec(Math.cos(Phi) * Math.sin(Theta), Math.sin(Phi) * Math.sin(Theta), Math.cos(Theta));
        initialDirection.print("initial particle direction");
        double drho;
        double drhoSigma = 0.3; // 0.2 0.3
        double dz;
        double dzSigma = 0.02; // 0.2 0.02
        double phi0;
        double phi0Sigma = 0.01; // 0.0002 0.01
        double tanl;
        double tanlSigma = 0.001; // 0.0002, 0.001
        double K;
        double kError = 1.2; // 0.02 1.2

        Vec helixMCtrue = null;
        Vec momentum = new Vec(p * initialDirection.v[0], p * initialDirection.v[1], p * initialDirection.v[2]);
        momentum.print("initial helix momentum");
        Helix TkInitial = new Helix(Q, helixOrigin, momentum, helixOrigin, fMg, rnd);
        RKhelix TkRKinitial = new RKhelix(helixOrigin, momentum, Q, fMg, rnd);
        drho = TkInitial.p.v[0];
        phi0 = TkInitial.p.v[1];
        K = TkInitial.p.v[2];
        dz = TkInitial.p.v[3];
        tanl = TkInitial.p.v[4];
        TkInitial.print(String.format("Initial helix"));
        TkRKinitial.print("initial");
        double pt = p / Math.sqrt(1.0 + tanl * tanl);
        System.out.format("Momentum p=%10.4f GeV, pt=%10.4f GeV\n", p, pt);
        System.out.format("True starting helix is %10.6f %10.6f %10.6f %10.6f %10.6f\n", drho, phi0, K, dz, tanl);
        double kSigma = K * kError;

        // Print out a plot of just a simple helix
        File file = new File(path + "helix1.gp");
        file.getParentFile().mkdirs();
        PrintWriter printWriter = null;
        try {
            printWriter = new PrintWriter(file);
        } catch (FileNotFoundException e1) {
            System.out.println("Could not create the gnuplot output file.");
            e1.printStackTrace();
            return;
        }
        // printWriter.format("set xrange [-1900.:100.]\n");
        // printWriter.format("set yrange [-1000.:1000.]\n");
        printWriter.format("set xlabel 'X'\n");
        printWriter.format("set ylabel 'Y'\n");
        printWriter.format("$runga << EOD\n");
        RungeKutta4 r4 = new RungeKutta4(Q, 1., fMg);
        Vec r0 = TkRKinitial.x;
        Vec p0 = TkRKinitial.p;
        for (int step = 0; step < 50; step++) {
            double[] res = r4.integrate(r0, p0, 20.);
            r0.v[0] = res[0];
            r0.v[1] = res[1];
            r0.v[2] = res[2];
            p0.v[0] = res[3];
            p0.v[1] = res[4];
            p0.v[2] = res[5];
            printWriter.format("%10.6f %10.6f %10.6f\n", r0.v[0], r0.v[1], r0.v[2]);
        }
        printWriter.format("EOD\n");
        printWriter.format("$helix << EOD\n");

        if (Q < 0.) {
            for (double phi = 0.; phi < 0.02 * Math.PI; phi = phi + 0.001) {
                Vec r = TkInitial.atPhiGlobal(phi);
                printWriter.format("%10.6f %10.6f %10.6f\n", r.v[0], r.v[1], r.v[2]);
            }
        } else {
            for (double phi = 0.; phi > -0.02 * Math.PI; phi = phi - 0.001) {
                Vec r = TkInitial.atPhiGlobal(phi);
                printWriter.format("%10.6f %10.6f %10.6f\n", r.v[0], r.v[1], r.v[2]);
            }
        }

        printWriter.format("EOD\n");
        printWriter.format("splot ");
        printWriter.format("$runga u 1:2:3 with lines lw 3, $helix u 1:2:3 with lines lw 3\n");
        printWriter.close();
        
        Vec zhat = null;
        Vec uhat = null;
        Vec vhat = null;

        Histogram hScat = new Histogram(100, 0., 0.0001, "Scattering Angle", "radians", "events");
        Histogram hScatProj = new Histogram(100, -0.5, 0.01, "Projected Scattering Angle", "degrees", "Si planes");
        Histogram hnHit = new Histogram(15, 0., 1., "Number of hits on helix", "hits", "events");
        Histogram hps1 = new Histogram(100, -1., 0.02, "phi of scatter, non-stereo layer", "radians", "track");
        Histogram hsp1theta = new Histogram(100, -3.0e-3, 6.e-5, "projected scattering angle, non-stereo layer", "pi radians", "track");
        Histogram hps2 = new Histogram(100, -1., 0.02, "phi of scatter, stereo layer", "radians", "track");
        Histogram hsp2theta = new Histogram(100, -3.0e-3, 6.e-5, "projected scattering angle, stereo layer", "pi radians", "track");
        Histogram hchi2G = new Histogram(80, 0., 2.0, "Helix guess chi^2", "chi^2", "tracks");
        Histogram hChi2 = new Histogram(80, 0., 1.0, "Helix fit chi^2 after smoothing", "chi^2", "tracks");
        Histogram hChi2Alt = new Histogram(80, 0., 3.0, "Fit chi^2 after smoothing from MC true locations", "chi^2", "tracks");
        Histogram hChi2p = new Histogram(80, 0., 1.0, "Fit chi^2 using only hit errors", "chi^2", "tracks");
        Histogram hReducedErr = new Histogram(100, 0., .0002, "Reduced error in Layer 4", "mm", "tracks");
        Histogram hChi2f = new Histogram(80, 0., 1.0, "Helix fit chi^2 after filtering", "chi^2", "tracks");
        Histogram hXscat = new Histogram(100, -1., 0.02, "X scattering angles", "degrees", "Si planes");
        Histogram hZscat = new Histogram(100, -0.5, 0.01, "Z scattering angles", "degrees", "Si planes");
        Histogram hChi2HelixS = new Histogram(80, 0., 0.4, "smoothed chi^2 of helix parameters", "chi^2", "tracks");
        Histogram hChi2Helix = new Histogram(80, 0., 0.4, "filtered chi^2 of helix parameters", "chi^2", "tracks");
        Histogram hChi2Guess = new Histogram(80, 0., 2.0, "chi^2 of guess helix parameters", "chi^2", "tracks");
        Histogram hChi2Origin = new Histogram(80, 0., .4, "Helix parameters chi^2 at the origin", "chi^2", "tracks");
        Histogram hChi2OriginC = new Histogram(80, 0., .4, "Helix parameters chi^2 at the origin, constrained", "chi^2", "tracks");
        Histogram hRes = new Histogram(100, -.25, 0.005, "detector resolution", "mm", "hits");
        Histogram hEdrho = new Histogram(100, -10., 0.2, "Filtered helix parameter drho error", "sigmas", "track");
        Histogram hEphi0 = new Histogram(100, -10., 0.2, "Filtered helix parameter phi0 error", "sigmas", "track");
        Histogram hEk = new Histogram(100, -10., 0.2, "Filtered helix parameter K error", "sigmas", "track");
        Histogram hEdz = new Histogram(100, -10., 0.2, "Filtered helix parameter dz error", "sigmas", "track");
        Histogram hEtanl = new Histogram(100, -10., 0.2, "Filtered helix parameter tanl error", "sigmas", "track");
        Histogram hEdrhoS = new Histogram(100, -10., 0.2, "Smoothed helix parameter drho error", "sigmas", "track");
        Histogram hEphi0S = new Histogram(100, -10., 0.2, "Smoothed helix parameter phi0 error", "sigmas", "track");
        Histogram hEkS = new Histogram(100, -10., 0.2, "Smoothed helix parameter K error", "sigmas", "track");
        Histogram hEdzS = new Histogram(100, -10., 0.2, "Smoothed helix parameter dz error", "sigmas", "track");
        Histogram hEtanlS = new Histogram(100, -10., 0.2, "Smoothed helix parameter tanl error", "sigmas", "track");
        Histogram hEdrhoO = new Histogram(100, -10., 0.2, "Origin helix parameter drho error", "sigmas", "track");
        Histogram hEphi0O = new Histogram(100, -10., 0.2, "Origin helix parameter phi0 error", "sigmas", "track");
        Histogram hEkO = new Histogram(100, -10., 0.2, "Origin helix parameter K error", "sigmas", "track");
        Histogram hEdzO = new Histogram(100, -10., 0.2, "Origin helix parameter dz error", "sigmas", "track");
        Histogram hEtanlO = new Histogram(100, -10., 0.2, "Origin helix parameter tanl error", "sigmas", "track");
        Histogram hEdrhoSigO = new Histogram(100, -10., 0.2, "Origin helix parameter drho constrained error", "sigmas", "track");
        Histogram hEphi0SigO = new Histogram(100, -10., 0.2, "Origin helix parameter phi0 constrained error", "sigmas", "track");
        Histogram hEkSigO = new Histogram(100, -10., 0.2, "Origin helix parameter K constrained error", "sigmas", "track");
        Histogram hEdzSigO = new Histogram(100, -10., 0.2, "Origin helix parameter dz constrained error", "sigmas", "track");
        Histogram hEtanlSigO = new Histogram(100, -10., 0.2, "Origin helix parameter tanl constrained error", "sigmas", "track");
        Histogram hEadrhoO = new Histogram(100, -1., 0.02, "Origin helix parameter drho error", "mm", "track");
        Histogram hEaphi0O = new Histogram(100, -0.02, 0.0004, "Origin helix parameter phi0 error", "radians", "track");
        Histogram hEakO = new Histogram(100, -0.5, 0.01, "Origin helix parameter K error", "1/GeV", "track");
        Histogram hEadzO = new Histogram(100, -0.4, 0.008, "Origin helix parameter dz error", "mm", "track");
        Histogram hEatanlO = new Histogram(100, -0.005, 0.0001, "Origin helix parameter tanl error", " ", "track");
        Histogram hEcdrhoO = new Histogram(100, -1., 0.02, "Origin helix parameter drho constrained error", "mm", "track");
        Histogram hEcphi0O = new Histogram(100, -0.02, 0.0004, "Origin helix parameter phi0 constrained error", "radians", "track");
        Histogram hEckO = new Histogram(100, -0.5, 0.01, "Origin helix parameter K constrained error", "1/GeV", "track");
        Histogram hEcdzO = new Histogram(100, -0.4, 0.008, "Origin helix parameter dz constrained error", "mm", "track");
        Histogram hEctanlO = new Histogram(100, -0.005, 0.0001, "Origin helix parameter tanl constrained error", " ", "track");
        Histogram hchi2inc = new Histogram(100, 0., 1., "Origin helix constrained chi^2 increment","chi2","track");
        Histogram hchi2c = new Histogram(100, 0., 1., "Origin helix constrained chi^2","chi2","track");
        Histogram hResid0 = new Histogram(100, -10., 0.2, "Filtered residual for axial planes", "sigmas", "hits");
        Histogram hResid1 = new Histogram(100, -10., 0.2, "Filtered residual for stereo planes", "sigmas", "hits");
        Histogram hEdrhoG = new Histogram(100, -40., 0.8, "Helix guess drho error", "sigmas", "track");
        Histogram hEphi0G = new Histogram(100, -40., 0.8, "Helix guess phi0 error", "sigmas", "track");
        Histogram hEkG = new Histogram(100, -40., 0.8, "Helix guess K error", "sigmas", "track");
        Histogram hEdzG = new Histogram(100, -40., 0.8, "Helix guess dz error", "sigmas", "track");
        Histogram hEtanlG = new Histogram(100, -80., 1.6, "Helix guess tanl error", "sigmas", "track");
        Histogram hEdrhoG1 = new Histogram(100, -4., 0.08, "Helix guess drho error", "mm", "track");
        Histogram hEphi0G1 = new Histogram(100, -0.05, 0.001, "Helix guess phi0 error", "radians", "track");
        Histogram hEkG1 = new Histogram(100, -10., 0.2, "Helix guess K error", "1/GeV", "track");
        Histogram hEdzG1 = new Histogram(100, -0.50, 0.01, "Helix guess dz error", "mm", "track");
        Histogram hEtanlG1 = new Histogram(100, -0.005, 0.0001, "Helix guess tanl error", "tan(lambda) error", "track");
        Histogram[] hResidS0 = new Histogram[nLayers];
        Histogram[] hResidS2 = new Histogram[nLayers];
        Histogram[] hResidS4 = new Histogram[nLayers];
        Histogram[] hResidX = new Histogram[nLayers];
        Histogram[] hResidZ = new Histogram[nLayers];
        Histogram[] hUnbias = new Histogram[nLayers];
        Histogram[] hUnbiasSig = new Histogram[nLayers];
        for (int i = 0; i < nLayers; i++) {
            hResidS0[i] = new Histogram(100, -10., 0.2, String.format("Smoothed fit residual for plane %d", i), "sigmas", "hits");
            hResidS2[i] = new Histogram(100, -0.02, 0.0004, String.format("Smoothed fit residual for plane %d", i), "mm", "hits");
            hResidS4[i] = new Histogram(100, -0.1, 0.002, String.format("Smoothed true residual for plane %d", i), "mm", "hits");
            hResidX[i] = new Histogram(100, -0.8, 0.016, String.format("True residual in global X for plane %d", i), "mm", "hits");
            hResidZ[i] = new Histogram(100, -0.1, 0.002, String.format("True residual in global Z for plane %d", i), "mm", "hits");
            hUnbias[i] = new Histogram(100, -0.2, 0.004, String.format("Unbiased residual for plant %d", i), "mm", "hits");
            hUnbiasSig[i] = new Histogram(100, -10., 0.2, String.format("Unbiased residuals for layer %d", i), "sigmas", "hits");
        }
        Histogram hpropx = new Histogram(100,-5.,0.1,"projected track-state x error","mm","track");
        Histogram hpropxs = new Histogram(100,-5.,0.1,"projected track-state x error","sigmas","track");
        Histogram hpropy = new Histogram(100,-5.,0.1,"projected track-state y error","mm","track");
        Histogram hpropys = new Histogram(100,-5.,0.1,"projected track-state y error","sigmas","track");
        Histogram hpropxu = new Histogram(100,0.,0.05,"projected track-state x uncertainty","mm","track");
        Histogram hpropyu = new Histogram(100,0.,0.05,"projected track-state y uncertainty","mm","track");
        Histogram hPropxHS = new Histogram(100,-5.,0.1,"projected HelixState x error","mm","track");
        Histogram hPropzHS = new Histogram(100,-5.,0.1,"projected HelixState z error","mm","track");
        Histogram hPropxsHS = new Histogram(100,-5.,0.1,"projected HelixState x error","sigmas","track");
        Histogram hPropzsHS = new Histogram(100,-5.,0.1,"projected HelixState z error","sigmas","track");
        Histogram hPropx1 = new Histogram(100,-5.,0.1,"projected track-state x error 1 step","mm","track");
        Histogram hPropx1s = new Histogram(100,-5.,0.1,"projected track-state x error 1 step","sigmas","track");
        Histogram hPropz1 = new Histogram(100,-5.,0.1,"projected track-state z error 1 step","mm","track");
        Histogram hPropz1s = new Histogram(100,-5.,0.1,"projected track-state z error 1 step","sigmas","track");
        Instant timestamp = Instant.now();
        System.out.format("Beginning time = %s\n", timestamp.toString());
        LocalDateTime ldt = LocalDateTime.ofInstant(timestamp, ZoneId.systemDefault());
        System.out.format("%s %d %d at %d:%d %d.%d seconds\n", ldt.getMonth(), ldt.getDayOfMonth(), ldt.getYear(), ldt.getHour(),
                ldt.getMinute(), ldt.getSecond(), ldt.getNano());
        double startTime = (double)(ldt.getMinute())*60. + (double)ldt.getSecond() + (double)(ldt.getNano())/1e9;

        // Extrapolate the helix from the origin to the first detector layer
        SiModule si1 = SiModules.get(0);
        double phi1 = TkInitial.planeIntersect(si1.p);
        if (Double.isNaN(phi1)) {
            if (verbose) System.out.format("Oops! No intersection found with initial plane");
            return;
        }
        Vec p1 = new Vec(3);
        Vec pivotBegin = TkRKinitial.planeIntersect(si1.p, p1);
        Helix helixBegin = new Helix(Q, pivotBegin, p1, pivotBegin, fMg, rnd);
        RKhelix helixBeginRK = new RKhelix(pivotBegin, p1, Q, fMg, rnd);

        Vec[] helixSaved = new Vec[SiModules.size()];
        Vec[] pivotSaved = new Vec[SiModules.size()];
        TkRKinitial.print("at layer 1");
        TkInitial.print("TkInitial: initial helix at the origin");
        helixBegin.print("helixBegin: starting helix at layer 1");
        RKhelix TkEnd = helixBeginRK;
        KalmanInterface KI = new KalmanInterface(false, kPar, fM);
        for (int iTrial = 0; iTrial < nTrials; iTrial++) {
            RKhelix Tk = helixBeginRK.copy();
            if (verbose) { Tk.print("copied initial helix"); }

            // Populate the Si detector planes with hits from the helix scattered at each
            // plane
            for (int icm = 0; icm < SiModules.size(); icm++) {
                SiModule thisSi = SiModules.get(icm);
                if (thisSi.Layer < 0) { continue; }
                thisSi.reset();
                int pln = thisSi.Layer;
                int det = thisSi.detector;
                if (verbose) {
                    System.out.format("Extrapolating to plane #%d, detector %d\n", pln, det);
                    Tk.print("this plane");
                }
                Vec pInt = new Vec(3);
                Vec rscat = Tk.planeIntersect(thisSi.p, pInt);
                if (verbose) {
                    double check = (rscat.dif(thisSi.p.X()).dot(thisSi.p.T()));
                    System.out.format("Dot product of vector in plane with plane direction=%12.8e, should be zero\n", check);
                    rscat.print("global intersection point of helix");
                }
                Vec rDet = thisSi.toLocal(rscat);
                if (verbose) {
                    thisSi.p.print(String.format("layer %d, detector %d", pln, det));
                    rscat.print("       Gobal intersection point 1");
                    rDet.print("       helix intersection in detector frame");
                }
                // Check whether the intersection is within the bounds of the detector
                if (rDet.v[0] > thisSi.xExtent[1] || rDet.v[0] < thisSi.xExtent[0] || rDet.v[1] > thisSi.yExtent[1]
                        || rDet.v[1] < thisSi.yExtent[0]) {
                    if (verbose) { System.out.format("     Intersection point is outside of the detector %d in layer %d\n", det, pln); }
                    continue;
                }
                Tk = new RKhelix(rscat, pInt, Q, fMg, rnd);
                if (thisSi.Layer == startLayer || rnd.nextDouble() < hitEfficiency) { // Apply some hit inefficiency    
                    double[] gran = new double[2];
                    if (perfect) {
                        gran[0] = 0.;
                        gran[1] = 0.;
                    } else {
                        gran[0] = rnd.nextGaussian();
                        gran[1] = rnd.nextGaussian();
                    }
                    double smear = resolution * gran[0];
                    double m1 = rDet.v[1] + smear;
                    hRes.entry(smear);
                    if (verbose) { System.out.format("       Measurement 1= %10.7f,  Truth=%10.7f\n", m1, rDet.v[1]); }
<<<<<<< HEAD
                    Measurement thisM1 = new Measurement(m1, resolution, 0., 10., rscat, rDet.v[1]);
=======
                    Measurement thisM1 = new Measurement(m1, 0., resolution, 0., 10., rscat, rDet.v[1]);
>>>>>>> 762371a1
                    thisSi.addMeasurement(thisM1);
                }
                if (icm + 1 < SiModules.size()) {
                    Vec t1 = Tk.p.unitVec();
                    if (verbose) {
                        Tk.p.print("helix global momentum before scatter");
                    }
                    zhat = new Vec(0., 0., 1.);
                    uhat = t1.cross(zhat).unitVec(); // A unit vector u perpendicular to the helix direction
                    vhat = t1.cross(uhat);
                    RotMatrix Rtmp = new RotMatrix(uhat, vhat, t1);
                    // Tk.origin.print("origin before scatter");
                    // Tk.X0.print("X0 before scatter");
                    Tk = Tk.randomScat(thisSi.p, thisSi.thickness);
                    TkEnd = Tk;
                    Vec pivotF = new Vec(3);
                    helixSaved[icm] = Tk.helixParameters(Tk.x, pivotF);
                    pivotSaved[icm] = pivotF;

                    Vec t2 = Tk.p.unitVec();
                    double scattAng = Math.acos(Math.min(1.0, t1.dot(t2)));
                    double scattAngProj = Math.atan2(t1.v[0], t1.v[1]) - Math.atan2(t2.v[0], t2.v[1]);
                    hScatProj.entry(scattAngProj * 180. / Math.PI);
                    hScat.entry(scattAng);
                    if (verbose) {
                        Tk.print("scattered from the first layer of the detector plane");
                        Vec p2 = Tk.p;
                        p2.print("momentum after scatter");
                        System.out.format("Scattering angle from 1st layer of thickness %10.5f = %10.7f; p=%10.7f\n", thickness, scattAng,
                                p2.mag());
                    }
                    Vec t2Loc = Rtmp.rotate(t2);

                    double phiScat = Math.atan2(t2Loc.v[1], t2Loc.v[0]);
                    if (thisSi.isStereo) {
                        hps2.entry(phiScat / Math.PI);
                        hsp2theta.entry(Math.asin(t2Loc.v[1]));
                    } else {
                        hps1.entry(phiScat / Math.PI);
                        hsp1theta.entry(Math.asin(t2Loc.v[1]));
                    }
                } else {
                    TkEnd = Tk;
                    if (verbose) { TkEnd.print("TkEnd"); }
                }
            }
            
            // Extrapolate further to the ECAL location. The helix parameters are in a coordinate system with origin
            // on the helix at the current location x and aligned with the local B field. Since we provide the pivot
            // point to be x (in global coordinates), the pivotECAL in the field system is (0,0,0).
            Plane pEcal = new Plane(new Vec(0.,eCalLoc,0.), new Vec(0.,1.,0.));
            RKhelix TkEcal = Tk.propagateRK(pEcal);

            int nHits = 0;
            for (SiModule siM : SiModules) {
                if (siM.hits.size() > 0) nHits++;           
            }
            hnHit.entry(nHits);

            // Create a seed track from the first 3 or 4 layers
            int nA = 0;
            int nS = 0;
            int frstLyr = 0;
            ArrayList<int[]> hitList = new ArrayList<int[]>(nAxial + nStereo);
            //for (int i=0; i<SiModules.size(); ++i) {
            for (int i = SiModules.size() - 1; i >= 0; i--) {
                SiModule si = SiModules.get(i);
                if (si.Layer > startLayer) continue;
                if (si.hits.isEmpty()) continue;
                if (nA < nAxial) {
                    if (!si.isStereo) {
                        int[] ht = new int[2];
                        ht[0] = i;
                        ht[1] = 0;
                        hitList.add(ht);
                        nA++;
                        frstLyr = si.Layer;
                    }
                } else {
                    if (nS >= nStereo) break;
                }
                if (nS < nStereo) {
                    if (si.isStereo) {
                        int[] ht = new int[2];
                        ht[0] = i;
                        ht[1] = 0;
                        hitList.add(ht);
                        nS++;
                        frstLyr = si.Layer;
                    }
                } else {
                    if (nA >= nStereo) break;
                }
            }
            if (nS < nStereo || nA < nAxial) {
                System.out.format("Not enough hits for SeedTrack. nA=%d  nS=%d\n", nA, nS);
                continue;
            }

            SeedTrack seed = new SeedTrack(SiModules, location[frstLyr], hitList, verbose);
            if (!seed.success) {
                System.out.format("Failed to make a seed track\n");
                continue;
            }
            //SeedTrackOld seedOld = new SeedTrackOld(SiModules, location[frstLyr], hitList, verbose);
            if (verbose) {
                seed.print("helix parameters");
                //seedOld.print("old seedtrack helix parameters");
                System.out.format("True helix is %10.6f %10.6f %10.6f %10.6f %10.6f\n", drho, phi0, K, dz, tanl);
            }
            hchi2G.entry(seed.chi2);
            Vec initialHelixGuess = seed.helixParams();
            DMatrixRMaj initialCovariance = seed.covariance();
            Vec GuessErrors = seed.errors();

            // For comparison, get the true helix in the B field frame at the first layer of the linear fit
            // Then transform it to the same pivot used by the linear fit. Here we have to ignore details about
            // coordinate system rotation, because the linear fit is only done in the global frame assuming constant field

            helixMCtrue = helixSaved[frstLyr];
            Vec pivotOnAxis = new Vec(0., location[frstLyr], 0.);
            Vec Bpiv = new Vec(3,fMg.getField(pivotOnAxis));
            double alpha = 1.0e12 / (2.99793e8 * Bpiv.mag());
            Vec helixTrueTrans = HelixState.pivotTransform(pivotOnAxis, helixMCtrue, pivotSaved[frstLyr], alpha, 0.);
            Vec gErrVec = initialHelixGuess.dif(helixTrueTrans);
            // new Vec(initialHelixGuess.v[0] - drho, initialHelixGuess.v[1] - phi0,
            // initialHelixGuess.v[2] - K,
            // initialHelixGuess.v[3] - dz, initialHelixGuess.v[4] - tanl);
            double[] gErr = new double[5];
            for (int i = 0; i < 5; i++) { gErr[i] = gErrVec.v[i] / GuessErrors.v[i]; }
            if (verbose) {
                // helixMCtrue.print("MC true helix at this layer");
                // pivotSaved[frstLyr].print("old pivot");
                // pivotOnAxis.print("new pivot");
                // Bpiv.print("field at old pivot");
                System.out.format("Comparing linear helix fit with true at layer %d, alpha=%10.5f\n", frstLyr, alpha);
                System.out.format("Guess drho=%12.5e, true=%12.5e, uncertainty=%12.5e, sigmas=%12.5e\n", initialHelixGuess.v[0],
                        helixTrueTrans.v[0], GuessErrors.v[0], gErr[0]);
                System.out.format("Guess phi0=%12.5e, true=%12.5e, uncertainty=%12.5e, sigmas=%12.5e\n", initialHelixGuess.v[1],
                        helixTrueTrans.v[1], GuessErrors.v[1], gErr[1]);
                System.out.format("Guess K=%12.5e, true=%12.5e, uncertainty=%12.5e, sigmas=%12.5e\n", initialHelixGuess.v[2],
                        helixTrueTrans.v[2], GuessErrors.v[2], gErr[2]);
                System.out.format("Guess dz=%12.5e, true=%12.5e, uncertainty=%12.5e, sigmas=%12.5e\n", initialHelixGuess.v[3],
                        helixTrueTrans.v[3], GuessErrors.v[3], gErr[3]);
                System.out.format("Guess tanl=%12.5e, true=%12.5e, uncertainty=%12.5e, sigmas=%12.5e\n", initialHelixGuess.v[4],
                        helixTrueTrans.v[4], GuessErrors.v[4], gErr[4]);
            }
            hEdrhoG.entry(gErr[0]);
            hEphi0G.entry(gErr[1]);
            hEkG.entry(gErr[2]);
            hEdzG.entry(gErr[3]);
            hEtanlG.entry(gErr[4]);
            hEdrhoG1.entry(gErrVec.v[0]);
            hEphi0G1.entry(gErrVec.v[1]);
            hEkG1.entry(gErrVec.v[2]);
            hEdzG1.entry(gErrVec.v[3]);
            hEtanlG1.entry(gErrVec.v[4]);
            double guessHelixChi2 = gErrVec.dot(gErrVec.leftMultiply(KalTrack.mToS(initialCovariance).invert()));
            hChi2Guess.entry(guessHelixChi2);

            // double Bstart = seed.B();
            // Vec tBstart = new Vec(0., 0., 1.);

            // Cheating initial "guess" for the helix

            double[] rn = new double[2];
            if (perfect) {
                rn[0] = 0.;
                rn[1] = 0.;
            } else {
                //rn = gausRan();
                rn[0] = rnd.nextGaussian();
                rn[1] = rnd.nextGaussian();
            }
            double drhoGuess = drho + drhoSigma * rn[0];
            double dzGuess = dz + dzSigma * rn[1];
            if (!perfect) {
                //rn = gausRan();
                rn[0] = rnd.nextGaussian();
                rn[1] = rnd.nextGaussian();
            }
            double phi0Guess = phi0 + phi0Sigma * rn[0];
            double tanlGuess = tanl + tanlSigma * rn[1];
            if (!perfect) {
                //rn = gausRan();
                rn[0] = rnd.nextGaussian();
            }
            double kGuess = K + kSigma * rn[0];

            if (cheat) {
                initialHelixGuess = new Vec(drhoGuess, phi0Guess, kGuess, dzGuess, tanlGuess);
                initialCovariance.unsafe_set(0, 0, drhoSigma * drhoSigma);
                initialCovariance.unsafe_set(1, 1, phi0Sigma * phi0Sigma);
                initialCovariance.unsafe_set(2, 2, kSigma * kSigma);
                initialCovariance.unsafe_set(3, 3, dzSigma * dzSigma);
                initialCovariance.unsafe_set(4, 4, tanlSigma * tanlSigma);

                Vec Bf0 = new Vec(3,fMg.getField(helixOrigin));
                if (verbose) {
                    initialHelixGuess.print("initial helix guess");
                    System.out.format("True helix: %10.6f %10.6f %10.6f %10.6f %10.6f\n", drho, phi0, K, dz, tanl);
                    helixOrigin.print("initial pivot guess");
                    Bf0.print("B field at pivot");
                }
            }

            CommonOps_DDRM.scale(10., initialCovariance);

            if (verbose) {
                System.out.format("Initial covariance guess:");
                initialCovariance.print();
            }
            // Run the Kalman fit
            long startTimeF = System.nanoTime();
            KalmanTrackFit2 kF = new KalmanTrackFit2(iTrial, SiModules, startLayer, nIteration, new Vec(0., location[frstLyr], 0.),
                    initialHelixGuess, initialCovariance, kPar, fM);
            long endTimeF = System.nanoTime();
            double runTime = (double)(endTimeF - startTimeF)/1000000.;
            executionTime += runTime;
            if (!kF.success) continue;
            KalTrack KalmanTrack = kF.tkr;
            if (KalmanTrack == null) continue;
            KalmanTrack.originHelix();
            if (verbose) KalmanTrack.print("KalmanTrack");
            
            // Check on the covariance matrix
            Matrix C = new Matrix(KalmanTrack.originCovariance());
            EigenvalueDecomposition eED= new EigenvalueDecomposition(C);
            double [] ev = eED.getRealEigenvalues();
            for (int i=0; i<5; ++i) {
                if (ev[i] < 0.) {
                    System.out.format("Event %d, eigenvalue %d of covariance is negative!", iTrial, i);
                }
            }
            if (iTrial < 10) {
                Vec evV = new Vec(5,ev);
                evV.print("Eigenvalues of covariance");
            }
            
            // Test the helix propagation code
            
            List<TrackState> states = new ArrayList<TrackState>();
            for (MeasurementSite site : kF.sites) {
                int loc = TrackState.AtOther;
                if (kF.sites.indexOf(site) == 0) loc = TrackState.AtFirstHit;
                else if (kF.sites.indexOf(site) == kF.sites.size()-1) {
                    loc = TrackState.AtLastHit;
                }
                TrackState ts = KI.createTrackState(site, loc, true);    
                states.add(ts);
            }
            TrackState lastState = null;
            for (TrackState tkState : states) {
                if (tkState.getLocation() == TrackState.AtLastHit) {
                    lastState = tkState;
                    break;
                }
            }
            if (lastState != null) {
             // test propagation of a track state from one end of the track to the ECAL region
                final boolean debug = false;          
                if (KalmanTrack.nHits >= 12) {
                    if (KalmanTrack.chi2/KalmanTrack.nHits < 2.) {
                        MeasurementSite lastSite = KalmanTrack.SiteList.get(KalmanTrack.SiteList.size()-1);
                        Vec eCalPos = TkEcal.x;
                        Plane plnAtEcal = new Plane(eCalPos, new Vec(0.,1.,0.));
                        if (debug) {
                            eCalPos.print("ECAL cluster position");
                            lastSite.aS.helix.print("helix at last layer");
                        }
<<<<<<< HEAD
                        HelixState helixAtEcal = lastSite.aS.helix.propagateRungeKutta(plnAtEcal, yScat, XLscat, fM);
=======
                        double [] arcLength = new double[1];
                        HelixState helixAtEcal = lastSite.aS.helix.propagateRungeKutta(plnAtEcal, yScat, XLscat, fM, arcLength);
>>>>>>> 762371a1
                        if (MatrixFeatures_DDRM.hasNaN(helixAtEcal.C)) continue;
                        Vec intPnt = helixAtEcal.getRKintersection();
                        if (debug) {
                            helixAtEcal.print("helix at ECAL cluster");
                            intPnt.print("RK intersection point");
                        }
                        hPropxHS.entry(intPnt.v[0] - eCalPos.v[0]);
                        hPropzHS.entry(intPnt.v[2] - eCalPos.v[2]);
                        DMatrixRMaj covAtEcal = helixAtEcal.C;
                        double [][] dadx = KalTrack.DxTOa(helixAtEcal.a);
                        double [][] Cx = new double[3][3];
                        for (int i = 0; i < 3; i++) {
                            for (int j = 0; j < 3; j++) {
                                Cx[i][j] = 0.;
                                for (int k = 0; k < 5; k++) {
                                    for (int l = 0; l < 5; l++) {
                                        Cx[i][j] += dadx[i][k] * covAtEcal.unsafe_get(k,l) * dadx[j][l];
                                    }
                                }
                            }
                        }
                        hPropxsHS.entry((intPnt.v[0] - eCalPos.v[0])/Math.sqrt(Cx[0][0]));
                        hPropzsHS.entry((intPnt.v[2] - eCalPos.v[2])/Math.sqrt(Cx[2][2]));
                        
                        // Try in a single step---this worked perfect in uniform field, as long as last scatter is included
                        double phiIntEcal = lastSite.aS.helix.planeIntersect(plnAtEcal);
                        if (!Double.isNaN(phiIntEcal)) {
                            if (debug) {
                                System.out.format("phiInteEcal=%10.6f\n", phiIntEcal);
                                plnAtEcal.print("plane at ECAL");
                                lastSite.aS.helix.print("at last site");
                            }
                            Vec intcpt = lastSite.aS.helix.atPhi(phiIntEcal);
                            Vec helixAtIntcpt = lastSite.aS.helix.pivotTransform(intcpt);
                            if (debug) intcpt.print("intercept local");
                            intcpt = lastSite.aS.helix.toGlobal(intcpt);
                            if (debug) intcpt.print("intercept global");
                            DMatrixRMaj F = new DMatrixRMaj(5,5);
                            lastSite.aS.helix.makeF(helixAtIntcpt, F);
                            if (debug) F.print("tranform matrix F");
                            Vec pMom = HelixState.getMom(0.,helixAtIntcpt);
                            double pMag = pMom.mag();
                            double ct = pMom.v[1]/pMag;
                            double sigmaMS = HelixState.projMSangle(pMag, XLscat.get(XLscat.size()-1)/ct);
                            DMatrixRMaj Qmcs = new DMatrixRMaj(5,5);
                            lastSite.aS.helix.getQ(sigmaMS, Qmcs);
                            CommonOps_DDRM.add(lastSite.aS.helix.C, Qmcs, tempM1);
                            CommonOps_DDRM.multTransB(tempM1, F, tempM2);
                            DMatrixRMaj covAtIntcpt = new DMatrixRMaj(5,5);
                            CommonOps_DDRM.mult(F, tempM2, covAtIntcpt);                           
                            dadx = KalTrack.DxTOa(helixAtIntcpt);
                            Cx = new double[3][3];
                            for (int i = 0; i < 3; i++) {
                                for (int j = 0; j < 3; j++) {
                                    Cx[i][j] = 0.;
                                    for (int k = 0; k < 5; k++) {
                                        for (int l = 0; l < 5; l++) {
                                            Cx[i][j] += dadx[i][k] * covAtIntcpt.unsafe_get(k,l) * dadx[j][l];
                                        }
                                    }
                                }
                            }
                            if (debug) {
                                covAtIntcpt.print("covAtIntcpt");
                                new SquareMatrix(3,Cx).print("Cx");
                            }
                            hPropx1.entry(intcpt.v[0] - eCalPos.v[0]);
                            hPropz1.entry(intcpt.v[2] - eCalPos.v[2]);     
                            hPropx1s.entry((intcpt.v[0] - eCalPos.v[0])/Math.sqrt(Cx[0][0]));
                            hPropz1s.entry((intcpt.v[2] - eCalPos.v[2])/Math.sqrt(Cx[2][2]));     
                        }
                    } 
                }
                /*
                for (TrackState tkState : states) {                   
                    if (tkState.getLocation() == TrackState.AtLastHit) {
                        double [] locs = KalmanInterface.vectorKalmanToGlb(TkEcal.x);
                        double [] direction = KalmanInterface.vectorKalmanToGlb(pEcal.T());
                        PropagatedTrackState pts = KI.propagateTrackState(tkState, locs, direction);
                        if (pts.getTrackState() == null) continue;
                        if (new Vec(5,pts.getTrackState().getParameters()).isNaN()) continue;
                        double [] intPnt = pts.getIntersection();
                        double [][] intPntCov = pts.getIntersectionCov();
                        double [] pntMC = KalmanInterface.vectorKalmanToGlb(TkEcal.x);
                        if (debug) {
                            PropagatedTrackState.printTrackState(tkState, "start");
                            PropagatedTrackState.printTrackState(pts.getTrackState(), "propagated");
                            new Vec(3,intPnt).print("intersection point");
                            new Vec(3,pntMC).print("MC intersection");
                            pts.print("test");
                        }
                        hpropx.entry(intPnt[0] - pntMC[0]);
                        hpropxu.entry(Math.sqrt(intPntCov[0][0]));
                        hpropxs.entry((intPnt[0] - pntMC[0])/Math.sqrt(intPntCov[0][0]));
                        hpropy.entry(intPnt[1] - pntMC[1]);
                        hpropyu.entry(Math.sqrt(intPntCov[1][1]));
                        hpropys.entry((intPnt[1] - pntMC[1])/Math.sqrt(intPntCov[1][1]));
                        break;
                    }
                }
                */
            }
            // end of test of helix propagation
            
            // Test the vertex constraint
            Vec vtx = helixOrigin.copy();
            for (int i=0; i<3; ++i) {
                vtx.v[i] += rnd.nextGaussian() * vtxRes[i];
            }
            SquareMatrix vtxCov = new SquareMatrix(3);
            vtxCov.M[0][0] = vtxRes[0]*vtxRes[0];
            vtxCov.M[1][1] = vtxRes[1]*vtxRes[1];
            vtxCov.M[2][2] = vtxRes[2]*vtxRes[2];
            HelixState constrainedHelix = KalmanTrack.originConstraint(vtx.v, vtxCov.M);
            hchi2inc.entry(KalmanTrack.chi2incOrigin());
            hchi2c.entry(KalmanTrack.chi2incOrigin() + KalmanTrack.chi2);
            //constrainedHelix.print("constrained");
            //KalmanTrack.helixAtOrigin.print("unconstrained");
            double chi2s = 0.;
            ArrayList<MeasurementSite> sites = kF.sites;
            for (MeasurementSite site : sites) {
                if (site.m.hits.size() > 0) {
                    SiModule siM = site.m;
                    if (site.m.Layer >= 0) {
                        if (site.filtered) {
                            if (siM.isStereo) hResid0.entry(site.aF.r / Math.sqrt(site.aF.R));
                            else hResid1.entry(site.aF.r / Math.sqrt(site.aF.R));
                        }
                        if (site.smoothed) {
                            if (site.m.Layer == 4) hReducedErr.entry(Math.sqrt(site.aS.R));
                            chi2s += Math.pow(site.aS.mPred - site.m.hits.get(site.hitID).vTrue, 2) / site.aS.R;
                            hResidS0[siM.Layer].entry(site.aS.r / Math.sqrt(site.aS.R));
                            hResidS2[siM.Layer].entry(site.aS.r);
                            if (site.hitID >= 0) { hResidS4[siM.Layer].entry(site.m.hits.get(site.hitID).vTrue - site.aS.mPred); }
                        }
                    }
                }
            }
            for (int layer=0; layer < nLayers; ++layer) {
                Pair<Double, Double> resid = KalmanTrack.unbiasedResidual(layer);
                if (resid.getSecondElement() > -999.) {
                    double variance = resid.getSecondElement();
                    double sigma = Math.sqrt(variance);
                    double unbResid = resid.getFirstElement();
                    hUnbias[layer].entry(unbResid);
                    hUnbiasSig[layer].entry(unbResid/sigma);
                    if (variance < resolution*resolution) {
                        System.out.format("Event %d layer %d, unbiased residual variance too small: %10.5f, chi2=%9.2f, hits=%d, resid=%9.6f, lyrs:", 
                                            iTrial, layer, variance, KalmanTrack.chi2, KalmanTrack.nHits, unbResid);
                        for (MeasurementSite site : KalmanTrack.SiteList) {
                            if (site.hitID < 0) continue;
                            System.out.format(" %d ", site.m.Layer);
                        }
                        System.out.format("\n");
                    }
                }
            }
            for (MeasurementSite site : KalmanTrack.interceptVects().keySet()) {
                Vec loc = KalmanTrack.interceptVects().get(site);
                SiModule siM = site.m;
                if (siM.Layer < 0) continue;
                if (site.hitID < 0) { System.out.format("Missing hit ID on site with layer=%d", siM.Layer); }
                Vec locMC = site.m.hits.get(site.hitID).rGlobal;
                hResidX[siM.Layer].entry(loc.v[0] - locMC.v[0]);
                hResidZ[siM.Layer].entry(loc.v[2] - locMC.v[2]);
            }
            hChi2Alt.entry(chi2s);
            hChi2.entry(kF.chi2s);
            hChi2f.entry(kF.chi2f);
            double chi2prm = KalmanTrack.chi2prime();
            hChi2p.entry(chi2prm);

            if (verbose) {
                System.out.format("HelixTest3: initial-site=%d, final-site=%d, # sites=%d, chi^2s=%10.4f chi^2true=%10.4f chi^2_prm=%10.4f\n",
                        kF.initialSite, kF.finalSite, kF.sites.size(), kF.chi2s, chi2s, chi2prm);
            }
            if (kF.sites.size() > 0) {
                for (MeasurementSite site : kF.sites) {
                    hXscat.entry(site.scatX() * 180. / Math.PI);
                    hZscat.entry(site.scatZ() * 180. / Math.PI);
                }
                if (kF.sites.get(kF.initialSite).aS != null && kF.sites.get(kF.finalSite).aS != null) {
                    if (verbose) {
                        KalmanTrack.plot(path);
                        kF.fittedStateBegin().helix.a.print("fitted helix parameters at the first layer");
                        kF.fittedStateBegin().helix.origin.print("fitted helix origin at first layer");
                        helixBegin.p.print("actual helix parameters at the first layer");
                        helixBegin.origin.print("origin of actual helix");
                        helixBegin.X0.print("pivot of actual helix");
                    }
                    Vec newPivot = kF.fittedStateBegin().helix.toLocal(helixBegin.origin.sum(helixBegin.X0));
                    Vec aF = kF.fittedStateBegin().helix.pivotTransform(newPivot);
                    // now rotate to the original field frame
                    
                    RotMatrix Rcombo = helixBegin.R.multiply(kF.fittedStateBegin().helix.Rot.invert());
                    aF = HelixState.rotateHelix(aF, Rcombo, fRot);
                    if (verbose) {
                        Rcombo.print("Rcombo, into the frame of the true helix");
                        aF.print("final smoothed helix parameters at the track beginning");
                        newPivot.print("final smoothed helix pivot in local coordinates");
                    }
                    Vec aFe = new Vec(5);
                    DMatrixRMaj aFC = kF.fittedStateBegin().covariancePivotTransform(aF);
                    CommonOps_DDRM.multTransB(aFC, fRot, tempM1);
                    CommonOps_DDRM.mult(fRot, tempM1, aFC);
                    for (int i = 0; i < 5; i++) aFe.v[i] = Math.sqrt(Math.max(0., aFC.unsafe_get(i,i))); 
                    if (verbose) { aFe.print("error estimates on the smoothed helix parameters"); }
                    Vec trueErr = aF.dif(helixBegin.p);
                    if (verbose) {
                        for (int i = 0; i < 5; i++) {
                            double diff = (trueErr.v[i]) / aFe.v[i];
                            System.out.format("     Helix parameter %d after smoothing, error = %10.5f sigma\n", i, diff);
                        }
                    }
                    hEdrhoS.entry(trueErr.v[0] / aFe.v[0]);
                    hEphi0S.entry(trueErr.v[1] / aFe.v[1]);
                    hEkS.entry(trueErr.v[2] / aFe.v[2]);
                    hEdzS.entry(trueErr.v[3] / aFe.v[3]);
                    hEtanlS.entry(trueErr.v[4] / aFe.v[4]);
                    double helixChi2 = trueErr.dot(trueErr.leftMultiply(KalTrack.mToS(aFC).invert()));
                    hChi2HelixS.entry(helixChi2);
                    if (verbose) {
                        System.out.format("Full chi^2 of the smoothed helix parameters = %12.4e\n", helixChi2);
                        TkEnd.print("MC true helix at the last detector plane");
                        kF.fittedStateEnd().print("fitted state at the last detector plane");
                    }
                    newPivot = kF.fittedStateEnd().helix.toLocal(TkEnd.R(kF.fittedStateEnd().helix.origin)
                            .inverseRotate(TkEnd.x).sum(kF.fittedStateEnd().helix.origin));
                    Vec eF = kF.fittedStateEnd().helix.pivotTransform(newPivot);
                    if (verbose) {
                        eF.print("final smoothed helix parameters at the track end");
                        newPivot.print("new pivot at the track end");
                    }
                    DMatrixRMaj eFc = kF.fittedStateEnd().covariancePivotTransform(eF);
                    Vec eFe = new Vec(5);
                    for (int i = 0; i < 5; i++) eFe.v[i] = Math.sqrt(Math.max(0., eFc.unsafe_get(i,i)));
                    Vec pivotF = new Vec(3);
                    Vec fH = TkEnd.helixParameters(TkEnd.x, pivotF);
                    trueErr = eF.dif(fH);
                    if (verbose) {
                        eFe.print("errors on the helix parameters");
                        fH.print("MC true helix parameters at the last detector plane");
                        for (int i = 0; i < 5; i++) {
                            double diff = (trueErr.v[i]) / aFe.v[i];
                            System.out.format("     Helix parameter %d, error = %10.5f sigma\n", i, diff);
                        }
                    }
                    hEdrho.entry(trueErr.v[0] / eFe.v[0]);
                    hEphi0.entry(trueErr.v[1] / eFe.v[1]);
                    hEk.entry(trueErr.v[2] / eFe.v[2]);
                    hEdz.entry(trueErr.v[3] / eFe.v[3]);
                    hEtanl.entry(trueErr.v[4] / eFe.v[4]);
                    trueErr = eF.dif(fH);
                    helixChi2 = trueErr.dot(trueErr.leftMultiply(KalTrack.mToS(eFc).invert()));
                    if (verbose) { System.out.format("Full chi^2 of the filtered helix parameters = %12.4e\n", helixChi2); }
                    hChi2Helix.entry(helixChi2);

                    // Study the fitted helix extrapolated back to the origin
                    double[] hP = KalmanTrack.originHelixParms();
                    testHelix = new Vec(5,hP);
                    testCov = new DMatrixRMaj(KalmanTrack.originCovariance());
                    double[] hErr = new double[5];
                    for (int i = 0; i < 5; ++i) { hErr[i] = (hP[i] - TkInitial.p.v[i]); }
                    double[] hErrC = new double[5];
                    for (int i = 0; i < 5; ++i) { hErrC[i] = (constrainedHelix.a.v[i] - TkInitial.p.v[i]); }
                    hEdrhoO.entry(hErr[0] / KalmanTrack.helixErr(0));
                    hEphi0O.entry(hErr[1] / KalmanTrack.helixErr(1));
                    hEkO.entry(hErr[2] / KalmanTrack.helixErr(2));
                    hEdzO.entry(hErr[3] / KalmanTrack.helixErr(3));
                    hEtanlO.entry(hErr[4] / KalmanTrack.helixErr(4));
                    hEdrhoSigO.entry(hErrC[0] / Math.sqrt(constrainedHelix.C.unsafe_get(0,0)));
                    hEphi0SigO.entry(hErrC[1] / Math.sqrt(constrainedHelix.C.unsafe_get(1,1)));
                    hEkSigO.entry(hErrC[2] / Math.sqrt(constrainedHelix.C.unsafe_get(2,2)));
                    hEdzSigO.entry(hErrC[3] / Math.sqrt(constrainedHelix.C.unsafe_get(3,3)));
                    hEtanlSigO.entry(hErrC[4] / Math.sqrt(constrainedHelix.C.unsafe_get(4,4)));
                    hEadrhoO.entry(hErr[0]);
                    hEaphi0O.entry(hErr[1]);
                    hEakO.entry(hErr[2]);
                    hEadzO.entry(hErr[3]);
                    hEatanlO.entry(hErr[4]);
                    hEcdrhoO.entry(hErrC[0]);
                    hEcphi0O.entry(hErrC[1]);
                    hEckO.entry(hErrC[2]);
                    hEcdzO.entry(hErrC[3]);
                    hEctanlO.entry(hErrC[4]);
                    double[] originPnt = KalmanTrack.originX();
                    double[] originMom = KalmanTrack.originP();
                    double[][] xCov = KalmanTrack.originXcov();
                    double[][] pCov = KalmanTrack.originPcov();
                    double xErr[] = new double[3];
                    double pErr[] = new double[3];
                    for (int i = 0; i < 3; ++i) {
                        xErr[i] = (originPnt[i] - helixOrigin.v[i]) / Math.sqrt(xCov[i][i]);
                        pErr[i] = (originMom[i] - momentum.v[i]) / Math.sqrt(pCov[i][i]);
                    }
                    Vec oHerr = new Vec(5, hErr);
                    Vec cHerr = new Vec(5, hErrC);
                    SquareMatrix oCov = new SquareMatrix(5, KalmanTrack.originCovariance());
                    double oHelixChi2 = oHerr.dot(oHerr.leftMultiply(oCov.invert()));
                    double cHelixChi2 = cHerr.dot(cHerr.leftMultiply(KalTrack.mToS(constrainedHelix.C).invert()));
                    hChi2Origin.entry(oHelixChi2);
                    hChi2OriginC.entry(cHelixChi2);
                    if (verbose) {
                        helixOrigin.print("MC True particle origin");
                        System.out.format("Fitted particle origin=%10.6f %10.6f %10.6f\n", originPnt[0], originPnt[1], originPnt[2]);
                        momentum.print("MC True particle initial momentum");
                        System.out.format("Fitted particle momentum=%10.6f %10.6f %10.6f\n", originMom[0], originMom[1], originMom[2]);
                        // new SquareMatrix(3, pCov).print("momentum covariance");
                        System.out.format("Vertex and momentum errors in x,y,z\n");
                        for (int i = 0; i < 3; ++i) {
                            System.out.format("%d pnt: %10.5f %10.5f %8.3f    ", i, originPnt[i], helixOrigin.v[i], xErr[i]);
                            System.out.format("mom: %10.5f %10.5f %8.3f\n", originMom[i], momentum.v[i], pErr[i]);
                        }
                        System.out.format("Helix parameter errors.  Full Chi^2 = %12.5e\n", oHelixChi2);
                        for (int i = 0; i < 5; ++i) {
                            double e = hErr[i] / KalmanTrack.helixErr(i);
                            System.out.format("%d helix: %10.6f %10.6f %9.4f %8.3f %8.3f\n", i, hP[i], TkInitial.p.v[i],
                                    KalmanTrack.helixErr(i), hErr[i], e);
                        }
                    }
                }
            }
        }

        long grdef = rnd.nextLong();
        System.out.format("New seed = %d\n", grdef);
        timestamp = Instant.now();
        System.out.format("Ending time = %s\n", timestamp.toString());
        ldt = LocalDateTime.ofInstant(timestamp, ZoneId.systemDefault());
        System.out.format("%s %d %d at %d:%d %d.%d seconds\n", ldt.getMonth(), ldt.getDayOfMonth(), ldt.getYear(), ldt.getHour(),
                ldt.getMinute(), ldt.getSecond(), ldt.getNano());
        double endTime = (double)(ldt.getMinute())*60. + (double)(ldt.getSecond()) + (double)(ldt.getNano())/1e9;
        double elapsedTime = endTime - startTime;
        System.out.format("Total elapsed time = %10.5f\n", elapsedTime);
        System.out.format("Elapsed time for Kalman Filter = %10.4f ms\n", executionTime);

        hGaus.plot(path + "Gaussian.gp", true, "gaus", " ");
        hReducedErr.plot(path + "ReducedErr.gp", true, " ", " ");
        hXscat.plot(path + "XscatAng.gp", true, " ", " ");
        hZscat.plot(path + "ZscatAng.gp", true, " ", " ");
        hScat.plot(path + "scatAng.gp", true, " ", " ");
        hScatProj.plot(path + "scatAngProj.gp", true, " ", " ");
        hchi2G.plot(path + "chi2G.gp", true, " ", " ");
        hnHit.plot(path + "nHits.gp", true, " ", " ");
        hps1.plot(path + "phiScat1.gp", true, " ", " ");
        hsp1theta.plot(path + "projScat1.gp", true, " ", " ");
        hps2.plot(path + "phiScat2.gp", true, " ", " ");
        hsp2theta.plot(path + "projScat2.gp", true, " ", " ");
        hChi2.plot(path + "chi2s.gp", true, " ", " ");
        hChi2Alt.plot(path + "chi2sAlt.gp", true, " ", " ");
        hChi2p.plot(path + "chi2prm.gp", true, " ", " ");
        hChi2f.plot(path + "chi2f.gp", true, " ", " ");
        hChi2HelixS.plot(path + "chi2helixS.gp", true, " ", " ");
        hChi2Origin.plot(path + "chi2helixO.gp", true, " ", " ");
        hChi2OriginC.plot(path + "chi2helixOc.gp", true, " ", " ");
        hChi2Helix.plot(path + "chi2helixF.gp", true, " ", " ");
        hChi2Guess.plot(path + "chi2HelixGuess.gp", true, " ", " ");
        hRes.plot(path + "resolution.gp", true, " ", " ");
        hEdrho.plot(path + "drhoError.gp", true, " ", " ");
        hEphi0.plot(path + "phi0Error.gp", true, " ", " ");
        hEk.plot(path + "kError.gp", true, " ", " ");
        hEdz.plot(path + "dzError.gp", true, " ", " ");
        hEtanl.plot(path + "tanlError.gp", true, " ", " ");
        hEdrhoS.plot(path + "drhoErrorS.gp", true, "gaus", " ");
        hEphi0S.plot(path + "phi0ErrorS.gp", true, "gaus", " ");
        hEkS.plot(path + "kErrorS.gp", true, "gaus", " ");
        hEdzS.plot(path + "dzErrorS.gp", true, "gaus", " ");
        hEtanlS.plot(path + "tanlErrorS.gp", true, "gaus", " ");
        hEdrhoO.plot(path + "drhoErrorO.gp", true, "gaus", " ");
        hEphi0O.plot(path + "phi0ErrorO.gp", true, "gaus", " ");
        hEkO.plot(path + "kErrorO.gp", true, "gaus", " ");
        hEdzO.plot(path + "dzErrorO.gp", true, "gaus", " ");
        hEtanlO.plot(path + "tanlErrorO.gp", true, "gaus", " ");
        hEdrhoSigO.plot(path + "drhoErrorSigO.gp", true, "gaus", " ");
        hEphi0SigO.plot(path + "phi0ErrorSigO.gp", true, "gaus", " ");
        hEkSigO.plot(path + "kErrorSigO.gp", true, "gaus", " ");
        hEdzSigO.plot(path + "dzErrorSigO.gp", true, "gaus", " ");
        hEtanlSigO.plot(path + "tanlErrorSigO.gp", true, "gaus", " ");
        hEadrhoO.plot(path + "drhoErrorOa.gp", true, "gaus", " ");
        hEaphi0O.plot(path + "phi0ErrorOa.gp", true, "gaus", " ");
        hEakO.plot(path + "kErrorOa.gp", true, "gaus", " ");
        hEadzO.plot(path + "dzErrorOa.gp", true, "gaus", " ");
        hEatanlO.plot(path + "tanlErrorOa.gp", true, "gaus", " ");
        hEcdrhoO.plot(path + "drhoErrorOc.gp", true, "gaus", " ");
        hEcphi0O.plot(path + "phi0ErrorOc.gp", true, "gaus", " ");
        hEckO.plot(path + "kErrorOc.gp", true, "gaus", " ");
        hEcdzO.plot(path + "dzErrorOc.gp", true, "gaus", " ");
        hEctanlO.plot(path + "tanlErrorOc.gp", true, "gaus", " ");
        hchi2inc.plot(path + "chi2inc.gp", true, " ", " ");
        hchi2c.plot(path + "chi2c.gp", true, " ", " ");
        hEdrhoG.plot(path + "drhoErrorG.gp", true, " ", " ");
        hEphi0G.plot(path + "phi0ErrorG.gp", true, " ", " ");
        hEkG.plot(path + "kErrorG.gp", true, " ", " ");
        hEdzG.plot(path + "dzErrorG.gp", true, " ", " ");
        hEtanlG.plot(path + "tanlErrorG.gp", true, " ", " ");
        hEdrhoG1.plot(path + "drhoErrorG1.gp", true, " ", " ");
        hEphi0G1.plot(path + "phi0ErrorG1.gp", true, " ", " ");
        hEkG1.plot(path + "kErrorG1.gp", true, " ", " ");
        hEdzG1.plot(path + "dzErrorG1.gp", true, " ", " ");
        hEtanlG1.plot(path + "tanlErrorG1.gp", true, " ", " ");
        hResid0.plot(path + "resid0.gp", true, " ", " ");
        hResid1.plot(path + "resid1.gp", true, " ", " ");
        for (int i = 0; i < nLayers; i++) {
            hResidS0[i].plot(path + String.format("residS0_%d.gp", i), true, "gaus", " ");
            hResidS2[i].plot(path + String.format("residS2_%d.gp", i), true, "gaus", " ");
            hResidS4[i].plot(path + String.format("residS4_%d.gp", i), true, "gaus", " ");
            hResidX[i].plot(path + String.format("residX_%d.gp", i), true, "gaus", " ");
            hResidZ[i].plot(path + String.format("residZ_%d.gp", i), true, "gaus", " ");
            hUnbias[i].plot(path + String.format("residUnbiased1_%d.gp", i), true, "gaus", " ");
            hUnbiasSig[i].plot(path + String.format("residUnbiased2_%d.gp", i), true, "gaus", " ");
        }
        hpropx.plot(path + "propx.gp", true, "gaus", " ");
        hpropy.plot(path + "propy.gp", true, "gaus", " ");
        hpropxu.plot(path + "propxu.gp", true, "gaus", " ");
        hpropyu.plot(path + "propyu.gp", true, "gaus", " ");
        hpropxs.plot(path + "propxs.gp", true, "gaus", " ");
        hpropys.plot(path + "propys.gp", true, "gaus", " ");
        hPropxHS.plot(path + "propxHS.gp", true, "gaus", " ");
        hPropzHS.plot(path + "propzHS.gp", true, "gaus", " ");
        hPropxsHS.plot(path + "propxsHS.gp", true, "gaus", " ");
        hPropzsHS.plot(path + "propzsHS.gp", true, "gaus", " ");
        hPropx1.plot(path + "propx1.gp", true, "gaus", " ");
        hPropz1.plot(path + "propz1.gp", true, "gaus", " ");
        hPropx1s.plot(path + "propx1s.gp", true, "gaus", " ");
        hPropz1s.plot(path + "propz1s.gp", true, "gaus", " ");
        
  /*      
        // Test of helix covariance extrapolation
        if (testCov != null && testHelix != null) {
            Vec X0initial = new Vec(0.,0.,0.);
            //testCov.scale(0.01);
            
            Histogram [] hCovErr = new Histogram[5];
            for (int i=0; i<5; ++i) {
                hCovErr[i] = new Histogram(100, -5., 0.1,"Helix parameter error in covariance test","sigmas","trials");
            }
            Histogram hErrRho0 = new Histogram(100, -10., 0.2,"Extrapolated Rho0 error","mm","trials");
            Histogram hErrPhi0 = new Histogram(100, -0.05, 0.001,"Extrapolated Phi0 error","radians","trials");
            Histogram hErrK = new Histogram(100, -0.2, 0.004,"Extrapolated K error","1/GeV","trials");
            Histogram hErrZ0 = new Histogram(100, -5., 0.1,"Extrapolated Z0 error","mm","trials");
            Histogram hErrTanL = new Histogram(100, -0.05, 0.001,"Extrapolated tan(lambda) error","error","trials");
            Histogram hCovChi2 = new Histogram(100, 0., 0.2, "Helix chi^2 in covariance test","chi2","trials");
            Histogram hTanLp = new Histogram(100, -0.1, 0.002, "Helix tan(lambda) in global coordinates"," ","trials");
            Histogram hTanLpF = new Histogram(100, -0.2, 0.002, "Helix tan(lambda) in field coordinates"," ","trials");

            for (int layer=0; layer<yScat.size(); ++layer) {
                System.out.format("Location of scattering layer %d is %8.2f with XL=%8.3f\n", layer, yScat.get(layer), XLscat.get(layer));
            }
            HelixPlaneIntersect hpi = new HelixPlaneIntersect();
            Vec Borig = new Vec(3,fMg.getField(X0initial));
            double alpha = 1.0e12 / (2.99793e8 * Borig.mag());
            Plane plnEnd = null;
            for (SiModule mod : SiModules) {
                if (mod.Layer == nLayers-1 && mod.detector == 0) {
                    plnEnd = mod.p;
                    break;
                }
            }
            //plnEnd = new Plane(new Vec(0., eCalLoc, 0.), new Vec(0., 1., 0.));
            double phiI = hpi.planeIntersect(testHelix, X0initial, alpha, plnEnd);
            Vec posEnd = HelixState.atPhi(X0initial, testHelix, phiI, alpha);
            posEnd.print("ending position single helix step");
            
            Vec pInt = new Vec(3);
            Vec Xstart = HelixState.atPhi(X0initial, testHelix, 0., alpha);
            Vec Pstart = HelixState.getMom(0., testHelix);
            Vec posEndRK = hpi.rkIntersect(plnEnd, Xstart, Pstart, Q, fM, pInt);
            posEndRK.print("ending position Runge Kutta");
            
            StateVector aS = new StateVector(1, testHelix, testCov, X0initial, Borig.mag(), Borig.unitVec(), X0initial);
            aS.print("starting");
            Vec propHelix = new Vec(5);
            Vec Bfinal = new Vec(3,fMg.getField(posEnd));
            double Bmag = Bfinal.mag();
            Vec yhat = new Vec(0.,1.,0.);
            Vec tB = Bfinal.unitVec(Bmag); // Local field at the new origin
            Vec uB = yhat.cross(tB).unitVec();
            Vec vB = tB.cross(uB);
            RotMatrix finalRot = new RotMatrix(uB, vB, tB);
            double alphaF = 1.0e12 / (2.99793e8 * Bfinal.mag());
            plnEnd = new Plane(posEnd, new Vec(0.,1.,0.));
            HelixState newHelixState = aS.helix.propagateRungeKutta(plnEnd, yScat, XLscat, fM);
            //boolean success = aS.helix.helixStepper(25., yScat, XLscat, propCov, propHelix, posEnd, fM);
            DMatrixRMaj propCov = newHelixState.C.copy();
            propHelix = newHelixState.a;
            newHelixState.print("new");
            propCov.print("propagated covariance");
            propHelix.print("propagated helix");
            posEnd.print("ending helix origin of field system");
            Vec newPivot = finalRot.rotate(posEnd.dif(posEnd));  // zero
            newPivot.print("ending helix pivot in helix field system");
            posEnd.print("ending helix pivot in global system");
            finalRot.print("for final field system");
            plnEnd.print("at end of extrapolation");
            Plane plnEndF = plnEnd.toLocal(finalRot, posEnd);
            plnEndF.print("in field system");

            phiI = hpi.planeIntersect(propHelix, newPivot, alphaF, plnEndF);
            System.out.format("propagation angle to end plane=%9.5f\n", phiI);
            Vec endF = HelixState.atPhi(newPivot, propHelix, phiI, alphaF);
            endF.print("intersection in field system");
            Vec endG = finalRot.inverseRotate(endF).sum(posEnd);
            endG.print("stepped helix intersection at end plane");
            posEndRK.print("ending position Runge Kutta, for validation");
            
            testCov.print("test covariance");
            Matrix C = new Matrix(KalTrack.mToS(testCov).M);
            EigenvalueDecomposition eED= new EigenvalueDecomposition(C);
            Vec e = new Vec(5,eED.getRealEigenvalues());
            e.print("eigenvalues");
            Matrix eV = eED.getV();
            SquareMatrix eigenVecs = new SquareMatrix(5,eV.getArray());
            eigenVecs.print("eigenvectors");
            SquareMatrix diagTest = (eigenVecs.transpose()).multiply(KalTrack.mToS(testCov)).multiply(eigenVecs);
            diagTest.print("test eigenvectors");
            Vec [] eVs = new Vec[5];
            for (int i=0; i<5; ++i) {
                eVs[i] = new Vec(5);
                for (int j=0; j<5; ++j) {
                    eVs[i].v[j] = eigenVecs.M[j][i];    // Eigenvectors are columns in the matrix
                }
                eVs[i].print("eigenvector");
                eVs[i].leftMultiply(KalTrack.mToS(testCov)).scale(1.0/e.v[i]).print("test");
            }           
            
            // Transform the helix parameters to the diagonal frame
            SquareMatrix R = eigenVecs.transpose();
            Vec hPrime = testHelix.leftMultiply(R);
            hPrime.print("rotated helix vector");
            hPrime.leftMultiply(R.transpose()).print("unrotated helix vector");
            for (int iter=0; iter<10000; ++iter) {
                verbose = iter == 0;
                Vec hStart = hPrime.copy();
                for (int j=0; j<5; ++j) hStart.v[j] += rnd.nextGaussian()*Math.sqrt(e.v[j]);  // smear in the diagonal frame
                hStart = hStart.leftMultiply(R.transpose());                       // rotate back to the original frame
                if (verbose) hStart.print("smeared helix parameters"); 
                Xstart = HelixState.atPhi(X0initial, hStart, 0., alpha);
                Pstart = HelixState.getMom(0., hStart); 
                RKhelix Tk = new RKhelix(Xstart, Pstart, Q, fM, rnd);
                if (iter == 0) Tk.print("starting helix");                
                for (int icm = 0; icm < SiModules.size(); icm++) {
                    SiModule thisSi = SiModules.get(icm);
                    thisSi.reset();
                    if (thisSi.detector != 0) continue;
                    int pln = thisSi.Layer;
                    Vec rscat = Tk.planeIntersect(thisSi.p, pInt);
                    Tk = new RKhelix(rscat, pInt, Q, fM, rnd);
                    if (verbose) {
                        Tk.print("at next layer");
                        double check = (rscat.dif(thisSi.p.X()).dot(thisSi.p.T()));
                        System.out.format("Layer %d dot product of vector in plane with plane direction=%12.8e, should be zero\n", pln, check);
                        rscat.print("Runge-Kutta intersection point");
                    }
                    Vec t1 = Tk.p.unitVec();
                    if (verbose) Tk.print("before scattering from the detector plane");
                    if (thisSi.Layer<nLayers) Tk = Tk.randomScat(thisSi.p, thisSi.thickness);
                    Vec t2 = Tk.p.unitVec();
                    double scattAng = Math.acos(Math.min(1.0, t1.dot(t2)));
                    if (verbose) {
                        Tk.print("scattered from the the detector plane");
                        Vec p2 = Tk.p;
                        p2.print("momentum after scatter");
                        System.out.format("Scattering angle from layer of thickness %10.5f = %10.7f; p=%10.7f\n", thickness, scattAng,
                                          p2.mag());
                    }
                }
                // Transform to a reference frame with origin at the final pivot and aligned with field
                
                Vec pivotF = new Vec(3);
                Vec helixFinal = Tk.helixParameters(posEnd, pivotF);
                if (verbose) {
                    Tk.print("final helix");
                    helixFinal.print("helix parameters at final plane");
                    pivotF.print("pivot of final helix");
                    posEnd.print("pivot of final helix in global system");
                }
                
                Plane pF = plnEnd.toLocal(Tk.R(posEnd), Tk.x);
                double phiIntersect = hpi.planeIntersect(helixFinal, pivotF, alphaF, pF);
                Vec xTestF = HelixState.atPhi(pivotF, helixFinal, phiIntersect, alphaF);
                Vec xTest = Tk.R(posEnd).inverseRotate(xTestF).sum(Tk.x);
                if (verbose) {
                    plnEnd.print("at last layer");
                    propHelix.print("propagated helix from helixStepper");
                    endG.print("stepped helix intersection at end plane");
                    posEndRK.print("ending position Runge Kutta");
                    helixFinal.print("final helix from simulation");
                    posEnd.print("final pivot");
                    pivotF.print("final pivot in B-field system");
                    xTestF.print("intersect of helixFinal in field system");
                    xTest.print("intersect of helixFinal in global system");
                }
                double tanlp = Tk.p.v[2]/Math.sqrt(Tk.p.v[0]*Tk.p.v[0] + Tk.p.v[1]*Tk.p.v[1]);
                hTanLp.entry(tanlp);
                Vec pf = Tk.R(posEnd).rotate(Tk.p);
                double tanlpF = pf.v[2]/Math.sqrt(pf.v[0]*pf.v[0] + pf.v[1]*pf.v[1]);
                hTanLpF.entry(tanlpF);                
                Vec helixErr = helixFinal.dif(propHelix);
                hErrRho0.entry(helixErr.v[0]);
                hErrPhi0.entry(helixErr.v[1]);
                hErrK.entry(helixErr.v[2]);
                hErrZ0.entry(helixErr.v[3]);
                hErrTanL.entry(helixErr.v[4]);
                for (int i=0; i<5; ++i) {
                    double err = helixErr.v[i]/Math.sqrt(propCov.unsafe_get(i,i));
                    hCovErr[i].entry(err);
                }
                double helixChi2 = helixErr.dot(helixErr.leftMultiply(KalTrack.mToS(propCov).invert()));
                hCovChi2.entry(helixChi2);
            }
            for (int i=0; i<5; ++i) {
                System.out.format("Helix error %d from the propagated covariance matrix: %9.6f\n", i, Math.sqrt(propCov.unsafe_get(i,i)));
            }
            hCovErr[0].plot(path + "covTestRho0.gp", true, "gaus", " ");
            hCovErr[1].plot(path + "covTestPhi0.gp", true, "gaus", " ");
            hCovErr[2].plot(path + "covTestK.gp", true, "gaus", " ");
            hCovErr[3].plot(path + "covTestZ0.gp", true, "gaus", " ");
            hCovErr[4].plot(path + "covTestTanl.gp", true, "gaus", " ");
            hErrRho0.plot(path + "TestRho0.gp", true, "gaus", " ");
            hErrPhi0.plot(path + "TestPhi0.gp", true, "gaus", " ");
            hErrK.plot(path + "TestK.gp", true, "gaus", " ");
            hErrZ0.plot(path + "TestZ0.gp", true, "gaus", " ");
            hErrTanL.plot(path + "TestTanl.gp", true, "gaus", " ");
            hCovChi2.plot(path + "covTestChi2.gp", true, " ", " ");
            hTanLp.plot(path + "TestTanlp.gp", true, "gaus", " ");
            hTanLpF.plot(path + "TestTanlpF.gp", true, "gaus", " ");
            System.out.println("All Done!");
        } 
        */
    }
  
    /*
    double[] gausRan() { // Return two gaussian random numbers
    
        double x1, x2, w;
        double[] gran = new double[2];
        do {
            x1 = 2.0 * Math.random() - 1.0;
            x2 = 2.0 * Math.random() - 1.0;
            //x1 = 2.0 * rnd.nextDouble() - 1.0;
            //x2 = 2.0 * rnd.nextDouble() - 1.0;
            w = x1 * x1 + x2 * x2;
        } while (w >= 1.0);
        w = Math.sqrt((-2.0 * Math.log(w)) / w);
        gran[0] = x1 * w;
        gran[1] = x2 * w;
    
        return gran;
    }
    */
}<|MERGE_RESOLUTION|>--- conflicted
+++ resolved
@@ -510,11 +510,7 @@
                     double m1 = rDet.v[1] + smear;
                     hRes.entry(smear);
                     if (verbose) { System.out.format("       Measurement 1= %10.7f,  Truth=%10.7f\n", m1, rDet.v[1]); }
-<<<<<<< HEAD
-                    Measurement thisM1 = new Measurement(m1, resolution, 0., 10., rscat, rDet.v[1]);
-=======
                     Measurement thisM1 = new Measurement(m1, 0., resolution, 0., 10., rscat, rDet.v[1]);
->>>>>>> 762371a1
                     thisSi.addMeasurement(thisM1);
                 }
                 if (icm + 1 < SiModules.size()) {
@@ -785,12 +781,8 @@
                             eCalPos.print("ECAL cluster position");
                             lastSite.aS.helix.print("helix at last layer");
                         }
-<<<<<<< HEAD
-                        HelixState helixAtEcal = lastSite.aS.helix.propagateRungeKutta(plnAtEcal, yScat, XLscat, fM);
-=======
                         double [] arcLength = new double[1];
                         HelixState helixAtEcal = lastSite.aS.helix.propagateRungeKutta(plnAtEcal, yScat, XLscat, fM, arcLength);
->>>>>>> 762371a1
                         if (MatrixFeatures_DDRM.hasNaN(helixAtEcal.C)) continue;
                         Vec intPnt = helixAtEcal.getRKintersection();
                         if (debug) {
