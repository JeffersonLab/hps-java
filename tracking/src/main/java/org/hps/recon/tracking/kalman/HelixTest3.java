--- conflicted
+++ resolved
@@ -721,10 +721,7 @@
                 initialCovariance.print();
             }
             // Run the Kalman fit
-<<<<<<< HEAD
-
-=======
->>>>>>> bc775449
+
             long startTimeF = System.nanoTime();
             KalmanTrackFit2 kF = new KalmanTrackFit2(iTrial, SiModules, startLayer, nIteration, new Vec(0., location[frstLyr], 0.),
                     initialHelixGuess, initialCovariance, kPar, fM);
@@ -1117,11 +1114,8 @@
         double endTime = (double)(ldt.getMinute())*60. + (double)(ldt.getSecond()) + (double)(ldt.getNano())/1e9;
         double elapsedTime = endTime - startTime;
         System.out.format("Total elapsed time = %10.5f\n", elapsedTime);
-<<<<<<< HEAD
-        System.out.format("Elapsed time for executing the Kalman filter = %10.3f ms\n", executionTime);
-=======
+
         System.out.format("Elapsed time for Kalman Filter = %10.4f ms\n", executionTime);
->>>>>>> bc775449
 
         hGaus.plot(path + "Gaussian.gp", true, "gaus", " ");
         hReducedErr.plot(path + "ReducedErr.gp", true, " ", " ");
