--- conflicted
+++ resolved
@@ -721,19 +721,11 @@
                 initialCovariance.print();
             }
             // Run the Kalman fit
-<<<<<<< HEAD
-            long startTime = System.nanoTime();
-            KalmanTrackFit2 kF = new KalmanTrackFit2(iTrial, SiModules, startLayer, nIteration, new Vec(0., location[frstLyr], 0.),
-                    initialHelixGuess, initialCovariance, kPar, fM);
-            long endTime = System.nanoTime();
-            double runTime = (double)(endTime - startTime)/1000000.;
-=======
             long startTimeF = System.nanoTime();
             KalmanTrackFit2 kF = new KalmanTrackFit2(iTrial, SiModules, startLayer, nIteration, new Vec(0., location[frstLyr], 0.),
                     initialHelixGuess, initialCovariance, kPar, fM);
             long endTimeF = System.nanoTime();
             double runTime = (double)(endTimeF - startTimeF)/1000000.;
->>>>>>> 6b99ec88
             executionTime += runTime;
             if (!kF.success) continue;
             KalTrack KalmanTrack = kF.tkr;
@@ -1118,14 +1110,12 @@
         ldt = LocalDateTime.ofInstant(timestamp, ZoneId.systemDefault());
         System.out.format("%s %d %d at %d:%d %d.%d seconds\n", ldt.getMonth(), ldt.getDayOfMonth(), ldt.getYear(), ldt.getHour(),
                 ldt.getMinute(), ldt.getSecond(), ldt.getNano());
-<<<<<<< HEAD
-        System.out.format("Elapsed time for executing the Kalman filter = %10.3f ms\n", executionTime);
-=======
+
         double endTime = (double)(ldt.getMinute())*60. + (double)(ldt.getSecond()) + (double)(ldt.getNano())/1e9;
         double elapsedTime = endTime - startTime;
         System.out.format("Total elapsed time = %10.5f\n", elapsedTime);
         System.out.format("Elapsed time for Kalman Filter = %10.4f ms\n", executionTime);
->>>>>>> 6b99ec88
+
 
         hGaus.plot(path + "Gaussian.gp", true, "gaus", " ");
         hReducedErr.plot(path + "ReducedErr.gp", true, " ", " ");
