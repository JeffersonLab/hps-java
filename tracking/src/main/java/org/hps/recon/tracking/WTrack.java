--- conflicted
+++ resolved
@@ -68,13 +68,10 @@
         _debug = trk._debug;
     }
 
-<<<<<<< HEAD
-=======
     public WTrack(double bfield) {
         _bfield = bfield;
     }
 
->>>>>>> a6538a61
     public void setTrackParameters(double[] params) {
         _parameters = params;
     }
