--- conflicted
+++ resolved
@@ -84,7 +84,7 @@
     private TrackUtils() {
     }
 
-<<<<<<< HEAD
+
     public static Hep3Vector extrapolateTrackPositionToSensor(Track track, HpsSiSensor sensor, List<HpsSiSensor> sensors, double bfield) {
         int i = ((sensor.getLayerNumber() + 1) / 2) - 1;
         Hep3Vector extrapPos = TrackStateUtils.getLocationAtSensor(track, sensor, bfield);
@@ -101,10 +101,7 @@
         return extrapPos;
     }
 
-=======
-    private static Logger LOGGER = Logger.getLogger(TrackUtils.class.getPackage().getName());
-    
->>>>>>> 873e9ace
+
     /**
      * Extrapolate track to a position along the x-axis. Turn the track into a
      * helix object in order to use HelixUtils.
