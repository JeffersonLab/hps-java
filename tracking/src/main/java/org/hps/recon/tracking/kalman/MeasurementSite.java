package org.hps.recon.tracking.kalman;

import java.util.Comparator;

//Kalman fit measurement site, one for each silicon-strip detector with hits
class MeasurementSite {
    SiModule m; // Si detector hit data
    int hitID; // hit used on the track (-1 if none)
    int thisSite; // Index of this measurement site
    StateVector aP; // Predicted state vector
    boolean predicted; // True if the predicted state vector has been built
    StateVector aF; // Filtered state vector
    boolean filtered; // True if the filtered state vector has been built
    StateVector aS; // Smoothed state vector
    boolean smoothed; // True if the smoothed state vector has been built
    double chi2inc; // chi^2 increment for this site
    Vec H; // Derivatives of the transformation from state vector to measurement
    double arcLength; // Arc length from the previous measurement
    private double conFac; // Conversion from B to alpha
    private double alpha;
    double radLen; // radiation length in silicon
    private double dEdx; // in GeV/mm
    private double mxResid; // Maximum residual for adding a hit
    private double mxResidShare; // Maximum residual for a shared hit
    private boolean verbose;
    private int verboseLevel;
    double B;

    // Note: I can remove the concept of a dummy layer and make all layers equivalent, except that the non-physical ones
    // will never have a hit and thus will be handled the same as physical layers that lack hits
    
    void print(String s) {

        if (m.Layer < 0) {
            System.out.format("\n****Dump of dummy measurement site %d %s;  ", thisSite, s);
        } else {
            System.out.format("\n****Dump of measurement site %d %s;  ", thisSite, s);
        }
        if (smoothed) {
            System.out.format("    This site has been smoothed\n");
        } else if (filtered) {
            System.out.format("    This site has been filtered\n");
        } else if (predicted) { System.out.format("    This site has been predicted\n"); }
        System.out.format("    Hit ID=%d, maximum residual=%12.5e\n", hitID, mxResid);
        m.print("for this site");
        double B = KalmanInterface.getField(m.p.X(), m.Bfield).mag();
        Vec tB = KalmanInterface.getField(m.p.X(), m.Bfield).unitVec();
        System.out.format("    Magnetic field strength=%10.6f;   alpha=%10.6f\n", B, alpha);
        tB.print("magnetic field direction");
        System.out.format("    chi^2 increment=%12.4e\n", chi2inc);
        System.out.format("    x scattering angle=%10.8f, y scattering angle=%10.8f\n", scatX(), scatZ());
        if (predicted) aP.print("predicted");
        if (filtered) aF.print("filtered");
        if (smoothed) aS.print("smoothed");
        if (H != null) H.print("matrix of the transformation from state vector to measurement");
        System.out.format("      Assumed electron dE/dx in GeV/mm = %10.6f;  Detector thickness=%10.6f\n", dEdx, m.thickness);
        if (m.Layer < 0) {
            System.out.format("End of dump of dummy measurement site %d<<\n", thisSite);
        } else {
            System.out.format("End of dump of measurement site %d<<\n", thisSite);
        }
    }

    MeasurementSite(int thisSite, SiModule data, double mxResid, double mxResidShare) {
        this.thisSite = thisSite;
        this.mxResid = mxResid;
        this.mxResidShare = mxResidShare;
        this.m = data;
        hitID = -1;
        double c = 2.99793e8; // Speed of light in m/s
        conFac = 1.0e12 / c;
        Vec Bfield = KalmanInterface.getField(m.p.X(), m.Bfield);
        B = Bfield.mag();
        alpha = conFac / B; // Convert from pt in GeV to curvature in mm
        predicted = false;
        filtered = false;
        smoothed = false;
        double rho = 2.329; // Density of silicon in g/cm^2
        radLen = (21.82 / rho) * 10.0; // Radiation length of silicon in millimeters
        double sp = 0.002; // Estar collision stopping power for electrons in silicon at about a GeV, in GeV cm2/g
        dEdx = -0.1 * sp * rho; // in GeV/mm
        chi2inc = 0.;
        verbose = false;
        verboseLevel = 0 ;
    }

    double scatX() { // scattering angle in the x,y plane for the filtered state vector
        if (aP == null || aF == null) return -999.;
        Vec p1 = aP.getMom(0.);
        double t1 = Math.atan2(p1.v[0], p1.v[1]);
        Vec p2 = aF.getMom(0.);
        double t2 = Math.atan2(p2.v[0], p2.v[1]);
        return t1 - t2;
    }

    double scatZ() { // scattering angle in the z,y plane for the filtered state vector
        if (aP == null || aF == null) return -999.;
        Vec p1 = aP.getMom(0.);
        double t1 = Math.atan2(p1.v[2], p1.v[1]);
        Vec p2 = aF.getMom(0.);
        double t2 = Math.atan2(p2.v[2], p2.v[1]);
        return t1 - t2;
    }

    int makePrediction(StateVector pS, int hitNumber, boolean sharingOK, boolean pickup) {
        SiModule mPs = null;
        return makePrediction(pS, mPs, hitNumber, sharingOK, pickup, false);
    }

    int makePrediction(StateVector pS, SiModule mPs, int hitNumber, boolean sharingOK, boolean pickup) {
        return makePrediction(pS, mPs, hitNumber, sharingOK, false, false);
    }

    int makePrediction(StateVector pS, SiModule mPs, int hitNumber, boolean sharingOK, boolean pickup, boolean checkBounds) {
        double [] dT = {-1000., 1000.};
        return makePrediction(pS, mPs, hitNumber, sharingOK, pickup, checkBounds, dT, false);
    }

    int makePrediction(StateVector pS, SiModule mPs, int hitNumber, boolean sharingOK, boolean pickup, boolean checkBounds, double [] tRange, boolean verbose2) { // Create predicted state vector by propagating from previous site
        // pS = state vector that we are predicting from
        // mPS = Si module that we are predicting from, if any
        // tRange = allowed time range [tmin,tmax] for picking up a hit
        // sharingOK = whether to allow sharing of a hit between multiple tracks
        // pickup = whether we are doing pattern recognition here and need to pick up hits to add to the track
        verbose = pS.verbose;
        int returnFlag = 0;
        double phi = pS.planeIntersect(m.p);
        if (Double.isNaN(phi)) { // There may be no intersection if the momentum is too low!
            if (verbose) {
                System.out.format("MeasurementSite.makePrediction: no intersection of helix with the plane exists. Site=%d\n", thisSite);
                m.p.print("of intersection");
                pS.print("missing plane");
            }
            return -1;
        }

        Vec X0 = pS.atPhi(phi); // Intersection point in local field coordinate system of pS
        if (verbose) {
            pS.a.print("helix parameters in makePrediction");
            X0.print("intersection in local coordinates in makePrediction");
            pS.toGlobal(X0).print("intersection in global coordinates in makePrediction");
            Plane pRot = m.p.toLocal(pS.Rot, pS.origin);
            double check = (X0.dif(pRot.X())).dot(pRot.T());
            System.out.format("MeasurementSite.makePrediction: dot product of vector in plane with plane direction=%12.8e, should be zero\n",
                    check);
        }

        // Check whether the intersection is within the bounds of the detector, with some margin
        // If not, then the pattern recognition may look in another detector in the layer
        // Don't do the check if the hit number is already specified
        double tol = 1.0; // Tolerance on the check, in mm
        Vec rLocal = null;
        if (checkBounds && hitNumber < 0) {
            Vec rGlobal = pS.toGlobal(X0); // Transform from field coordinates to global coordinates
            rLocal = m.toLocal(rGlobal); // Rotate into the detector coordinate system
            if (rLocal.v[0] < m.xExtent[0] - tol || rLocal.v[0] > m.xExtent[1] + tol) { return -2; }
            if (rLocal.v[1] < m.yExtent[0] - tol || rLocal.v[1] > m.yExtent[1] + tol) { return -2; }
        }

        double deltaE = 0.; // dEdx*thickness/ct;

        Vec origin = m.p.X();
        Vec Bfield = KalmanInterface.getField(pS.toGlobal(X0), m.Bfield);
        double B = Bfield.mag();
        Vec tB = Bfield.unitVec(B);
        if (verbose) {
            origin.print("new origin in MeasurementSite.makePrediction");
            Bfield.print("B field at pivot in MeasurementSite.makePrediction");
        }

        // Move pivot point to X0 to generate the predicted helix
        Vec pMom = pS.Rot.inverseRotate(pS.getMom(0.));
        double XL;
        if (mPs == null) {
            XL = 0.;
            arcLength = 0.;
        } else {
            double ct = pMom.unitVec().dot(mPs.p.T()); // cos(theta) at the **previous** site
            double radius = Math.abs(alpha/pS.a.v[2]);
            XL = mPs.thickness / radLen / Math.abs(ct); // Si scattering thickness at previous site
            arcLength = radius*phi*Math.sqrt(1.0 + pS.a.v[4] * pS.a.v[4]);
            if (verbose) {
                double dx = m.p.X().v[0]-mPs.p.X().v[0];
                double dy = m.p.X().v[1]-mPs.p.X().v[1];
                double dz = m.p.X().v[2]-mPs.p.X().v[2];
                double distance = Math.sqrt(dx*dx + dy*dy + dz*dz);
                System.out.format("MeasurementSite.predict: arc length=%10.5f, distance=%10.5f\n", arcLength, distance);
            }
        }
        aP = pS.predict(thisSite, X0, B, tB, origin, XL, deltaE);
        if (verbose) {
            pS.a.print("original helix in MeasurementSite.makePrediction");
            pS.X0.print("original helix pivot point");
            //pS.toGlobal(pS.X0).print("original pivot in global coordinates");
            //if (mPs != null) mPs.toLocal(pS.toGlobal(pS.X0)).print("original pivot in detector coordinates");
            aP.a.print("pivot transformed helix in MeasurementSite.makePrediction");
            aP.X0.print("transformed helix pivot point");
            //aP.toGlobal(aP.X0).print("transformed pivot in global coordinates");
            //m.toLocal(aP.toGlobal(aP.X0)).print("transformed pivot in detector coordinates");
            // double phi2 = aP.planeIntersect(m.p);
            // System.out.format("MeasurementSite.makePrediction: phi2=%12.9f\n", phi2);
            // Vec X02 = aP.atPhi(phi2);
            // X02.print("intersection in local coordinates from new helix");
            // aP.toGlobal(X02).print("intersection in global coordinates from new helix");
        }

        if (verbose) {
            System.out.format("MeasurementSite.makePrediction: old helix intersects plane at phi=%10.7f\n", phi);
            Vec rGlobalOld = pS.toGlobal(pS.atPhi(phi));
            rGlobalOld.print("global intersection with old helix from measurementSite.makePrediction");
            double phiNew = aP.planeIntersect(m.p); // This angle should always be zero
            System.out.format("MeasurementSite.makePrediction: new helix intersects plane at phi=%10.7f\n", phiNew);
            Vec rGlobal = aP.toGlobal(aP.atPhi(phiNew)); // This should be equal to rGlobalOld
            rGlobal.print("global intersection with new helix from MeasurementSite.makePrediction");
        }

        aP.mPred = h(pS, m, phi);

        // This calculates the H corresponding to using aP in h( , , ). It is kind of trivial, because
        // aP are helix parameters for a pivot right at the predicted intersection point, on the helix. 
        // Hence the prediction at that point does not depend on the helix parameters at all.
        H = new Vec(5, buildH(aP));

        // Test of the H vector, by comparing with a numerical difference. If this is done with the H
        // calculated from aP, comparing with h calculated from aP, then the difference is always zero.
        // By comparing with the less trivial case of h and H calculated from pS, we verify here that
        // the derivatives are correct.
        if (verbose) {
            H.print("H corresponding to aP");
            Vec H3 = new Vec(5, buildH(pS));
            H3.print("H corresponding to pS");
            double mPredaP = h(aP, m); // This should give exactly the same result as for aP.mPred above
            System.out.format("Predicted m: from pS=%10.5f;  from aP=%10.5f\n", mPredaP, aP.mPred);

            StateVector tS = pS.copy();
            Vec da = new Vec(5);
            double[] del = { 0.009, -0.005, -0.01, 0.013, 0.011 };
            for (int i = 0; i < 5; i++) { da.v[i] = pS.a.v[i] * del[i]; }
            tS.a = tS.a.sum(da);
            double dxTrue = h(tS, m) - h(pS, m);
            double dxH = H3.dot(da);
            System.out.format("Measurementsite.predict: dm True=%10.5f,   dm approx by H=%10.5f\n\n", dxTrue, dxH);
        }

        // Loop over hits and find the one that is closest, unless the hit has been specified
        int nHits = m.hits.size();
        if (nHits > 0) {
            double minResid = 999.;
            double cut = mxResid;
            int theHit = hitNumber;
            if (theHit < 0 && pickup) {
                // Don't pick up a hit if the track projection is outside of the bounds of the strip
                // This is especially serious for stereo layers
                if (rLocal == null) {
                    Vec rGlobal = pS.toGlobal(X0); // Transform from field coordinates to global coordinates
                    rLocal = m.toLocal(rGlobal);   // Rotate into the detector coordinate system
                }
                if (rLocal.v[0] > m.xExtent[0] - tol && rLocal.v[0] < m.xExtent[1] + tol) { 
                    for (int i = 0; i < nHits; i++) {
                        if (m.hits.get(i).tracks.size() > 0) continue; // Skip used hits
                        //if (m.hits.get(i).tksMC.size()==0) {  // For cheating, using MC truth to avoid noise hits.
                        //    continue;
                        //}
                        double residual = m.hits.get(i).v - aP.mPred;
                        if (verbose) {
                            double ctv = residual/m.hits.get(i).sigma;
                            System.out.format("  MeasurementSite.makePrediction: Found unused hit, residual=%10.5f, sigmas=%10.5f, cut=%10.5f\n", residual, ctv, mxResid); 
                        }
                        if (Math.abs(residual) < minResid) {
                            theHit = i;
                            minResid = Math.abs(residual);
                        }
                    }
                    double minResid2 = 999.;
                    if (theHit < 0 && sharingOK) {  // Look for good shared hits
                        for (int i = 0; i < nHits; i++) {
                            double residual = m.hits.get(i).v - aP.mPred;
                            if (verbose) {                         
                                double ctv = residual/m.hits.get(i).sigma;
                                System.out.format("  MeasurementSite.makePrediction: Found used hit, residual=%10.5f, sigmas=%10.5f, cut=%10.5f\n", residual, ctv, mxResid); 
                            }
                            if (Math.abs(residual) < minResid2) {
                                theHit = i;
                                minResid2 = Math.abs(residual);
                            }
                        }
                        cut = mxResidShare;
                    }
                }
            }
            if (theHit >= 0) {
                aP.r = m.hits.get(theHit).v - aP.mPred;
                if (verbose) {
                    if (hitNumber >= 0) {
                        System.out.format("MeasurementSite.makePrediction: specified hit=%d with residual=%10.7f\n", theHit, minResid);
                    } else {
                        System.out.format("MeasurementSite.makePrediction: selected hit=%d with minimum residual=%10.7f\n", theHit, minResid);
                    }
                    System.out.format("MeasurementSite.makePrediction: intersection with old helix is at phi=%10.7f, z=%10.7f\n", phi,
                            aP.mPred);
                    double phi2 = aP.planeIntersect(m.p); // This should always be zero
                    double mPred2 = h(aP, m, phi2);
                    System.out.format("MeasurementSite.makePrediction: intersection with new helix is at phi=%10.7f, z=%10.7f\n", phi2, mPred2);
                }

                aP.R = m.hits.get(0).sigma * m.hits.get(0).sigma + H.dot(H.leftMultiply(aP.C));
                if (verbose) {
                    H.print("H in MeasurementSite.makePrediction");
                    Vec H2 = new Vec(5, buildH(pS));
                    H2.print("H made using old statevector");
                    aP.C.print("covariance");
                    double exRes = m.hits.get(0).sigma * m.hits.get(0).sigma + H2.dot(H2.leftMultiply(pS.C));
                    System.out.format(
                            "MeasurementSite.makePrediction: expected residual = %12.5e; from old state vector = %12.5e, sigma=%12.5e\n", aP.R,
                            exRes, m.hits.get(0).sigma);
                }
                chi2inc = aP.r * aP.r / aP.R;
                double cutVal = Math.abs(aP.r / m.hits.get(theHit).sigma);
                if (verbose2) {
                    System.out.format("  MeasurementSite.makePrediction: Lyr %d det %d: do we add hit with residual=%10.5f, err=%10.5f, chi2inc=%10.5f, %10.5f<%10.5f?, t=%8.2f\n",
                            m.Layer, m.detector, aP.r, Math.sqrt(aP.R), chi2inc, cutVal, cut, m.hits.get(theHit).time);
                }

                if (hitNumber >= 0) { // Use the hit no matter what if it was handed to us
                    hitID = theHit;
                    returnFlag = 1;
                    if (verbose2) System.out.format("  MeasurementSite.makePrediction: adding given hit number %d\n", hitID);
                } else {
                    double hitTime = m.hits.get(theHit).time;
                    if ((!Double.isNaN(chi2inc) && cutVal < cut) && hitTime >= tRange[0] && hitTime <= tRange[1]) { 
                        hitID = theHit;
                        returnFlag = 1;
                        if (verbose2) System.out.format("  MeasurementSite.makePrediction: adding hit number %d with t=%8.2f\n", hitID, hitTime);
                    } else {
                        chi2inc = 0.;
                    }
                }
                if (verbose) {
                    System.out.format("MeasurementSite.makePrediction: chi2 increment=%12.5e, hitID=%d, theHit=%d, mxResid=%12.5e, rF=%d\n",
                            chi2inc, hitID, theHit, cut, returnFlag);
                }
            }
        }

        predicted = true;

        return returnFlag; // -2 for extrapolation not within detector, -1 for error, 1 for a hit was used, 0 no hit used
    }

    boolean filter() {
        return filter(false);
    }
    
    boolean filter(boolean verbose2) { // Produce the filtered state vector for this site

        if (!predicted) {
            System.out.format("******MeasurementSite.filter: Warning, this site is not in the correct state!\n");
        }

        // For dummy layers or layers with no hits just copy the predicted state
        if (hitID < 0) {
            aF = aP;
            filtered = true;
            chi2inc = 0.;
            return true;
        }

        Measurement hit = m.hits.get(hitID);
        double V = hit.sigma * hit.sigma;
        aF = aP.filter(H, V);
        double phiF = aF.planeIntersect(m.p);

        // double phiCheck = aF.planeIntersect(m.p);
        // System.out.format("MeasurementSite.filter: phi = %10.7f, phi check = %10.7f\n",phiF, phiCheck);
        if (Double.isNaN(phiF)) { // There may be no intersection if the momentum is too low!
            if (verbose2) {
                System.out.format("MeasurementSite.filter: no intersection of helix with the plane exists at layer %d detector %d\n", m.Layer, m.detector);
                aP.a.print("predicted helix parameters");
                aF.a.print("Filtered helix parameters");
                m.p.print("for the intersection");
            }
            return false;
        }
        aF.mPred = h(aF, m, phiF);
        aF.r = hit.v - aF.mPred;

        // Recalculate H using the filtered state vector (this makes a minor difference)
        H = new Vec(5, buildH(aF));

        // Another numerical test of the derivatives in H
        if (verbose) {
            H.print("H corresponding to aF");

            StateVector tS = aF.copy();
            Vec da = new Vec(5);
            double[] del = { 0.009, -0.005, -0.01, 0.013, 0.011 };
            for (int i = 0; i < 5; i++) { da.v[i] = aF.a.v[i] * del[i]; }
            tS.a = tS.a.sum(da);
            double dxTrue = h(tS, m) - aF.mPred;
            double dxH = H.dot(da);
            System.out.format("Measurementsite.predict: dm True=%10.5f,   dm approx by H=%10.5f\n\n", dxTrue, dxH);
        }

        // Calculate the filtered covariance of the residual
        aF.R = V - H.dot(H.leftMultiply(aF.C));

        //System.out.format("MeasurmentSite.filter: R=%10.8f\n", aF.R);
        if (aF.R < 0) {
            if (verbose2) { System.out.format("MeasurementSite.filter: covariance of residual %12.4e is negative\n", aF.R); }
            aF.R = V;
        }

        chi2inc = (aF.r * aF.r) / aF.R;

        if (verbose2) {
            System.out.format("  MeasurementSite.filter: hit=%10.6f pred=%10.6f resid=%10.7f err=%10.7f chi2inc=%10.6f\n", hit.v, aF.mPred, aF.r, Math.sqrt(aF.R), chi2inc); 
        }
        filtered = true;
        return true;
    }

    // Inverse Kalman filter: remove this site from the smoothed track fit
    boolean removeHit(boolean verbose) {
        if (!smoothed) {
            System.out.format("******MeasurementSite.removeHit: Warning, this site is not in the correct state!\n");
            // this.print("in the wrong state for hit removal");
            return false;
        }
        if (hitID < 0) { return false; }
        // Remove the hit information from the smoothed state vector
        //if (verbose) {
        //    aS.print("in removeHit before");
        // }
        //Measurement hit = m.hits.get(hitID);
        //double V = hit.sigma * hit.sigma;
        //aS.inverseFilter(H, V);  // This doesn't appear to work and is perhaps pointless
        //if (verbose) {
        //    aS.print("in removeHit after");
        //}
        hitID = -1;
        chi2inc = 0.;
        aS.r = 99.;
        smoothed = false;
        filtered = false;

        return true;
    }

    Measurement addHit(KalTrack tkr, double cut, double mxTdif, int oldID) {
        if (aP == null) {
            System.out.format("******MeasurementSite.addHit: Warning, this site is not in the correct state!\n");
            // this.print("in the wrong state for hit addition");
            return null;
        }
        double mPred = 0.;
        boolean firstHit = true;
        double chi2incMin = 9999.;
        int theHit = -1;
        double [] tRange = {tkr.tMax - mxTdif, tkr.tMin + mxTdif};
        hitList: for (int hitidx = 0; hitidx < m.hits.size(); hitidx++) {
            if (verbose) System.out.format("MeasurementSite.addHit: trying hit %d.  OldID=%d\n", hitidx, oldID);
            if (hitidx == oldID) {
                continue; // don't add a hit that was just removed
            }
            Measurement hit = m.hits.get(hitidx);
            if (verbose) hit.print("to try");
<<<<<<< HEAD

=======
>>>>>>> f270dd96
            for (KalTrack tkOther: hit.tracks) {
                if (tkOther != tkr) continue hitList; // ignore already used hits
            }
            if (firstHit) {
                double phiS = aP.planeIntersect(m.p);

                // double phiCheck = aF.planeIntersect(m.p);
                // System.out.format("MeasurementSite.filter: phi = %10.7f, phi check = %10.7f\n",phiF, phiCheck);
                if (Double.isNaN(phiS)) { // There may be no intersection if the momentum is too low!
                    break;
                }
                mPred = h(aP, m, phiS);
                firstHit = false;
            }
            double residual = hit.v - mPred;
            double var = hit.sigma * hit.sigma;
            double chi2inc = (residual * residual) / var;
            if (verbose) System.out.format("MeasurementSite.addHit:residual=%10.5f, variance=%10.5f, chi2inc=%10.5f\n", residual, var, chi2inc);
            if (chi2inc < chi2incMin) {
                chi2incMin = chi2inc;
                theHit = hitidx;
            }
        }
        if (theHit >= 0) {
            Measurement hit = m.hits.get(theHit);
            if (chi2incMin < mxResid*mxResid && hit.time < tRange[1] && hit.time > tRange[0]) {
                hitID = theHit;
                if (filter()) {
                    if (verbose) System.out.format("MeasurementSite.addHit: chi2inc from filter = %10.5f\n", chi2inc);
                    if (chi2inc < cut) {
                        if (verbose) {
                            System.out.format("MeasurementSite.addHit: success! Adding hit %d on layer %d detector %d  hit=", hitID, m.Layer, m.detector);
                            hit.print("short");
                            System.out.format("\n");
                        }
                        return m.hits.get(hitID);
                    } else {
                        hitID = -1;
                    }
                }
            }
        }
        return null;
    }

    // Produce the smoothed state vector for this site
    boolean smooth(MeasurementSite nS) {
        return smooth(nS, false);
    }
    
    boolean smooth(MeasurementSite nS, boolean verbose2) {
        // nS is the next site in the filtering chain (i.e. the previous site that was smoothed)

        if (!filtered) {
            System.out.format("******MeasurementSite.smooth: Warning, this site is not in the correct state!\n");
            return false;
        }        

        this.aS = this.aF.smooth(nS.aS, nS.aP);
        if (hitID < 0) { return true; }

        Measurement hit = this.m.hits.get(hitID);
        double V = hit.sigma * hit.sigma;
        double phiS = aS.planeIntersect(m.p);

        if (Double.isNaN(phiS)) { // This should almost never happen!
            if (verbose) System.out.format("MeasurementSite.smooth: no intersection of helix with the plane exists.\n");
            return false;
        }
        this.aS.mPred = this.h(aS, m, phiS);
        this.aS.r = hit.v - this.aS.mPred;

        // Recalculate H using the smoothed helix parameters. Usually this makes little difference, but with the
        // non-uniform field this seems to reduce tails significantly in residuals of the last SVT layers.
        H = new Vec(5, buildH(aS));

        this.aS.R = V - this.H.dot(this.H.leftMultiply(this.aS.C));
        if (this.aS.R < 0) {
            if (verbose) System.out.format("MeasurementSite.smooth, measurement covariance %12.4e is negative\n", this.aS.R);
            //aS.print("the smoothed state");
            //nS.print("the next site in the chain");
            this.aS.R = 0.25*V;  // A negative covariance makes no sense, hence this fudge
        }

        this.chi2inc = (this.aS.r * this.aS.r) / this.aS.R;

        if (verbose2) {
            System.out.format("  MeasurementSite.smooth: hit=%10.6f pred=%10.6f resid=%10.7f err=%10.7f chi2inc=%8.5f\n", hit.v, aS.mPred, aS.r, Math.sqrt(aS.R), chi2inc);
        }
        this.smoothed = true;
        return true;
    }

    double h(StateVector pS, SiModule siM) {// Predict the measurement for a helix passing through this plane
        double phi = pS.planeIntersect(siM.p);
        if (Double.isNaN(phi)) {
            System.out.format("MeasurementSite.h: warning, no intersection of helix with the plane exists.\n");
            phi = 0.;
        }
        return h(pS, siM, phi);
    }

    double h(StateVector pS, SiModule siM, double phi) { // Shortcut call in case phi is already known
        Vec rGlobal = pS.toGlobal(pS.atPhi(phi));
        Vec rLocal = siM.toLocal(rGlobal); // Rotate into the detector coordinate system
        if (verbose) {
            rGlobal.print("MeasurementSite.h: global intersection");
            rLocal.print("MeasurementSite.h: local intersection");
            System.out.format("MeasurementSite.h: phi=%12.5e, detector coordinate out of the plane = %10.7f, h=%10.7f\n", phi, rLocal.v[2],
                    rLocal.v[1]);
        }
        return rLocal.v[1];
    }

    // Create the derivative matrix for prediction of the measurement from the helix
    private double[] buildH(StateVector S) {
        double[] HH = new double[5];
        double phi = S.planeIntersect(m.p);

        if (Double.isNaN(phi)) { // There may be no intersection if the momentum is too low, but highly unlikely here.
            if (verbose) System.out.format("MeasurementSite.buildH: no intersection of helix with the plane exists.\n");
            return HH;
        }
        if (verbose) {
            System.out.format("MeasurementSite.buildH: phi=%10.7f\n", phi);
            // S.print("given to buildH");
            // R.print("in buildH");
            // p.print("in buildH");
        }
        Vec dxdphi = new Vec((alpha / S.a.v[2]) * Math.sin(S.a.v[1] + phi), -(alpha / S.a.v[2]) * Math.cos(S.a.v[1] + phi),
                -(alpha / S.a.v[2]) * S.a.v[4]);
        double[][] dxda = new double[3][5];
        dxda[0][0] = Math.cos(S.a.v[1]);
        dxda[1][0] = Math.sin(S.a.v[1]);
        dxda[0][1] = -(S.a.v[0] + alpha / S.a.v[2]) * Math.sin(S.a.v[1]) + (alpha / S.a.v[2]) * Math.sin(S.a.v[1] + phi);
        dxda[1][1] = (S.a.v[0] + alpha / S.a.v[2]) * Math.cos(S.a.v[1]) - (alpha / S.a.v[2]) * Math.cos(S.a.v[1] + phi);
        dxda[0][2] = -(alpha / (S.a.v[2] * S.a.v[2])) * (Math.cos(S.a.v[1]) - Math.cos(S.a.v[1] + phi));
        dxda[1][2] = -(alpha / (S.a.v[2] * S.a.v[2])) * (Math.sin(S.a.v[1]) - Math.sin(S.a.v[1] + phi));
        dxda[2][2] = (alpha / (S.a.v[2] * S.a.v[2])) * S.a.v[4] * phi;
        dxda[2][3] = 1.0;
        dxda[2][4] = -(alpha / S.a.v[2]) * phi;

        // System.out.format(" Matrix dxda:\n");
        double[] dphida = new double[5];
        double denom = m.p.T().dot(dxdphi);
        for (int i = 0; i < 5; i++) {
            // System.out.format(" %10.6f, %10.6f, %10.6f\n", dxda[0][i], dxda[1][i],
            // dxda[2][i]);
            for (int j = 0; j < 3; j++) { dphida[i] -= m.p.T().v[j] * dxda[j][i]; }
            dphida[i] = dphida[i] / denom;
        }
        // System.out.format(" dphida=%10.7f, %10.7f, %10.7f, %10.7f, %10.7f\n",dphida[0], dphida[1], dphida[2], dphida[3], dphida[4]);
        double[][] DxDa = new double[3][5];
        for (int i = 0; i < 5; i++) {
            for (int j = 0; j < 3; j++) {
                DxDa[j][i] = dxdphi.v[j] * dphida[i] + dxda[j][i];
                // if (verbose) System.out.format(" %d %d DxDa=%10.7f\n", j,i,DxDa[j][i]);
            }
        }
        RotMatrix Rt = m.Rinv.multiply(S.Rot.invert());
        for (int i = 0; i < 5; i++) { 
            for (int j = 0; j < 3; j++) { 
                HH[i] += Rt.M[1][j] * DxDa[j][i]; 
            } 
        }

        // Testing the derivatives
        if (verbose) {
            StateVector sVp = S.copy();
            double daRel[] = { 0.01, 0.03, -0.02, 0.05, -0.01 };
            for (int i = 0; i < 5; i++) { sVp.a.v[i] = sVp.a.v[i] * (1.0 + daRel[i]); }
            Vec da = new Vec(S.a.v[0] * daRel[0], S.a.v[1] * daRel[1], S.a.v[2] * daRel[2], S.a.v[3] * daRel[3], S.a.v[4] * daRel[4]);
            double phi1 = phi;
            Vec x1Global = S.toGlobal(S.atPhi(phi1));
            Vec x1Local = m.toLocal(x1Global);
            double phi2 = sVp.planeIntersect(m.p);
            Vec x2Global = sVp.toGlobal(sVp.atPhi(phi2));
            double dot2 = x2Global.dif(m.p.X()).dot(m.p.T());
            double dot1 = x1Global.dif(m.p.X()).dot(m.p.T());
            System.out.format("h derivative testing: dot1=%10.8f, dot2=%10.8f, both should be zero\n", dot1, dot2);
            Vec x2Local = m.toLocal(x2Global);

            S.a.print("Test helix parameters");
            // m.p.print("of the measurement");
            sVp.a.print("Modified helix parameters");
            System.out.format("Phi1=%10.7f,  Phi2=%10.7f\n", phi1, phi2);
            x1Global.print("x1");
            x2Global.print("x2");
            for (int j = 0; j < 3; j++) {
                double dx = 0.;
                for (int i = 0; i < 5; i++) { dx += DxDa[j][i] * da.v[i]; }
                System.out.format("j=%d dx=%10.7f,   dxExact=%10.7f\n", j, dx, x2Global.v[j] - x1Global.v[j]);
            }

            double dmExact = x2Local.v[1] - x1Local.v[1];
            double mP1 = h(S, m);
            double mP2 = h(sVp, m);
            x1Local.print("x1Local");
            x2Local.print("x2Local");
            System.out.format("mP1=%10.5f,   mP2=%10.5f\n", mP1, mP2);
            double dm = 0.;
            for (int i = 0; i < 5; i++) { dm += HH[i] * da.v[i]; }
            System.out.format("Test of H matrix: dm=%10.8f,  dmExact=%10.8f\n\n", dm, dmExact);
        }
        return HH;
    }

    // Comparator functions for sorting measurement sites by layer number
    static Comparator<MeasurementSite> SiteComparatorUp = new Comparator<MeasurementSite>() {
        public int compare(MeasurementSite s1, MeasurementSite s2) {
            int lyr1 = s1.m.Layer;
            int lyr2 = s2.m.Layer;
            if (lyr1 < lyr2) {
                return -1;
            } else {
                return 1;
            }
        }
    };
    static Comparator<MeasurementSite> SiteComparatorDn = new Comparator<MeasurementSite>() {
        public int compare(MeasurementSite s1, MeasurementSite s2) {
            int lyr1 = s1.m.Layer;
            int lyr2 = s2.m.Layer;
            if (lyr1 < lyr2) {
                return 1;
            } else {
                return -1;
            }
        }
    };
}<|MERGE_RESOLUTION|>--- conflicted
+++ resolved
@@ -464,10 +464,6 @@
             }
             Measurement hit = m.hits.get(hitidx);
             if (verbose) hit.print("to try");
-<<<<<<< HEAD
-
-=======
->>>>>>> f270dd96
             for (KalTrack tkOther: hit.tracks) {
                 if (tkOther != tkr) continue hitList; // ignore already used hits
             }
