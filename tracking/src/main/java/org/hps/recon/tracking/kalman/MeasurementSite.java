package org.hps.recon.tracking.kalman;

import java.util.Comparator;
import java.util.logging.Level;
import java.util.logging.Logger;

import org.apache.commons.math.util.FastMath;
import org.ejml.data.DMatrixRMaj;
import org.ejml.dense.row.CommonOps_DDRM;
/**
 * Kalman fit measurement site, one for each silicon-strip detector with hits
 * @author Robert Johnson
 *
 */
class MeasurementSite {
    SiModule m; // Si detector hit data
    int hitID; // hit used on the track (-1 if none)
    int thisSite; // Index of this measurement site
    StateVector aP; // Predicted state vector
    boolean predicted; // True if the predicted state vector has been built
    StateVector aF; // Filtered state vector
    boolean filtered; // True if the filtered state vector has been built
    StateVector aS; // Smoothed state vector
    boolean smoothed; // True if the smoothed state vector has been built
    double chi2inc; // chi^2 increment for this site
    DMatrixRMaj H; // Derivatives of the transformation from state vector to measurement
    double arcLength; // Arc length from the previous measurement
    private double conFac; // Conversion from B to alpha
    private double alpha;
    double radLen; // radiation length in silicon
    private double dEdx; // in GeV/mm
    private KalmanParams kPar;
    double B;
    final static private boolean debug = false;
    private static Logger logger;
    private static DMatrixRMaj tempV;
    private static boolean initialized;

    // Note: I can remove the concept of a dummy layer and make all layers equivalent, except that the non-physical ones
    // will never have a hit and thus will be handled the same as physical layers that lack hits
    
    void print(String s) {
        System.out.format("%s", this.toString(s));
    }

    String toString(String s) {
        String str;
        if (m.Layer < 0) {
            str = String.format("\n****Dump of dummy measurement site %d %s;  ", thisSite, s);
        } else {
            str = String.format("\n****Dump of measurement site %d %s;  ", thisSite, s);
        }
        if (smoothed) {
            str=str+"    This site has been smoothed\n";
        } else if (filtered) {
            str=str+"    This site has been filtered\n";
        } else if (predicted) { 
            str=str+"    This site has been predicted\n"; 
        }
<<<<<<< HEAD
        str=str+String.format("    Hit ID=%d, maximum residual=%12.5e\n", hitID, kPar.mxResid);
=======
        str=str+String.format("    Hit ID=%d, maximum residual=%10.5f\n", hitID, kPar.mxResid);
>>>>>>> 762371a1
        str = str + m.toString("for this site");
        double B = KalmanInterface.getField(m.p.X(), m.Bfield).mag();
        Vec tB = KalmanInterface.getField(m.p.X(), m.Bfield).unitVec();
        str=str+String.format("    Magnetic field strength=%10.6f;   alpha=%10.6f\n", B, alpha);
        str = str + tB.toString("magnetic field direction") + "\n";
        str=str+String.format("    chi^2 increment=%12.4e\n", chi2inc);
        str=str+String.format("    x scattering angle=%10.8f, y scattering angle=%10.8f\n", scatX(), scatZ());
        if (predicted) str = str + aP.toString("predicted");
        if (filtered) str = str + aF.toString("filtered");
        if (smoothed) str = str + aS.toString("smoothed");
        if (H != null) str = str + "matrix of the transformation from state vector to measurement:" + H.toString();
        str=str+String.format("      Assumed electron dE/dx in GeV/mm = %10.6f;  Detector thickness=%10.6f\n", dEdx, m.thickness);
        if (m.Layer < 0) {
            str=str+String.format("End of dump of dummy measurement site %d<<\n", thisSite);
        } else {
            str=str+String.format("End of dump of measurement site %d<<\n", thisSite);
        }
        return str;
    }

    MeasurementSite(int thisSite, SiModule data, KalmanParams kPar) {
        this.thisSite = thisSite;
        this.kPar = kPar;
        this.m = data;       
        hitID = -1;
        double c = 2.99793e8; // Speed of light in m/s
        conFac = 1.0e12 / c;
        Vec Bfield = KalmanInterface.getField(m.p.X(), m.Bfield);
        B = Bfield.mag();
        alpha = conFac / B; // Convert from pt in GeV to curvature in mm
        predicted = false;
        filtered = false;
        smoothed = false;
        double rho = 2.329; // Density of silicon in g/cm^2
        radLen = (21.82 / rho) * 10.0; // Radiation length of silicon in millimeters
        double sp = 0.002; // Estar collision stopping power for electrons in silicon at about a GeV, in GeV cm2/g
        dEdx = -0.1 * sp * rho; // in GeV/mm
        chi2inc = 0.;
        H = new DMatrixRMaj(5,1);
        if (!initialized) {
            tempV = new DMatrixRMaj(5,1);
            logger = Logger.getLogger(MeasurementSite.class.getName());
            initialized = true;
        }
    }

    double scatX() { // scattering angle in the x,y plane for the filtered state vector
        if (aP == null || aF == null) return -999.;
        Vec p1 = aP.helix.getMom(0.);
        double t1 = FastMath.atan2(p1.v[0], p1.v[1]);
        Vec p2 = aF.helix.getMom(0.);
        double t2 = FastMath.atan2(p2.v[0], p2.v[1]);
        return t1 - t2;
    }

    double scatZ() { // scattering angle in the z,y plane for the filtered state vector
        if (aP == null || aF == null) return -999.;
        Vec p1 = aP.helix.getMom(0.);
        double t1 = FastMath.atan2(p1.v[2], p1.v[1]);
        Vec p2 = aF.helix.getMom(0.);
        double t2 = FastMath.atan2(p2.v[2], p2.v[1]);
        return t1 - t2;
    }

    int makePrediction(StateVector pS, int hitNumber, boolean sharingOK, boolean pickup) {
        SiModule mPs = null;
        return makePrediction(pS, mPs, hitNumber, sharingOK, pickup, false);
    }

    int makePrediction(StateVector pS, SiModule mPs, int hitNumber, boolean sharingOK, boolean pickup) {
        return makePrediction(pS, mPs, hitNumber, sharingOK, false, false);
    }

    int makePrediction(StateVector pS, SiModule mPs, int hitNumber, boolean sharingOK, boolean pickup, boolean checkBounds) {
        double [] dT = {-1000., 1000.};
        return makePrediction(pS, mPs, hitNumber, sharingOK, pickup, checkBounds, dT, 0);
    }
    
    int makePrediction(StateVector pS, SiModule mPs, int hitNumber, boolean sharingOK, boolean pickup, boolean checkBounds, double [] tRange, int trial) {
        return makePrediction(pS, mPs, hitNumber, sharingOK, pickup, checkBounds, tRange, trial, false);
    }

    int makePrediction(StateVector pS, SiModule mPs, int hitNumber, boolean sharingOK, boolean pickup, boolean checkBounds, double [] tRange, int trial, boolean verbose2) { // Create predicted state vector by propagating from previous site
        // pS = state vector that we are predicting from
        // mPS = Si module that we are predicting from, if any
        // tRange = allowed time range [tmin,tmax] for picking up a hit
        // minE = minimum hit energy for it to be picked up, unless no other hit exists
        // sharingOK = whether to allow sharing of a hit between multiple tracks
        // pickup = whether we are doing pattern recognition here and need to pick up hits to add to the track
        int returnFlag = 0;
        double phi = pS.helix.planeIntersect(m.p);
        if (debug) verbose2 = true;
        if (Double.isNaN(phi)) { // There may be no intersection if the momentum is too low!
            if (debug) {
                System.out.format("MeasurementSite.makePrediction: no intersection of helix with the plane exists. Site=%d\n", thisSite);
                m.p.print("of intersection");
                pS.print("missing plane");
            }
            return -1;
        }

        Vec X0 = pS.helix.atPhi(phi); // Intersection point in local field coordinate system of pS
        if (debug) {
            pS.helix.a.print("helix parameters in makePrediction");
            X0.print("intersection in local coordinates in makePrediction");
            pS.helix.toGlobal(X0).print("intersection in global coordinates in makePrediction");
            Plane pRot = m.p.toLocal(pS.helix.Rot, pS.helix.origin);
            double check = (X0.dif(pRot.X())).dot(pRot.T());
            System.out.format("MeasurementSite.makePrediction: dot product of vector in plane with plane direction=%12.8e, should be zero\n",
                    check);
        }

        // Check whether the intersection is within the bounds of the detector, with some margin
        // If not, then the pattern recognition may look in another detector in the layer
        // Don't do the check if the hit number is already specified. Also, the check will not
        // be called for in the last sensor of the layer, because we need to run the Kalman prediction
        // to this layer before moving to the next, even if there is no hit.
        
        double tol = kPar.edgeTolerance; // Tolerance on the check, in mm
        Vec rLocal = null;
        if (checkBounds && hitNumber < 0) {
            Vec rGlobal = pS.helix.toGlobal(X0); // Transform from field coordinates to global coordinates
            rLocal = m.toLocal(rGlobal); // Rotate into the detector coordinate system
            if (rLocal.v[0] < m.xExtent[0] - tol || rLocal.v[0] > m.xExtent[1] + tol) { return -2; }
            if (rLocal.v[1] < m.yExtent[0] - tol || rLocal.v[1] > m.yExtent[1] + tol) { return -2; }
        }

        double deltaE = 0.; // dEdx*thickness/ct;

        Vec origin = m.p.X();
        Vec Bfield = KalmanInterface.getField(pS.helix.toGlobal(X0), m.Bfield);
        double B = Bfield.mag();
        Vec tB = Bfield.unitVec(B);
        if (debug) {
            origin.print("new origin in MeasurementSite.makePrediction");
            Bfield.print("B field at pivot in MeasurementSite.makePrediction");
        }

        // Move pivot point to X0 to generate the predicted helix
        Vec pMom = pS.helix.Rot.inverseRotate(pS.helix.getMom(0.));
        double XL;
        if (mPs == null) {
            XL = 0.;
            arcLength = 0.;
        } else {
            double ct = pMom.unitVec().dot(mPs.p.T()); // cos(theta) at the **previous** site
            double radius = Math.abs(alpha/pS.helix.a.v[2]);
            XL = mPs.thickness / radLen / Math.abs(ct); // Si scattering thickness at previous site
            arcLength = radius*phi*FastMath.sqrt(1.0 + pS.helix.a.v[4] * pS.helix.a.v[4]);
            if (debug) {
                double dx = m.p.X().v[0]-mPs.p.X().v[0];
                double dy = m.p.X().v[1]-mPs.p.X().v[1];
                double dz = m.p.X().v[2]-mPs.p.X().v[2];
                double distance = FastMath.sqrt(dx*dx + dy*dy + dz*dz);
                System.out.format("MeasurementSite.predict: arc length=%10.5f, distance=%10.5f\n", arcLength, distance);
            }
        }
        aP = pS.predict(thisSite, X0, B, tB, origin, XL, deltaE);
        if (debug) {
            pS.helix.a.print("original helix in MeasurementSite.makePrediction");
            pS.helix.X0.print("original helix pivot point");
            //pS.toGlobal(pS.X0).print("original pivot in global coordinates");
            //if (mPs != null) mPs.toLocal(pS.toGlobal(pS.X0)).print("original pivot in detector coordinates");
            aP.helix.a.print("pivot transformed helix in MeasurementSite.makePrediction");
            aP.helix.X0.print("transformed helix pivot point");
            //aP.toGlobal(aP.X0).print("transformed pivot in global coordinates");
            //m.toLocal(aP.toGlobal(aP.X0)).print("transformed pivot in detector coordinates");
            // double phi2 = aP.planeIntersect(m.p);
            // System.out.format("MeasurementSite.makePrediction: phi2=%12.9f\n", phi2);
            // Vec X02 = aP.atPhi(phi2);
            // X02.print("intersection in local coordinates from new helix");
            // aP.toGlobal(X02).print("intersection in global coordinates from new helix");
        }

        if (debug) {
            System.out.format("MeasurementSite.makePrediction: old helix intersects plane at phi=%10.7f\n", phi);
            Vec rGlobalOld = pS.helix.toGlobal(pS.helix.atPhi(phi));
            rGlobalOld.print("global intersection with old helix from measurementSite.makePrediction");
            double phiNew = aP.helix.planeIntersect(m.p); // This angle should always be zero
            System.out.format("MeasurementSite.makePrediction: new helix intersects plane at phi=%10.7f\n", phiNew);
            Vec rGlobal = aP.helix.toGlobal(aP.helix.atPhi(phiNew)); // This should be equal to rGlobalOld
            rGlobal.print("global intersection with new helix from MeasurementSite.makePrediction");
        }

        aP.mPred = h(pS, m, phi);

        // This calculates the H corresponding to using aP in h( , , ). It is kind of trivial, because
        // aP are helix parameters for a pivot right at the predicted intersection point, on the helix. 
        // Hence the prediction at that point does not depend on the helix parameters at all.
        buildH(aP, H);
        
        // Test of the H vector, by comparing with a numerical difference. If this is done with the H
        // calculated from aP, comparing with h calculated from aP, then the difference is always zero.
        // By comparing with the less trivial case of h and H calculated from pS, we verify here that
        // the derivatives are correct.
        
        if (debug) {
            System.out.format("H corresponding to aP ");
            H.print();
            DMatrixRMaj H3m = new DMatrixRMaj(5,1);
            buildH(pS, H3m);
            Vec H3 = StateVector.mToVec(H3m);
            H3.print("H corresponding to pS");
            double mPredaP = h(aP, m); // This should give exactly the same result as for aP.mPred above
            System.out.format("Predicted m: from pS=%10.5f;  from aP=%10.5f\n", mPredaP, aP.mPred);

            StateVector tS = pS.copy();
            Vec da = new Vec(5);
            double[] del = { 0.009, -0.005, -0.01, 0.013, 0.011 };
            for (int i = 0; i < 5; i++) { da.v[i] = pS.helix.a.v[i] * del[i]; }
            tS.helix.a = tS.helix.a.sum(da);
            double dxTrue = h(tS, m) - h(pS, m);
            double dxH = H3.dot(da);
            System.out.format("Measurementsite.predict: dm True=%10.5f,   dm approx by H=%10.5f\n\n", dxTrue, dxH);
        }        

        // Loop over hits and find the one that is closest, unless the hit has been specified
        int nHits = m.hits.size();
        if (nHits > 0) {
            double cut = kPar.mxResid[trial];
            int theHit = hitNumber;
            if (theHit < 0 && pickup) {
                // Don't pick up a hit if the track projection is outside of the bounds of the strip
                // This is especially serious for stereo layers
                if (rLocal == null) {
                    Vec rGlobal = pS.helix.toGlobal(X0); // Transform from field coordinates to global coordinates
                    rLocal = m.toLocal(rGlobal);   // Rotate into the detector coordinate system
                }
                if (rLocal.v[0] > m.xExtent[0] - tol && rLocal.v[0] < m.xExtent[1] + tol) {
                    int theHitAll = theHit;
                    double minResid = 999.;
                    double minResidAll = 999.;
                    for (int i = 0; i < nHits; i++) {
                        Measurement mHit = m.hits.get(i);
                        if (mHit.tracks.size() > 0) continue; // Skip used hits
                        //if (m.hits.get(i).tksMC.size()==0) {  // For cheating, using MC truth to avoid noise hits.
                        //    continue;
                        //}
<<<<<<< HEAD
                        double residual = Math.abs(m.hits.get(i).v - aP.mPred);
                        double ctv = (m.hits.get(i).v - aP.mPred)/m.hits.get(i).sigma;
                        if (debug) {
                            System.out.format("  MeasurementSite.makePrediction: Found unused hit, residual=%10.5f, sigmas=%10.5f, cut=%10.5f\n", residual, ctv, kPar.mxResid[trial]); 
                            System.out.format("        Hit energy=%10.4f, cut = %10.4f\n",m.hits.get(i).energy, kPar.minSeedE[m.Layer]);
                        }
                        if (residual < minResid) {
                            if (m.hits.get(i).energy > kPar.minSeedE[m.Layer]) {
                                theHit = i;
                                minResid = residual;
                            }
                        }
                        if (residual < minResidAll) {
                            theHitAll = i;
                            minResidAll = residual;
=======
                        if (m.split) { // Innermost 2019 layers have strips split in the middle into separate channels
                            if (rLocal.v[0] * mHit.x < 0.) { // The track is on the wrong side
                                if (Math.abs(rLocal.v[0]) > tol) continue;
                            }
                        }
                        double residual = Math.abs(mHit.v - aP.mPred);
                        double ctv = (mHit.v - aP.mPred)/mHit.sigma;
                        if (debug) {
                            System.out.format("  MeasurementSite.makePrediction: Found unused hit, residual=%10.5f, sigmas=%10.5f, cut=%10.5f\n", residual, ctv, kPar.mxResid[trial]); 
                            System.out.format("        Hit energy=%10.4f, cut = %10.4f\n",m.hits.get(i).energy, kPar.minSeedE[m.Layer]);
>>>>>>> 762371a1
                        }
                        if (residual < minResid) {
                            if (m.hits.get(i).energy > kPar.minSeedE[m.Layer]) {
                                theHit = i;
                                minResid = residual;
                            }
                        }
                        if (residual < minResidAll) {
                            theHitAll = i;
                            minResidAll = residual;
                        }
                    }
                    double sigmas = 999.;
                    if (theHitAll >= 0) {
                        sigmas = minResidAll/m.hits.get(theHitAll).sigma;
                    }
<<<<<<< HEAD
                    double sigmas = 999.;
                    if (theHitAll >= 0) {
                        sigmas = minResidAll/m.hits.get(theHitAll).sigma;
                    }
=======
>>>>>>> 762371a1
                    if (theHitAll < 0 || sigmas > cut) {  // Look for good shared hits only if there is no other option
                        if (sharingOK) {
                            double minResid2 = minResidAll;
                            for (int i = 0; i < nHits; i++) {
                                double residual = m.hits.get(i).v - aP.mPred;
                                if (debug) {                         
                                    double ctv = residual/m.hits.get(i).sigma;
                                    System.out.format("  MeasurementSite.makePrediction: Found used hit, residual=%10.5f, sigmas=%10.5f, cut=%10.5f\n", residual, ctv, kPar.mxResid[trial]); 
                                }
                                if (Math.abs(residual) < minResid2 && m.hits.get(i).energy > kPar.minSeedE[m.Layer]) {   // Shared hits should never be low energy
                                    theHit = i;
                                    minResid2 = Math.abs(residual);
                                    cut = kPar.mxResidShare;
                                    if (debug) System.out.format("MeasurementSite.makePrediction: shared hit candidate %d with residual %10.4f\n", theHit, residual);
                                }
                            }
                        }
                    } else {
                        if (theHit < 0) {   // A low-pulse-height hit is the only option
                            theHit = theHitAll;
                        } else if (theHit != theHitAll){
                            double cutVal = minResid/m.hits.get(theHit).sigma;
                            if (debug) {
                                System.out.format("MeasurementSite.makePrediction: hit with ph=%8.2f versus ph=%8.2f\n", m.hits.get(theHitAll).energy,m.hits.get(theHit).energy);
                                System.out.format("  Residuals = %10.4f for %d and %10.4f for %d, cutVal=%10.4f\n", minResidAll, theHit, minResid, theHitAll, cutVal);
                            }
                            if (cutVal < cut) {  // A high-ph hit and a low-ph hit are within the cut. Now we have to decide. . .
                                if (cutVal > kPar.mxResidShare) { // If the high-ph hit is really good, just keep it
                                    if (minResidAll/minResid < kPar.lowPhThresh) { // the low-ph hit is attractive enough that we will take it
                                        if (debug) {
                                            System.out.format("MeasurementSite.makePrediction: choosing hit with ph=%8.2f over hit with ph=%8.2f\n", m.hits.get(theHitAll).energy,m.hits.get(theHit).energy);
                                            System.out.format("  Residuals = %10.4f for %d and %10.4f for %d, ratio=%9.4f\n", minResidAll, theHit, minResid, theHitAll, minResidAll/minResid);
                                        }
                                        theHit = theHitAll;
                                    }
                                }
                            } else {  // Maybe the low-pulse-height hit will pass
                                theHit = theHitAll;
                            }
                        }
                    }
                }
            }
            if (theHit >= 0) {
                aP.r = m.hits.get(theHit).v - aP.mPred;
                if (debug) {
                    if (hitNumber >= 0) {
                        System.out.format("MeasurementSite.makePrediction: specified hit=%d with residual=%10.7f\n", theHit, aP.r);
                    } else {
                        System.out.format("MeasurementSite.makePrediction: selected hit=%d with minimum residual=%10.7f\n", theHit, aP.r);
                    }
                    System.out.format("MeasurementSite.makePrediction: intersection with old helix is at phi=%10.7f, z=%10.7f\n", phi,
                            aP.mPred);
                    double phi2 = aP.helix.planeIntersect(m.p); // This should always be zero
                    double mPred2 = h(aP, m, phi2);
                    System.out.format("MeasurementSite.makePrediction: intersection with new helix is at phi=%10.7f, z=%10.7f\n", phi2, mPred2);
                }

                CommonOps_DDRM.mult(aP.helix.C, H, tempV);
                aP.R = m.hits.get(theHit).sigma * m.hits.get(theHit).sigma + CommonOps_DDRM.dot(H, tempV);

                chi2inc = aP.r * aP.r / aP.R;
                double cutVal = Math.abs(aP.r / m.hits.get(theHit).sigma);
                if (verbose2) {
                    System.out.format("  MeasurementSite.makePrediction: Lyr %d det %d: do we add hit with residual=%10.5f, err=%10.5f, chi2inc=%10.5f, %10.5f<%10.5f?, t=%8.2f\n",
                            m.Layer, m.detector, aP.r, FastMath.sqrt(aP.R), chi2inc, cutVal, cut, m.hits.get(theHit).time);
                }

                if (hitNumber >= 0) { // Use the hit no matter what if it was handed to us
                    hitID = theHit;
                    returnFlag = 1;
                    if (verbose2) System.out.format("  MeasurementSite.makePrediction: adding given hit number %d\n", hitID);
                } else {
                    double hitTime = m.hits.get(theHit).time;
                    if ((!Double.isNaN(chi2inc) && cutVal < cut) && hitTime >= tRange[0] && hitTime <= tRange[1]) { 
                        hitID = theHit;
                        returnFlag = 1;
                        if (verbose2) System.out.format("  MeasurementSite.makePrediction: adding hit number %d with t=%8.2f\n", hitID, hitTime);
                    } else {
                        chi2inc = 0.;
                        if (verbose2) System.out.format("   MeasurementSite.makePrediction: rejecting hit %d with t=%8.2f cutval=%10.6f, t-range=%9.3f-%9.3f\n", hitID, hitTime,cutVal,tRange[0],tRange[1]);
                    }
                }
                if (debug) {
                    System.out.format("MeasurementSite.makePrediction: chi2 increment=%12.5e, hitID=%d, theHit=%d, mxResid=%12.5e, rF=%d\n",
                            chi2inc, hitID, theHit, cut, returnFlag);
                }
            }
        }

        predicted = true;

        return returnFlag; // -2 for extrapolation not within detector, -1 for error, 1 for a hit was used, 0 no hit used
    }

    boolean filter() { // Produce the filtered state vector for this site
        if (!predicted) {
            System.out.format("******MeasurementSite.filter: Warning, this site is not in the correct state!\n");
        }

        // For dummy layers or layers with no hits just copy the predicted state
        if (hitID < 0) {
            aF = aP;
            filtered = true;
            chi2inc = 0.;
            return true;
        }

        Measurement hit = m.hits.get(hitID);
        double V = hit.sigma * hit.sigma;
        aF = aP.filter(H, V);
        double phiF = aF.helix.planeIntersect(m.p);

        // double phiCheck = aF.planeIntersect(m.p);
        // System.out.format("MeasurementSite.filter: phi = %10.7f, phi check = %10.7f\n",phiF, phiCheck);
        final boolean verbose2 = false;
        if (Double.isNaN(phiF)) { // There may be no intersection if the momentum is too low!
            if (verbose2) {
                System.out.format("MeasurementSite.filter: no intersection of helix with the plane exists at layer %d detector %d\n", m.Layer, m.detector);
                aP.helix.a.print("predicted helix parameters");
                aF.helix.a.print("Filtered helix parameters");
                m.p.print("for the intersection");
            }
            return false;
        }
        aF.mPred = h(aF, m, phiF);
        aF.r = hit.v - aF.mPred;

        // Recalculate H using the filtered state vector (this makes a minor difference)
        buildH(aF, H);

        // Another numerical test of the derivatives in H
        if (debug) {
            StateVector tS = aF.copy();
            Vec da = new Vec(5);
            double[] del = { 0.009, -0.005, -0.01, 0.013, 0.011 };
            for (int i = 0; i < 5; i++) { da.v[i] = aF.helix.a.v[i] * del[i]; }
            tS.helix.a = tS.helix.a.sum(da);
            double dxTrue = h(tS, m) - aF.mPred;
            Vec Hv = StateVector.mToVec(H);
            double dxH = Hv.dot(da);
            System.out.format("Measurementsite.predict: dm True=%10.5f,   dm approx by H=%10.5f\n\n", dxTrue, dxH);
        }

        // Calculate the filtered covariance of the residual
        CommonOps_DDRM.mult(aF.helix.C, H, tempV);
        aF.R = V - CommonOps_DDRM.dot(H, tempV);

        //System.out.format("MeasurmentSite.filter: R=%10.8f\n", aF.R);
        if (aF.R < 0) {
            if (verbose2) { System.out.format("MeasurementSite.filter: covariance of residual %12.4e is negative\n", aF.R); }
            aF.R = V;
        }

        chi2inc = (aF.r * aF.r) / aF.R;

        if (verbose2) {
            System.out.format("  MeasurementSite.filter: hit=%10.6f pred=%10.6f resid=%10.7f err=%10.7f chi2inc=%10.6f\n", hit.v, aF.mPred, aF.r, FastMath.sqrt(aF.R), chi2inc); 
        }
        filtered = true;
        return true;
    }

    // Inverse Kalman filter: remove this site from the smoothed track fit
    boolean removeHit() {
        if (hitID < 0) return false;
        hitID = -1;
        chi2inc = 0.;
        smoothed = false;
        filtered = false;
        return true;
    }

    Measurement addHit(KalTrack tkr, double cut, double mxTdif, int oldID) {
        if (aP == null) {
            logger.log(Level.WARNING, "******MeasurementSite.addHit: Warning, this site is not in the correct state!");
            // this.print("in the wrong state for hit addition");
            return null;
        }
        double mPred = 0.;
        boolean firstHit = true;
        double chi2incMin = 9999.;
        int theHit = -1;
        double [] tRange = {tkr.tMax - mxTdif, tkr.tMin + mxTdif};
        hitList: for (int hitidx = 0; hitidx < m.hits.size(); hitidx++) {
            if (debug) System.out.format("MeasurementSite.addHit: trying hit %d.  OldID=%d\n", hitidx, oldID);
            if (hitidx == oldID) {
                continue; // don't add a hit that was just removed
            }
            Measurement hit = m.hits.get(hitidx);
            if (debug) hit.print("to try");
            for (KalTrack tkOther: hit.tracks) {
                if (tkOther != tkr) continue hitList; // ignore already used hits
            }
            if (firstHit) {
                double phiS = aP.helix.planeIntersect(m.p);

                // double phiCheck = aF.planeIntersect(m.p);
                // System.out.format("MeasurementSite.filter: phi = %10.7f, phi check = %10.7f\n",phiF, phiCheck);
                if (Double.isNaN(phiS)) { // There may be no intersection if the momentum is too low!
                    break;
                }
                mPred = h(aP, m, phiS);
                firstHit = false;
            }
            double residual = hit.v - mPred;
            double var = hit.sigma * hit.sigma;
            double chi2inc = (residual * residual) / var;
            if (debug) System.out.format("MeasurementSite.addHit:residual=%10.5f, variance=%10.5f, chi2inc=%10.5f\n", residual, var, chi2inc);
            if (chi2inc < chi2incMin) {
                chi2incMin = chi2inc;
                theHit = hitidx;
            }
        }
        if (theHit >= 0) {
            Measurement hit = m.hits.get(theHit);
            if (chi2incMin < kPar.mxResid[0]*kPar.mxResid[0] && hit.time < tRange[1] && hit.time > tRange[0]) {
                hitID = theHit;
                if (filter()) {
                    if (debug) System.out.format("MeasurementSite.addHit: chi2inc from filter = %10.5f\n", chi2inc);
                    if (chi2inc < cut) {
<<<<<<< HEAD
                        //if (debug) {
                        System.out.format("MeasurementSite.addHit: success! Adding hit %d on layer %d detector %d  hit=", hitID, m.Layer, m.detector);
                        hit.print("short");
                        System.out.format("\n");
                        //}
=======
                        if (debug) {
                            System.out.format("MeasurementSite.addHit: success! Adding hit %d on layer %d detector %d  hit=", hitID, m.Layer, m.detector);
                            hit.print("short");
                            System.out.format("\n");
                        }
>>>>>>> 762371a1
                        return m.hits.get(hitID);
                    } else {
                        hitID = -1;
                    }
                }
            }
        }
        return null;
    }

    // Produce the smoothed state vector for this site
    boolean smooth(MeasurementSite nS) {
        // nS is the next site in the filtering chain (i.e. the previous site that was smoothed)
        if (!filtered) {
            logger.log(Level.WARNING, "******MeasurementSite.smooth: Warning, this site is not in the correct state!");
            return false;
        }        

        this.aS = this.aF.smooth(nS.aS, nS.aP);
        if (hitID < 0) { 
            smoothed = true;
            return true; 
        }

        Measurement hit = this.m.hits.get(hitID);
        double V = hit.sigma * hit.sigma;
        double phiS = aS.helix.planeIntersect(m.p);

        if (Double.isNaN(phiS)) { // This should almost never happen!
            logger.log(Level.FINE, "MeasurementSite.smooth: no intersection of helix with the plane exists.");
            return false;
        }
        aS.mPred = h(aS, m, phiS);
        aS.r = hit.v - aS.mPred;

        // Recalculate H using the smoothed helix parameters. Usually this makes little difference, but with the
        // non-uniform field this seems to reduce tails significantly in residuals of the last SVT layers.
        buildH(aS, H);

        CommonOps_DDRM.mult(aS.helix.C, H, tempV);
        aS.R = V - CommonOps_DDRM.dot(H, tempV);
        if (aS.R < 0) {
            if (debug) System.out.format("MeasurementSite.smooth, measurement covariance %12.4e is negative\n", aS.R);
            //aS.print("the smoothed state");
            //nS.print("the next site in the chain");
            aS.R = 0.25*V;  // A negative covariance makes no sense, hence this fudge
        }

        chi2inc = (aS.r * aS.r) / aS.R;

        if (debug) System.out.format("  MeasurementSite.smooth: hit=%10.6f pred=%10.6f resid=%10.7f err=%10.7f chi2inc=%8.5f", 
                hit.v, aS.mPred, aS.r, FastMath.sqrt(aS.R), chi2inc);
        this.smoothed = true;
        return true;
    }

    double h(StateVector pS, SiModule siM) {// Predict the measurement for a helix passing through this plane
        double phi = pS.helix.planeIntersect(siM.p);
        if (Double.isNaN(phi)) {
            logger.log(Level.FINE, "MeasurementSite.h: warning, no intersection of helix with the plane exists.");
            phi = 0.;
        }
        return h(pS, siM, phi);
    }

    double h(StateVector pS, SiModule siM, double phi) { // Shortcut call in case phi is already known
        Vec rGlobal = pS.helix.toGlobal(pS.helix.atPhi(phi));
        Vec rLocal = siM.toLocal(rGlobal); // Rotate into the detector coordinate system
        if (debug) {
            rGlobal.print("MeasurementSite.h: global intersection");
            rLocal.print("MeasurementSite.h: local intersection");
            System.out.format("MeasurementSite.h: phi=%12.5e, detector coordinate out of the plane = %10.7f, h=%10.7f\n", phi, rLocal.v[2],
                    rLocal.v[1]);
        }
        return rLocal.v[1];
    }

    // Create the derivative matrix for prediction of the measurement from the helix
    private void buildH(StateVector S, DMatrixRMaj H) {
        double phi = S.helix.planeIntersect(m.p);

        if (Double.isNaN(phi)) { // There may be no intersection if the momentum is too low, but highly unlikely here.
            logger.log(Level.FINE, "MeasurementSite.buildH: no intersection of helix with the plane exists.");
            return;
        }
        if (debug) {
            System.out.format("MeasurementSite.buildH: phi=%10.7f\n", phi);
            // S.print("given to buildH");
            // R.print("in buildH");
            // p.print("in buildH");
        }
        Vec dxdphi = new Vec((alpha / S.helix.a.v[2]) * FastMath.sin(S.helix.a.v[1] + phi), -(alpha / S.helix.a.v[2]) * FastMath.cos(S.helix.a.v[1] + phi),
                -(alpha / S.helix.a.v[2]) * S.helix.a.v[4]);
        double[][] dxda = new double[3][5];
        dxda[0][0] = FastMath.cos(S.helix.a.v[1]);
        dxda[1][0] = FastMath.sin(S.helix.a.v[1]);
        dxda[0][1] = -(S.helix.a.v[0] + alpha / S.helix.a.v[2]) * FastMath.sin(S.helix.a.v[1]) + (alpha / S.helix.a.v[2]) * FastMath.sin(S.helix.a.v[1] + phi);
        dxda[1][1] = (S.helix.a.v[0] + alpha / S.helix.a.v[2]) * FastMath.cos(S.helix.a.v[1]) - (alpha / S.helix.a.v[2]) * FastMath.cos(S.helix.a.v[1] + phi);
        dxda[0][2] = -(alpha / (S.helix.a.v[2] * S.helix.a.v[2])) * (FastMath.cos(S.helix.a.v[1]) - FastMath.cos(S.helix.a.v[1] + phi));
        dxda[1][2] = -(alpha / (S.helix.a.v[2] * S.helix.a.v[2])) * (FastMath.sin(S.helix.a.v[1]) - FastMath.sin(S.helix.a.v[1] + phi));
        dxda[2][2] = (alpha / (S.helix.a.v[2] * S.helix.a.v[2])) * S.helix.a.v[4] * phi;
        dxda[2][3] = 1.0;
        dxda[2][4] = -(alpha / S.helix.a.v[2]) * phi;

        // System.out.format(" Matrix dxda:\n");
        double[] dphida = new double[5];
        double denom = m.p.T().dot(dxdphi);
        for (int i = 0; i < 5; i++) {
            // System.out.format(" %10.6f, %10.6f, %10.6f\n", dxda[0][i], dxda[1][i],
            // dxda[2][i]);
            for (int j = 0; j < 3; j++) { dphida[i] -= m.p.T().v[j] * dxda[j][i]; }
            dphida[i] = dphida[i] / denom;
        }
        // System.out.format(" dphida=%10.7f, %10.7f, %10.7f, %10.7f, %10.7f\n",dphida[0], dphida[1], dphida[2], dphida[3], dphida[4]);
        double[][] DxDa = new double[3][5];
        for (int i = 0; i < 5; i++) {
            for (int j = 0; j < 3; j++) {
                DxDa[j][i] = dxdphi.v[j] * dphida[i] + dxda[j][i];
                // if (verbose) System.out.format(" %d %d DxDa=%10.7f\n", j,i,DxDa[j][i]);
            }
        }
        RotMatrix Rt = m.Rinv.multiply(S.helix.Rot.invert());
        for (int i = 0; i < 5; i++) { 
            double HHi = 0;
            for (int j = 0; j < 3; j++) { 
                HHi += Rt.M[1][j] * DxDa[j][i]; 
            }
            H.unsafe_set(i, 0, HHi);
        }

        // Testing the derivatives
        if (debug) {
            StateVector sVp = S.copy();
            double daRel[] = { 0.01, 0.03, -0.02, 0.05, -0.01 };
            for (int i = 0; i < 5; i++) { sVp.helix.a.v[i] = sVp.helix.a.v[i] * (1.0 + daRel[i]); }
            Vec da = new Vec(S.helix.a.v[0] * daRel[0], S.helix.a.v[1] * daRel[1], S.helix.a.v[2] * daRel[2], S.helix.a.v[3] * daRel[3], S.helix.a.v[4] * daRel[4]);
            double phi1 = phi;
            Vec x1Global = S.helix.toGlobal(S.helix.atPhi(phi1));
            Vec x1Local = m.toLocal(x1Global);
            double phi2 = sVp.helix.planeIntersect(m.p);
            Vec x2Global = sVp.helix.toGlobal(sVp.helix.atPhi(phi2));
            double dot2 = x2Global.dif(m.p.X()).dot(m.p.T());
            double dot1 = x1Global.dif(m.p.X()).dot(m.p.T());
            System.out.format("h derivative testing: dot1=%10.8f, dot2=%10.8f, both should be zero\n", dot1, dot2);
            Vec x2Local = m.toLocal(x2Global);

            S.helix.a.print("Test helix parameters");
            // m.p.print("of the measurement");
            sVp.helix.a.print("Modified helix parameters");
            System.out.format("Phi1=%10.7f,  Phi2=%10.7f\n", phi1, phi2);
            x1Global.print("x1");
            x2Global.print("x2");
            for (int j = 0; j < 3; j++) {
                double dx = 0.;
                for (int i = 0; i < 5; i++) { dx += DxDa[j][i] * da.v[i]; }
                System.out.format("j=%d dx=%10.7f,   dxExact=%10.7f\n", j, dx, x2Global.v[j] - x1Global.v[j]);
            }

            double dmExact = x2Local.v[1] - x1Local.v[1];
            double mP1 = h(S, m);
            double mP2 = h(sVp, m);
            x1Local.print("x1Local");
            x2Local.print("x2Local");
            System.out.format("mP1=%10.5f,   mP2=%10.5f\n", mP1, mP2);
            double dm = 0.;
            for (int i = 0; i < 5; i++) { dm += H.get(i,0) * da.v[i]; }
            System.out.format("Test of H matrix: dm=%10.8f,  dmExact=%10.8f\n\n", dm, dmExact);
        }
    }

    // Comparator functions for sorting measurement sites by layer number
    static Comparator<MeasurementSite> SiteComparatorUp = new Comparator<MeasurementSite>() {
        public int compare(MeasurementSite s1, MeasurementSite s2) {
            int lyr1 = s1.m.Layer;
            int lyr2 = s2.m.Layer;
            return lyr1 - lyr2;
        }
    };
    static Comparator<MeasurementSite> SiteComparatorDn = new Comparator<MeasurementSite>() {
        public int compare(MeasurementSite s1, MeasurementSite s2) {
            int lyr1 = s1.m.Layer;
            int lyr2 = s2.m.Layer;
            return lyr2 - lyr1;
        }
    };
}<|MERGE_RESOLUTION|>--- conflicted
+++ resolved
@@ -57,11 +57,7 @@
         } else if (predicted) { 
             str=str+"    This site has been predicted\n"; 
         }
-<<<<<<< HEAD
-        str=str+String.format("    Hit ID=%d, maximum residual=%12.5e\n", hitID, kPar.mxResid);
-=======
         str=str+String.format("    Hit ID=%d, maximum residual=%10.5f\n", hitID, kPar.mxResid);
->>>>>>> 762371a1
         str = str + m.toString("for this site");
         double B = KalmanInterface.getField(m.p.X(), m.Bfield).mag();
         Vec tB = KalmanInterface.getField(m.p.X(), m.Bfield).unitVec();
@@ -300,23 +296,6 @@
                         //if (m.hits.get(i).tksMC.size()==0) {  // For cheating, using MC truth to avoid noise hits.
                         //    continue;
                         //}
-<<<<<<< HEAD
-                        double residual = Math.abs(m.hits.get(i).v - aP.mPred);
-                        double ctv = (m.hits.get(i).v - aP.mPred)/m.hits.get(i).sigma;
-                        if (debug) {
-                            System.out.format("  MeasurementSite.makePrediction: Found unused hit, residual=%10.5f, sigmas=%10.5f, cut=%10.5f\n", residual, ctv, kPar.mxResid[trial]); 
-                            System.out.format("        Hit energy=%10.4f, cut = %10.4f\n",m.hits.get(i).energy, kPar.minSeedE[m.Layer]);
-                        }
-                        if (residual < minResid) {
-                            if (m.hits.get(i).energy > kPar.minSeedE[m.Layer]) {
-                                theHit = i;
-                                minResid = residual;
-                            }
-                        }
-                        if (residual < minResidAll) {
-                            theHitAll = i;
-                            minResidAll = residual;
-=======
                         if (m.split) { // Innermost 2019 layers have strips split in the middle into separate channels
                             if (rLocal.v[0] * mHit.x < 0.) { // The track is on the wrong side
                                 if (Math.abs(rLocal.v[0]) > tol) continue;
@@ -327,7 +306,6 @@
                         if (debug) {
                             System.out.format("  MeasurementSite.makePrediction: Found unused hit, residual=%10.5f, sigmas=%10.5f, cut=%10.5f\n", residual, ctv, kPar.mxResid[trial]); 
                             System.out.format("        Hit energy=%10.4f, cut = %10.4f\n",m.hits.get(i).energy, kPar.minSeedE[m.Layer]);
->>>>>>> 762371a1
                         }
                         if (residual < minResid) {
                             if (m.hits.get(i).energy > kPar.minSeedE[m.Layer]) {
@@ -344,13 +322,6 @@
                     if (theHitAll >= 0) {
                         sigmas = minResidAll/m.hits.get(theHitAll).sigma;
                     }
-<<<<<<< HEAD
-                    double sigmas = 999.;
-                    if (theHitAll >= 0) {
-                        sigmas = minResidAll/m.hits.get(theHitAll).sigma;
-                    }
-=======
->>>>>>> 762371a1
                     if (theHitAll < 0 || sigmas > cut) {  // Look for good shared hits only if there is no other option
                         if (sharingOK) {
                             double minResid2 = minResidAll;
@@ -572,19 +543,11 @@
                 if (filter()) {
                     if (debug) System.out.format("MeasurementSite.addHit: chi2inc from filter = %10.5f\n", chi2inc);
                     if (chi2inc < cut) {
-<<<<<<< HEAD
-                        //if (debug) {
-                        System.out.format("MeasurementSite.addHit: success! Adding hit %d on layer %d detector %d  hit=", hitID, m.Layer, m.detector);
-                        hit.print("short");
-                        System.out.format("\n");
-                        //}
-=======
                         if (debug) {
                             System.out.format("MeasurementSite.addHit: success! Adding hit %d on layer %d detector %d  hit=", hitID, m.Layer, m.detector);
                             hit.print("short");
                             System.out.format("\n");
                         }
->>>>>>> 762371a1
                         return m.hits.get(hitID);
                     } else {
                         hitID = -1;
