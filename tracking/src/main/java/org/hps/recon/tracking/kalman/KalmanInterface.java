--- conflicted
+++ resolved
@@ -186,11 +186,7 @@
         // convert params
         double[] params = new double[5];
         params[ParameterName.d0.ordinal()] = oldParams[0];
-<<<<<<< HEAD
-        params[ParameterName.phi0.ordinal()] = -oldParams[1];
-=======
         params[ParameterName.phi0.ordinal()] = -1.0 * oldParams[1];
->>>>>>> ca3773fa
         params[ParameterName.omega.ordinal()] = oldParams[2] / alpha * -1.0;
         params[ParameterName.tanLambda.ordinal()] = oldParams[4] * -1.0;
         params[ParameterName.z0.ordinal()] = oldParams[3] * -1.0;
