package org.hps.recon.tracking.kalman;

import java.io.File;
import java.io.FileNotFoundException;
import java.io.PrintWriter;

import java.util.ArrayList;
import java.util.Collections;
import java.util.Comparator;
import java.util.HashMap;
import java.util.List;
import java.util.Map;
import java.util.Random;
import java.util.Set;
import java.util.logging.Level;
import java.util.logging.Logger;

import hep.physics.matrix.SymmetricMatrix;
import hep.physics.vec.BasicHep3Matrix;
import hep.physics.vec.BasicHep3Vector;
import hep.physics.vec.Hep3Vector;
import hep.physics.vec.VecOp;

import org.apache.commons.math.util.FastMath;
import org.ejml.data.DMatrixRMaj;
import org.ejml.dense.row.CommonOps_DDRM;
import org.hps.recon.tracking.MaterialSupervisor.SiStripPlane;
import org.hps.recon.tracking.TrackUtils;
import org.hps.recon.tracking.gbl.GBLStripClusterData;
import org.hps.util.Pair;
import org.lcsim.detector.tracker.silicon.HpsSiSensor;
import org.lcsim.event.EventHeader;
import org.lcsim.event.LCRelation;
import org.lcsim.event.MCParticle;
import org.lcsim.event.RawTrackerHit;
import org.lcsim.event.RelationalTable;
import org.lcsim.event.SimTrackerHit;
import org.lcsim.event.Track;
import org.lcsim.event.TrackState;
import org.lcsim.event.TrackerHit;
import org.lcsim.event.LCIOParameters.ParameterName;
import org.lcsim.event.base.BaseRelationalTable;
import org.lcsim.event.base.BaseTrack;
import org.lcsim.event.base.BaseTrackState;
import org.lcsim.geometry.IDDecoder;
import org.lcsim.recon.tracking.digitization.sisim.SiTrackerHitStrip1D;
import org.lcsim.recon.tracking.digitization.sisim.TrackerHitType;

/**
 *  This class provides an interface between hps-java and the Kalman Filter fitting and pattern recognition code.
 *  It can be used to refit the hits on an existing hps track, or it can be used to drive the pattern recognition.
 *  However, both cannot be done at the same time. The interface must be reset between doing one and the other. 
 */
public class KalmanInterface {
    private Map<Measurement, TrackerHit> hitMap;
    private Map<Measurement, SimTrackerHit> simHitMap;
    private Map<SiModule, SiStripPlane> moduleMap;
    private ArrayList<KalHit> trackHitsKalman;
    private ArrayList<SiModule> SiMlist;
    private List<Integer> SeedTrackLayers = null;
    private int _siHitsLimit = -1;
    private double alphaCenter;
    private List<SiStripPlane> detPlanes;
    double svtAngle;
    private org.lcsim.geometry.FieldMap fM;
    private KalmanParams kPar;
    private KalmanPatRecHPS kPat;
    Random rnd;
    private static Logger logger;
    public static RotMatrix HpsSvtToKalman;
    public static RotMatrix KalmanToHpsSvt;
    public static BasicHep3Matrix HpsSvtToKalmanMatrix;
    private static boolean uniformB;
    private static DMatrixRMaj tempM;
    private static DMatrixRMaj Ft;
    private int maxHits;
    private int nBigEvents;
    private int eventNumber;
    
    private static final boolean debug = false;    
    private static final double SVTcenter = 505.57;
    private static final double c = 2.99793e8; // Speed of light in m/s
    
    public void setSiHitsLimit(int limit) {
        _siHitsLimit = limit;
    }
    
    public int getSiHitsLimit() {
        return _siHitsLimit;
    }
    
    // Get the HPS tracker hit corresponding to a Kalman hit
    public TrackerHit getHpsHit(Measurement km) {
        return hitMap.get(km);
    }
    
    // Get the HPS sensor that corresponds to a Kalman SiModule
    public HpsSiSensor getHpsSensor(SiModule kalmanSiMod) {
        if (moduleMap == null) return null;
        else {
            SiStripPlane temp = moduleMap.get(kalmanSiMod);
            if (temp == null) return null;
            else return (HpsSiSensor) (temp.getSensor());
        }
    }
    
    // Return the entire map relating HPS sensors to Kalman SiModule objects
    public Map<SiModule, SiStripPlane> getModuleMap() {
        return moduleMap;
    }

    // The HPS field map is in the HPS global coordinate system. This routine includes the transformations
    // to return the field in the Kalman global coordinate system given a coordinate in the same system.
    static Vec getField(Vec kalPos, org.lcsim.geometry.FieldMap hpsFm) {
        return new Vec(3, getFielD(kalPos, hpsFm));
    }
    
    static double [] getFielD(Vec kalPos, org.lcsim.geometry.FieldMap hpsFm) {
        // Field map for stand-alone running
        if (FieldMap.class.isInstance(hpsFm)) { return ((FieldMap) (hpsFm)).getField(kalPos); }

        // Standard field map for running in hps-java
        //System.out.format("Accessing HPS field map for position %8.3f %8.3f %8.3f\n", kalPos.v[0], kalPos.v[1], kalPos.v[2]);
        double[] hpsPos = { kalPos.v[0], -1.0 * kalPos.v[2], kalPos.v[1] };
        if (uniformB) {
            hpsPos[0] = 0.;
            hpsPos[1] = 0.;
            hpsPos[2] = SVTcenter;
        } else {
            if (hpsPos[1] > 70.0) hpsPos[1] = 70.0;   // To avoid getting a field returned that is identically equal to zero
            if (hpsPos[1] < -70.0) hpsPos[1] = -70.0;
        }
        double[] hpsField = hpsFm.getField(hpsPos);
        if (uniformB) {
            double [] kalField = {0., 0., -1.0 * hpsField[1]};
            return kalField;
        }
        double [] kalField = {hpsField[0], hpsField[2], -1.0 * hpsField[1]};
        return kalField;
    }

    // Set the layers to be used for finding seed tracks (not used by Kalman pattern recognition)
    public void setSeedTrackLayers(List<Integer> input) {
        SeedTrackLayers = input;
    }

    // Constructor with no uniformB argument defaults to non-uniform field
    public KalmanInterface(KalmanParams kPar, org.lcsim.geometry.FieldMap fM) {
        this(false, kPar, fM);
    }

    public KalmanInterface(boolean uniformB, KalmanParams kPar, org.lcsim.geometry.FieldMap fM) {
        
        this.fM = fM;
        this.kPar = kPar;
        logger = Logger.getLogger(KalmanInterface.class.getName());
        logger.info("Entering the KalmanInterface constructor");
        maxHits = 0;
        nBigEvents = 0;
        
        tempM = new DMatrixRMaj(5,5);
        Ft = new DMatrixRMaj(5,5);
        
        KalmanInterface.uniformB = uniformB;
        hitMap = new HashMap<Measurement, TrackerHit>();
        simHitMap = new HashMap<Measurement, SimTrackerHit>();
        moduleMap = new HashMap<SiModule, SiStripPlane>();
        trackHitsKalman = new ArrayList<KalHit>();  // Used only to refit existing GBL tracks
        SiMlist = new ArrayList<SiModule>();
        SeedTrackLayers = new ArrayList<Integer>();
        // SeedTrackLayers.add(2);
        SeedTrackLayers.add(3);
        SeedTrackLayers.add(4);
        SeedTrackLayers.add(5);
        
        if (uniformB) {
            logger.log(Level.WARNING, "KalmanInterface WARNING: the magnetic field is set to a uniform value.");
        }
        
        // Transformation from HPS SVT tracking coordinates to Kalman global coordinates
        double[][] HpsSvtToKalmanVals = { { 0, 1, 0 }, { 1, 0, 0 }, { 0, 0, -1 } };
        HpsSvtToKalman = new RotMatrix(HpsSvtToKalmanVals);
        HpsSvtToKalmanMatrix = new BasicHep3Matrix();
        for (int i = 0; i < 3; i++) {
            for (int j = 0; j < 3; j++)
                HpsSvtToKalmanMatrix.setElement(i, j, HpsSvtToKalmanVals[i][j]);
        }
        KalmanToHpsSvt = HpsSvtToKalman.invert();
        if (debug) {
            HpsSvtToKalman.print("HPS tracking to Kalman conversion");
            KalmanToHpsSvt.print("Kalman to HPS tracking conversion");
            Vec zHPS = new Vec(0.,0.,1.);
            Vec xHPS = new Vec(1.,0.,0.);
            Vec yHPS = new Vec(0.,1.,0.);
            HpsSvtToKalman.rotate(xHPS).print("HPS tracking x axis in Kalman coordinates");
            HpsSvtToKalman.rotate(yHPS).print("HPS tracking y axis in Kalman coordinates");
            HpsSvtToKalman.rotate(zHPS).print("HPS tracking z axis in Kalman coordinates");
        }
        
        // Seed the random number generator
        long rndSeed = -3263009337738135404L;
        rnd = new Random();
        rnd.setSeed(rndSeed);
        
        kPat = new KalmanPatRecHPS(kPar);
        
        Vec centerB = KalmanInterface.getField(new Vec(0., SVTcenter, 0.), fM);
        double conFac = 1.0e12 / c;
        alphaCenter = conFac/ centerB.mag();
    }
    
    public void summary() {
        System.out.format("KalmanInterface::summary: number of events with > 200 hits=%d.\n", nBigEvents);
        System.out.format("                          Maximum event size = %d strip hits.\n", maxHits);
        System.out.format("                          Events with > %d hits were not processed.\n", _siHitsLimit);
        System.out.format("                          Number of tracks with bad covariance in filterTrack= %d %d\n", KalmanPatRecHPS.nBadCov[0], KalmanPatRecHPS.nBadCov[1]);
        System.out.format("                          Number of tracks with bad covariance in KalTrack.fit=%d %d\n", KalTrack.nBadCov[0], KalTrack.nBadCov[1]);
    }

    // Return the reference to the parameter setting code for the driver to use
    public KalmanParams getKalmanParams() {
        return kPar;
    }
    
    // Transformation from HPS global coordinates to Kalman global coordinates
    public static Vec vectorGlbToKalman(double[] HPSvec) { 
        Vec kalVec = new Vec(HPSvec[0], HPSvec[2], -HPSvec[1]);
        return kalVec;
    }
    
    // Transformation from Kalman global coordinates to HPS global coordinates
    public static double[] vectorKalmanToGlb(Vec KalVec) {
        double[] HPSvec = new double[3];
        HPSvec[0] = KalVec.v[0];
        HPSvec[1] = -KalVec.v[2];
        HPSvec[2] = KalVec.v[1];
        return HPSvec;
    }
    
    // Transformation from Kalman global coordinates to HPS tracking coordinates
    public static double[] vectorKalmanToTrk(Vec KalVec) {
        double[] HPSvec = new double[3];
        HPSvec[0] = KalVec.v[1];
        HPSvec[1] = KalVec.v[0];
        HPSvec[2] = -KalVec.v[2];
        return HPSvec;
    }
    
    // Transformation from HPS tracking coordinates to Kalman global coordinates
    public static Vec vectorTrkToKalman(double[] HPSvec) { 
        Vec kalVec = new Vec(HPSvec[1], HPSvec[0], -HPSvec[2]);
        return kalVec;
    }
    
    // Transformation from HPS sensor coordinates to Kalman sensor coordinates
    public static Vec localHpsToKal(double[] HPSvec) { 
        Vec kalVec = new Vec(-HPSvec[1], HPSvec[0], HPSvec[2]);
        return kalVec;
    }
    
    // Transformation from Kalman sensor coordinates to HPS sensor coordinates
    public static double[] localKalToHps(Vec KalVec) {
        double[] HPSvec = new double[3];
        HPSvec[0] = KalVec.v[1];
        HPSvec[1] = -KalVec.v[0];
        HPSvec[2] = KalVec.v[2];
        return HPSvec;
    }

    // Return the entire list of Kalman SiModule
    public ArrayList<SiModule> getSiModuleList() {
        return SiMlist;
    }

    // Return a list of all measurements for all SiModule
    public ArrayList<Measurement> getMeasurements() {
        ArrayList<Measurement> measList = new ArrayList<Measurement>();;
        for (SiModule SiM : SiMlist) {
            for (Measurement m : SiM.hits) {
                measList.add(m);
            }
        }
        return measList;
    }

    // Clear the event hit and track information without deleting the SiModule geometry information
    public void clearInterface() {
        logger.fine("Clearing the Kalman interface");
        hitMap.clear();
        simHitMap.clear();
        trackHitsKalman.clear();
        for (SiModule SiM : SiMlist) {
            SiM.hits.clear();
        }
    }

    // Create an HPS TrackState from a Kalman HelixState at the location of a particular SiModule
    public TrackState createTrackState(MeasurementSite ms, int loc, boolean useSmoothed) {
        // Note that the helix parameters that get stored in the TrackState assume a B-field exactly oriented in the
        // z direction and a pivot point at the origin (0,0,0). The referencePoint of the TrackState is set to the
        // intersection point with the detector plane.
        StateVector sv = null;
        if (useSmoothed) {
            if (!ms.smoothed) return null;
            sv = ms.aS;
        } else {   // using the filtered state is really not recommended
            if (!ms.filtered) return null;
            sv = ms.aF;
        }

        return sv.helix.toTrackState(alphaCenter, ms.m.p, loc);
    }

    static TrackState toTrackState(HelixState helixState, Plane pln, double alphaCenter, int loc) {
        final boolean debug = false;
        
        double phiInt = helixState.planeIntersect(pln);
        if (Double.isNaN(phiInt)) {
            Logger logger = Logger.getLogger(KalmanInterface.class.getName());
            logger.fine(String.format("toTrackState: no intersection with the plane at %s",pln.toString()));
            phiInt = 0.;
        }
        // Transforms helix to a pivot point on the helix itself (so rho0 and z0 become zero)
        Vec newPivot = helixState.atPhi(phiInt);
        Vec helixParamsPivoted = helixState.pivotTransform(newPivot);
        DMatrixRMaj F = new DMatrixRMaj(5,5);
        helixState.makeF(helixParamsPivoted, F);
        if (debug) {
            System.out.format("Entering KalmanInterface.toTrackState for location %d\n", loc);
            helixState.print("provided");
            pln.print("provided");
            newPivot.print("new pivot");
            helixParamsPivoted.print("pivoted helix params");
            System.out.format("turning angle to the plane containing the helixState origin=%10.6f\n", phiInt);
            Vec intGlb = helixState.toGlobal(newPivot);
            intGlb.print("global intersection with plane");
        }
        
        // Then rotate the helix to the global system. This isn't quite kosher, since the B-field will not
        // be aligned with the global system in general, but we have to do it to fit back into the HPS TrackState
        // coordinate convention, for which the field is assumed to be uniform and aligned.
        DMatrixRMaj fRot = new DMatrixRMaj(5,5);
        Vec helixParamsRotated = HelixState.rotateHelix(helixParamsPivoted, helixState.Rot.invert(), fRot);
        CommonOps_DDRM.mult(fRot, F, Ft);             
        
        CommonOps_DDRM.multTransB(helixState.C, Ft, tempM);
        DMatrixRMaj covRotated = new DMatrixRMaj(5,5);
        CommonOps_DDRM.mult(Ft, tempM, covRotated);
        if (debug) helixParamsRotated.print("rotated helix params");
        
        // Transform the pivot to the global system. 
        Vec pivotGlobal = helixState.toGlobal(newPivot);
        if (debug) pivotGlobal.print("pivot in global system");
        
        // Pivot transform to the final pivot at the origin
        Vec finalPivot = new Vec(0.,0.,0.);
        Vec finalHelixParams = HelixState.pivotTransform(finalPivot, helixParamsRotated, pivotGlobal, alphaCenter, 0.);
        HelixState.makeF(finalHelixParams, F, helixParamsRotated, alphaCenter);
        CommonOps_DDRM.multTransB(covRotated, F, tempM);
        CommonOps_DDRM.mult(F, tempM, covRotated);
        if (debug) {
            finalPivot.print("final pivot point");
            finalHelixParams.print("final helix parameters");
            HelixPlaneIntersect hpi = new HelixPlaneIntersect();
            phiInt = hpi.planeIntersect(finalHelixParams, finalPivot, alphaCenter, pln);
            if (!Double.isNaN(phiInt)) {
                Vec rInt = HelixState.atPhi(finalPivot, finalHelixParams, phiInt, alphaCenter);
                rInt.print("final helix intersection with given plane");
            }
            System.out.format("Exiting HelixState.toTrackState\n");
        }
                
        return new BaseTrackState( KalmanInterface.getLCSimParams(finalHelixParams.v, alphaCenter) , 
                KalmanInterface.getLCSimCov(covRotated, alphaCenter).asPackedArray(true), 
                KalmanInterface.vectorKalmanToGlb(pivotGlobal) , loc);
    }
    
    public void printGBLStripClusterData(GBLStripClusterData clstr) {
        System.out.format("\nKalmanInterface.printGBLStripClusterData: cluster ID=%d, scatterOnly=%d\n", clstr.getId(), clstr.getScatterOnly());
        System.out.format("  HPS tracking system U=%s\n", clstr.getU().toString());
        System.out.format("  HPS tracking system V=%s\n", clstr.getV().toString());
        System.out.format("  HPS tracking system W=%s\n", clstr.getW().toString());
        System.out.format("  HPS tracking system Track direction=%s\n", clstr.getTrackDirection().toString());
        System.out.format("  phi=%10.6f, lambda=%10.6f\n", clstr.getTrackPhi(), clstr.getTrackLambda());
        System.out.format("  Arc length 2D=%10.5f mm,  Arc length 3D=%10.5f mm\n", clstr.getPath(), clstr.getPath3D());
        System.out.format("  Measurement = %10.5f +- %8.5f mm\n", clstr.getMeas(), clstr.getMeasErr());
        System.out.format("  Track intercept in sensor frame = %s\n", clstr.getTrackPos().toString());
        System.out.format("  RMS projected scattering angle=%10.6f\n", clstr.getScatterAngle());
    }
    
    // Make a GBLStripClusterData object for each MeasurementSite of a Kalman track
    public List<GBLStripClusterData> createGBLStripClusterData(KalTrack kT) {
        List<GBLStripClusterData> rtnList = new ArrayList<GBLStripClusterData>(kT.SiteList.size());

        //Arc length from origin to first plane
        
        double phi_org         = kT.originHelixParms()[1];
        double phi_1state      = kT.SiteList.get(0).aS.helix.a.v[1]; 
        //double alpha         = kT.SiteList.get(0).alpha;
        double alpha           = kT.helixAtOrigin.alpha;
        double radius          = Math.abs(alpha/kT.originHelixParms()[2]);
        double arcLength2D     = radius*(phi_1state-phi_org);
        double arcLength       = arcLength2D*Math.sqrt(1.0 + kT.originHelixParms()[4] * kT.originHelixParms()[4]);

        double total_s3D = arcLength;
        double total_s2D = arcLength2D;
        
        
<<<<<<< HEAD

=======
        double phiLast = 9999.;
>>>>>>> ab9df4d4
        for (MeasurementSite site : kT.SiteList) {
            //GBLStripClusterData clstr = new GBLStripClusterData(kT.SiteList.indexOf(site));
            GBLStripClusterData clstr = new GBLStripClusterData(site.m.millipedeID);
            
            // Sites without hits are "scatter-only"
            if (site.hitID < 0) clstr.setScatterOnly(1);
            else clstr.setScatterOnly(0);
            
            // Arc length along helix from the previous site
            //clstr.setPath3D(site.arcLength);
            //double tanL = site.aS.helix.a.v[4];
            //clstr.setPath(site.arcLength/Math.sqrt(1.+tanL*tanL));

            // Store the total Arc length in the GBLStripClusterData
            total_s3D += site.arcLength;
            clstr.setPath3D(total_s3D);
            double tanL = site.aS.helix.a.v[4];
            clstr.setPath(site.arcLength/FastMath.sqrt(1.+tanL*tanL));
            
            // Direction cosines of the sensor axes in the HPS tracking coordinate system
            //Hep3Vector u = new BasicHep3Vector(vectorKalmanToTrk(site.m.p.V().scale(-1.0)));
            //Hep3Vector v = new BasicHep3Vector(vectorKalmanToTrk(site.m.p.U()));
            //Hep3Vector w = new BasicHep3Vector(vectorKalmanToTrk(site.m.p.T()));

            //The above definitions have U and V have a sign flip wrt the seedTracker -> GBL computation
            //I corrected them here. (PF 01/23/21)
            
            Hep3Vector u = new BasicHep3Vector(vectorKalmanToTrk(site.m.p.V()));
            Hep3Vector v = new BasicHep3Vector(vectorKalmanToTrk(site.m.p.U().scale(-1.0)));
            Hep3Vector w = new BasicHep3Vector(vectorKalmanToTrk(site.m.p.T()));
            

            clstr.setU(u);
            clstr.setV(v);
            clstr.setW(w);
            
            // Direction of the track in the HPS tracking coordinate system
            // Find the momentum from the smoothed helix at the sensor location, make it a unit vector, 
            // and then transform from the B-field frame to the Kalman global tracking frame.
            Vec momentum = site.aS.helix.getMom(0.);
            Vec pDir= site.aS.helix.Rot.inverseRotate(momentum.unitVec());
            Hep3Vector trackDir = new BasicHep3Vector(vectorKalmanToTrk(pDir));
            clstr.setTrackDir(trackDir);
            
            // Phi and lambda of the track (assuming standard spherical polar coordinates)
            double phi = FastMath.atan2(trackDir.y(), trackDir.x());
            double ct = trackDir.z()/trackDir.magnitude();
            double tanLambda = ct/FastMath.sqrt(1-ct*ct);  // Should be very much the same as tanL above, after accounting for the field tilt
            if (debug) {
                Vec tilted = site.aS.helix.Rot.inverseRotate(new Vec(0.,0.,1.));
                double tiltAngle = FastMath.acos(tilted.v[2]);
                System.out.format("KalmanInterface.createGBLStripClusterData: layer=%d det=%d tanL=%10.6f, tanLambda=%10.6f, tilt=%10.6f, sum=%10.6f\n", 
                        site.m.Layer, site.m.detector, -tanL, tanLambda, tiltAngle, tiltAngle+tanLambda);
            }
            clstr.setTrackPhi(phi);
            if (phiLast < 10.) {
                if (Math.abs(phi - phiLast) > 1.2) System.out.format("Big phi change in event %d\n", eventNumber);
            }
            phiLast = phi;
            clstr.setTrackLambda(FastMath.atan(tanLambda));
            
            // Measured value in the sensor coordinates (u-value in the HPS system)
            double uMeas, uMeasErr;
            if (site.hitID >= 0) {
                uMeas = site.m.hits.get(site.hitID).v; 
                uMeasErr = site.m.hits.get(site.hitID).sigma;
                //This is the un-biased residual error (post-fit)
                //uMeasErr = Math.sqrt(site.aS.R);

            } else {
                uMeas = -999.;
                uMeasErr = -9999.;
            }
            clstr.setMeas(uMeas);
            clstr.setMeasErr(uMeasErr);
            
            // Track position in local frame. First coordinate will be the predicted measurement.
            Vec rGlb = site.aS.helix.toGlobal(site.aS.helix.atPhi(0.));
            Vec rLoc = site.m.toLocal(rGlb);
            Hep3Vector rLocHps = new BasicHep3Vector(localKalToHps(rLoc));
            clstr.setTrackPos(rLocHps);
            
            // rms projected scattering angle
            double ctSensor = pDir.dot(site.m.p.T());
            double XL = Math.abs((site.m.thickness / site.radLen) / ctSensor);
            clstr.setScatterAngle(HelixState.projMSangle(momentum.mag(), XL));
            
            rtnList.add(clstr);
        }
        return rtnList;
    }

    // Propagate a TrackState "stateHPS" to a plane given by "location" and "direction".
    // The PropagatedTrackState object created includes the new propagated TrackState plus information on
    // the intersection point of the track with the plane.
    public PropagatedTrackState propagateTrackState(TrackState stateHPS, double [] location, double [] direction) {
        return new PropagatedTrackState(stateHPS, location, direction, detPlanes, fM);
    }
    
    // Create an HPS track from a Kalman track
    public BaseTrack createTrack(KalTrack kT, boolean storeTrackStates) {
        if (kT.SiteList == null) {
            logger.log(Level.WARNING, "KalmanInterface.createTrack: Kalman track is incomplete.");
            return null;
        }
        if (kT.covNaN()) {
            logger.log(Level.FINE, "KalmanInterface.createTrack: Kalman track has NaN cov matrix.");
            return null;
        }
        
        kT.sortSites(true);
        BaseTrack newTrack = new BaseTrack();
        
        // Add trackstate at IP as first trackstate,
        // and make this trackstate's params the overall track params
        DMatrixRMaj globalCov = new DMatrixRMaj(kT.originCovariance());
        double[] globalParams = kT.originHelixParms();
        // To get the LCSIM curvature parameter, we want the curvature at the center of the SVT (more-or-less the
        // center of the magnet), so we need to use the magnetic field there to convert from 1/pt to curvature.
        // Field at the origin  => For 2016 this is ~ 0.430612 T
        // In the center of SVT => For 2016 this is ~ 0.52340 T
        Vec Bfield = KalmanInterface.getField(new Vec(0., SVTcenter ,0.), kT.SiteList.get(0).m.Bfield);
        double B = Bfield.mag();
        double[] newParams = getLCSimParams(globalParams, alphaCenter);
        double[] newCov = getLCSimCov(globalCov, alphaCenter).asPackedArray(true);
        TrackState ts = new BaseTrackState(newParams, newCov, new double[]{0., 0., 0.}, TrackState.AtIP);
        if (ts != null) {
            newTrack.getTrackStates().add(ts);                    
            newTrack.setTrackParameters(ts.getParameters(), B);
            newTrack.setCovarianceMatrix(new SymmetricMatrix(5, ts.getCovMatrix(), true));
        }
        
        // Add the hits to the track
        for (MeasurementSite site : kT.SiteList) {
            if (site.hitID < 0) continue;
            newTrack.addHit(getHpsHit(site.m.hits.get(site.hitID)));
        }
        //System.out.printf("PF::Debug::newTrack site size %d \n",newTrack.getTrackerHits().size());
        
        // Get the track states at each layer
        for (int i = 0; i < kT.SiteList.size(); i++) {
            MeasurementSite site = kT.SiteList.get(i);
            ts = null;
            int loc = TrackState.AtOther;

            //HpsSiSensor hssd = (HpsSiSensor) moduleMap.get(site.m).getSensor();
            //int lay = hssd.getMillepedeId();
            // System.out.printf("ssp id %d \n", hssd.getMillepedeId());

            if (i == 0) {
                loc = TrackState.AtFirstHit;
            } else if (i == kT.SiteList.size() - 1) 
                loc = TrackState.AtLastHit;
            
            /*
              //DO Not att the missing layer track states yet.
            if (storeTrackStates) {
                for (int k = 1; k < lay - prevID; k++) {
                    // uses new lcsim constructor
                    BaseTrackState dummy = new BaseTrackState(dummyCounter);
                    newTrack.getTrackStates().add(dummy);
                    dummyCounter--;
                }
                prevID = lay;
            }
            */
                        
            if (loc == TrackState.AtFirstHit || loc == TrackState.AtLastHit || storeTrackStates) {
                ts = createTrackState(site, loc, true);
                if (ts != null) newTrack.getTrackStates().add(ts);
            }
        }
        
        // Extrapolate to the ECAL and make a new trackState there.
        BaseTrackState ts_ecal = TrackUtils.getTrackExtrapAtEcalRK(newTrack, fM);
        newTrack.getTrackStates().add(ts_ecal);
        
        // other track properties
        newTrack.setChisq(kT.chi2);
        newTrack.setNDF(kT.SiteList.size() - 5);
        newTrack.setTrackType(BaseTrack.TrackType.Y_FIELD.ordinal());
        newTrack.setFitSuccess(true);
        
        return newTrack;
    }

    // Convert helix parameters from Kalman to LCSim
    static double[] getLCSimParams(double[] oldParams, double alpha) {  
        // Note: since HPS-java has assumed a constant field for tracking, the alpha value used here should
        // correspond to the field at the center of the SVT or magnet.   See the class variable alphaCenter.
        double[] params = new double[5];
        params[ParameterName.d0.ordinal()] = oldParams[0];
        params[ParameterName.phi0.ordinal()] = -1.0 * oldParams[1];
        params[ParameterName.omega.ordinal()] = oldParams[2] / alpha * -1.0;
        params[ParameterName.z0.ordinal()] = oldParams[3] * -1.0;
        params[ParameterName.tanLambda.ordinal()] = oldParams[4] * -1.0;
        // System.out.printf("d0 ordinal = %d\n", ParameterName.d0.ordinal());
        // System.out.printf("phi0 ordinal = %d\n", ParameterName.phi0.ordinal());
        // System.out.printf("omega ordinal = %d\n", ParameterName.omega.ordinal());
        // System.out.printf("z0 ordinal = %d\n", ParameterName.z0.ordinal());
        // System.out.printf("tanLambda ordinal = %d\n",
        // ParameterName.tanLambda.ordinal());

        return params;
    }

    // Convert helix parameters from LCSim to Kalman
    static double[] unGetLCSimParams(double[] oldParams, double alpha) { 
        // Note: since HPS-java has assumed a constant field for tracking, the alpha value used here should
        // correspond to the field at the center of the SVT or magnet.   See the class variable alphaCenter.
        double[] params = new double[5];
        params[0] = oldParams[ParameterName.d0.ordinal()];
        params[1] = -1.0 * oldParams[ParameterName.phi0.ordinal()];
        params[2] = oldParams[ParameterName.omega.ordinal()] * alpha * -1.0;
        params[3] = oldParams[ParameterName.z0.ordinal()] * -1.0;
        params[4] = oldParams[ParameterName.tanLambda.ordinal()] * -1.0;
        return params;
    }

    // Convert helix parameter covariance matrix from Kalman to LCSim
    static SymmetricMatrix getLCSimCov(DMatrixRMaj oldCov, double alpha) {
        // Note: since HPS-java has assumed a constant field for tracking, the alpha value used here should
        // correspond to the field at the center of the SVT or magnet.   See the class variable alphaCenter.
        double[] d = { 1.0, -1.0, -1.0 / alpha, -1.0, -1.0 };
        SymmetricMatrix cov = new SymmetricMatrix(5);
        for (int i = 0; i < 5; i++) {
            for (int j = 0; j < 5; j++) {
                cov.setElement(i, j, d[i] * d[j] * oldCov.unsafe_get(i, j));
            }
        }
        /*
         * for (int i = 0; i <= 2; i++) { for (int j = 0; j <= 2; j++) {
         * cov.setElement(i, j, oldCov.M[i][j]); } } for (int i = 3; i <= 4; i++) { for
         * (int j = 0; j <= 4; j++) { cov.setElement(i, j, oldCov.M[j][i]);
         * cov.setElement(j, i, oldCov.M[i][j]); } }
         */
        return cov;
    }

    // Convert helix parameter covariance matrix from LCSim to Kalman
    static double[][] ungetLCSimCov(double[] oldCov, double alpha) {
        // Note: since HPS-java has assumed a constant field for tracking, the alpha value used here should
        // correspond to the field at the center of the SVT or magnet.   See the class variable alphaCenter.
        double[] d = { 1.0, -1.0, -1.0 * alpha, -1.0, -1.0 };
        double[][] cov = new double[5][5];
        cov[0][0] = oldCov[0] * d[0] * d[0];
        cov[1][0] = oldCov[1] * d[1] * d[0];
        cov[1][1] = oldCov[2] * d[1] * d[1];
        cov[2][0] = oldCov[3] * d[2] * d[0];
        cov[2][1] = oldCov[4] * d[2] * d[1];
        cov[2][2] = oldCov[5] * d[2] * d[2];
        cov[3][0] = oldCov[6] * d[3] * d[0];
        cov[3][1] = oldCov[7] * d[3] * d[1];
        cov[3][2] = oldCov[8] * d[3] * d[2];
        cov[3][3] = oldCov[9] * d[3] * d[3];
        cov[4][0] = oldCov[10] * d[4] * d[0];
        cov[4][1] = oldCov[11] * d[4] * d[1];
        cov[4][2] = oldCov[12] * d[4] * d[2];
        cov[4][3] = oldCov[13] * d[4] * d[3];
        cov[4][4] = oldCov[14] * d[4] * d[4];
        for (int i = 0; i < 5; ++i) {
            for (int j = i + 1; j < 5; ++j) {
                cov[i][j] = cov[j][i];
            }
        }
        return cov;
    }

    // Used only for Kalman tracks made by fitting hits on a GBL track
    private void addHitsToTrack(BaseTrack newTrack) {
        List<Measurement> measList = getMeasurements();

        for (Measurement meas : measList) {
            TrackerHit hit = hitMap.get(meas);
            if (hit != null) { 
                if (!newTrack.getTrackerHits().contains(hit)) newTrack.addHit(hit); 
            }
        }
        newTrack.setNDF(newTrack.getTrackerHits().size());
    }

    // Create an HPS track from a Kalman seed
    public BaseTrack createTrack(SeedTrack trk) {
        double[] newPivot = { 0., 0., 0. };
        double[] params = getLCSimParams(trk.pivotTransform(newPivot), alphaCenter);
        SymmetricMatrix cov = getLCSimCov(trk.covariance(), alphaCenter);
        BaseTrack newTrack = new BaseTrack();
        newTrack.setTrackParameters(params, trk.B());
        newTrack.setCovarianceMatrix(cov);
        addHitsToTrack(newTrack);
        newTrack.setTrackType(BaseTrack.TrackType.Y_FIELD.ordinal());
        newTrack.setFitSuccess(trk.success);

        return newTrack;
    }

    // Method to create one Kalman SiModule object for each silicon-strip detector
    public void createSiModules(List<SiStripPlane> inputPlanes) {
        if (debug) {
            System.out.format("Entering KalmanInterface.creasteSiModules\n");
        }
        detPlanes = inputPlanes;  // keep this reference for use by other methods
        
        //2016 => 12 planes, 2019 => 14 planes
        int nPlanes = inputPlanes.size();
        //System.out.printf("PF::nPlanes::%d", nPlanes);
        if (nPlanes == 40) { // 2019 vs 2016 detector first layer
            kPar.setFirstLayer(0);
        } else {            
            kPar.setFirstLayer(2);
        }
        
        SiMlist.clear();

        for (SiStripPlane inputPlane : inputPlanes) {

            HpsSiSensor temp = (HpsSiSensor) (inputPlane.getSensor());

            double[] uGlb = new double[3];
            double[] vGlb = new double[3];
            double[] tGlb = new double[3];
            for (int row=0; row<3; ++row) {
                uGlb[row] = inputPlane.getSensor().getGeometry().getLocalToGlobal().getRotation().getRotationMatrix().e(row,0);
                vGlb[row] = inputPlane.getSensor().getGeometry().getLocalToGlobal().getRotation().getRotationMatrix().e(row,1);
                tGlb[row] = inputPlane.getSensor().getGeometry().getLocalToGlobal().getRotation().getRotationMatrix().e(row,2);
            }
            Vec uK = (vectorGlbToKalman(vGlb).scale(-1.0));  // u and v are reversed in hps compared to kalman
            Vec vK = vectorGlbToKalman(uGlb);
            Vec tK = vectorGlbToKalman(tGlb);

            double[] pointOnPlane = inputPlane.getSensor().getGeometry().getLocalToGlobal().getTranslation().getTranslationVector().v();
            Vec pointOnPlaneTransformed = vectorGlbToKalman(pointOnPlane);

            if (debug) {
                System.out.format("\nSiTrackerHit local to global rotation matrix for %s:\n",temp.getName());
                for (int row=0; row<3; ++row) {
                    for (int col=0; col<3; ++col) {
                        System.out.format("  %10.6f", inputPlane.getSensor().getGeometry().getLocalToGlobal().getRotation().getRotationMatrix().e(row,col));
                    }
                    System.out.format("\n");
                }
                System.out.format("SiTrackerHit local to global translation vector for %s: %s\n",temp.getName(),
                        inputPlane.getSensor().getGeometry().getLocalToGlobal().getTranslation().getTranslationVector().toString());     
                uK.print("u in Kalman coordinates");
                vK.print("v in Kalman coordinates");
                tK.print("t in Kalman coordinates");           
                pointOnPlaneTransformed.print("point on plane in Kalman coordinates");
                Vec oldBadPoint = HpsSvtToKalman.rotate(new Vec(3, inputPlane.origin().v()));
                oldBadPoint.print("old, bad point on plane in Kalman coordinates");
                pointOnPlaneTransformed.dif(oldBadPoint).print("difference good - bad");
                System.out.printf("    Building with Kalman plane: point %s normal %s \n",
                        new BasicHep3Vector(pointOnPlaneTransformed.v).toString(), new BasicHep3Vector(tK.v).toString());
            }
            Plane p =new Plane(pointOnPlaneTransformed, tK, uK, vK);
                        
            int kalLayer;                         
            boolean split;
            if (nPlanes == 40) { //Indexing valid for 2019 detector -> Include new layer-0, layers go from 0 to 13!!
                kalLayer = temp.getLayerNumber()-1;
                split = (kalLayer < 4);
            } else {            //Indexing valid for 2016 detector
                kalLayer = temp.getLayerNumber()+1;
                split = false;
            }
            
            int detector = temp.getModuleNumber();
            if (kalLayer > 13) {
                System.out.format("***KalmanInterface.createSiModules Warning: Kalman layer %d , tempLayer = %d out of range.***\n", kalLayer,temp.getLayerNumber());
            }           
            int millipedeID = temp.getMillepedeId();
            SiModule newMod = new SiModule(kalLayer, p, temp.isStereo(), inputPlane.getWidth(), inputPlane.getLength(),
                    split, inputPlane.getThickness(), fM, detector, millipedeID);           
            moduleMap.put(newMod, inputPlane);
            SiMlist.add(newMod);
        }
        Collections.sort(SiMlist, new SortByLayer());
        for (SiModule sim : SiMlist) {
            logger.log(Level.INFO, sim.toString());
        }
    }
    
    // Method to feed simulated hits into the pattern recognition, for testing
    private boolean fillAllSimHits(EventHeader event, IDDecoder decoder) {
        boolean success = false;
        eventNumber = event.getEventNumber();

        if (debug || event.getEventNumber() < 50) System.out.format("KalmanInterface.fillAllSimHits: entering for event %d\n", event.getEventNumber());
        
        // Get the collection of 1D hits
        String stripHitInputCollectionName = "TrackerHits";
        if (!event.hasCollection(TrackerHit.class, stripHitInputCollectionName))
            return false;
                    
        List<SimTrackerHit> striphits = event.get(SimTrackerHit.class, stripHitInputCollectionName);

        // Make a mapping from (Layer,Module) to hits
        Map<Pair<Integer,Integer>, ArrayList<SimTrackerHit>> hitSensorMap = new HashMap<Pair<Integer,Integer>, ArrayList<SimTrackerHit>>();
        for (SimTrackerHit hit1D : striphits) {
            //double[] tkMom = hit1D.getMomentum();
            //System.out.format("MC true hit momentum=%10.5f %10.5f %10.5f\n",tkMom[0],tkMom[1],tkMom[2]);
            decoder.setID(hit1D.getCellID());
            int Layer = decoder.getValue("layer") + 1;
            int Module = decoder.getValue("module");
            Pair<Integer,Integer> sensor = new Pair<Integer,Integer>(Layer,Module);

            ArrayList<SimTrackerHit> hitsInSensor = null;
            if (hitSensorMap.containsKey(sensor)) {
                hitsInSensor = hitSensorMap.get(sensor);
            } else {
                hitsInSensor = new ArrayList<SimTrackerHit>();
            }
            hitsInSensor.add(hit1D);
            hitSensorMap.put(sensor, hitsInSensor);
            if (debug) System.out.format("    Adding hit for layer %d, module %d\n", Layer, Module);
        }

        int hitsFilled = 0;
        for (int modIndex = 0; modIndex < SiMlist.size(); ++modIndex) {
            SiModule module = SiMlist.get(modIndex);
            Pair<Integer,Integer> sensor = new Pair<Integer,Integer>(module.Layer,module.detector);
            if (debug) System.out.format("   Si module in layer %d module %d, extent=%8.3f to %8.3f\n", module.Layer, module.detector, module.yExtent[0], module.yExtent[1]);

            if (!hitSensorMap.containsKey(sensor)) continue;
            ArrayList<SimTrackerHit> hitsInSensor = hitSensorMap.get(sensor);
            if (hitsInSensor == null) continue;

            for (int i = 0; i < hitsInSensor.size(); i++) {
                SimTrackerHit hit = hitsInSensor.get(i);
                Vec rGlobal = vectorGlbToKalman(hit.getPosition());
                Vec rLocal = module.toLocal(rGlobal);
                //module.Rinv.print("Inverse rot matrix");
                //module.p.print("Si module plane");

                double du = 0.006;
                double umeas = rLocal.v[1] + rnd.nextGaussian()*du;

                if (debug) {
                    System.out.format("\nKalmanInterface:fillAllSimHits %d, the measurement uncertainty is set to %10.7f\n", i, du);
                    System.out.printf("Filling SiMod Layer %d, detector %d\n", module.Layer, module.detector);
                    module.p.print("Corresponding KalmanPlane");
                    Vec globalX = module.R.rotate(new Vec(1, 0, 0));
                    Vec globalY = module.R.rotate(new Vec(0, 1, 0));
                    globalX.print("globalX");
                    globalY.print("globalY");
                    System.out.format("     Adding measurement %10.5f to layer %d, module %d\n", umeas, module.Layer, module.detector);
                }
                Measurement m = new Measurement(umeas, 0., du, 0., hit.getdEdx()*1000000., rGlobal, rLocal.v[1]);
                //rGlobal.print("new global hit location");

                module.addMeasurement(m);
                simHitMap.put(m, hit);
                hitsFilled++;
            }
            if (debug) { module.print("SiModule-filled"); }
        }
        if (hitsFilled > 0) success = true;
        if (debug) System.out.format("KalmanInterface.fillAllSimHits: %d hits were filled into Si Modules\n", hitsFilled);

        return success;
    }
       
    // Method to fill all Si hits into the SiModule objects, to feed to the pattern recognition.
    private boolean fillAllMeasurements(EventHeader event) {
        boolean success = false;
        eventNumber = event.getEventNumber();

        // Get the collection of 1D hits
        String stripHitInputCollectionName = "StripClusterer_SiTrackerHitStrip1D";
        List<TrackerHit> striphits = event.get(TrackerHit.class, stripHitInputCollectionName);
        
        if (striphits.size() > maxHits) maxHits = striphits.size(); 
        if (striphits.size() > 200) nBigEvents++;
        if (_siHitsLimit > 0 && striphits.size() > _siHitsLimit) {
            System.out.format("KalmanInterface::Skip event %d with %s %d hits > %d\n", event.getEventNumber(), 
                    stripHitInputCollectionName, striphits.size(), _siHitsLimit);
            return false;
        } else if (striphits.size() > 500) {
            System.out.format("KalmanInterface::fillAllMeasurements: event %d has > 500 hits!\n", event.getEventNumber());
        }

        // Make a mapping from sensor to hits
        Map<HpsSiSensor, ArrayList<TrackerHit>> hitSensorMap = new HashMap<HpsSiSensor, ArrayList<TrackerHit>>();
        if (debug) {
            if (striphits.size() == 0) {
                System.out.format("KalmanInterface:fillAllMeasurements, there are no strip hits in event %d\n",event.getEventNumber());
            }
        }
        for (TrackerHit hit1D : striphits) {
            HpsSiSensor sensor = (HpsSiSensor) ((RawTrackerHit) hit1D.getRawHits().get(0)).getDetectorElement();

            ArrayList<TrackerHit> hitsInSensor = null;
            if (hitSensorMap.containsKey(sensor)) {
                hitsInSensor = hitSensorMap.get(sensor);
            } else {
                hitsInSensor = new ArrayList<TrackerHit>();
            }
            hitsInSensor.add(hit1D);
            hitSensorMap.put(sensor, hitsInSensor);
        }

        int hitsFilled = 0;
        for (int modIndex = 0; modIndex < SiMlist.size(); ++modIndex) {
            SiModule module = SiMlist.get(modIndex);
            SiStripPlane plane = moduleMap.get(module);
            if (!hitSensorMap.containsKey(plane.getSensor())) continue;
            ArrayList<TrackerHit> hitsInSensor = hitSensorMap.get(plane.getSensor());
            if (hitsInSensor == null) continue;            

            for (int i = 0; i < hitsInSensor.size(); i++) {
                TrackerHit hit = hitsInSensor.get(i);

                SiTrackerHitStrip1D localHit = (new SiTrackerHitStrip1D(hit)).getTransformedHit(TrackerHitType.CoordinateSystem.SENSOR);

                if (debug) {
                    System.out.format("\nFilling hits in SiModule for %s\n", plane.getName());
                    SiTrackerHitStrip1D global = (new SiTrackerHitStrip1D(hit)).getTransformedHit(TrackerHitType.CoordinateSystem.GLOBAL); 
                    Vec rGlobal = vectorGlbToKalman(global.getPosition());
                    Vec rLocal = module.toLocal(rGlobal);
                    Vec hpsLocal = new Vec(3,localHit.getPosition());
                    rLocal.print("hps global hit transformed to Kalman local frame");
                    hpsLocal.print("hps local hit");
                    
                    /*
                    System.out.format("\nTesting the hps coordinate transformation matrices and displacements for %s\n",plane.getSensor().getName());
                    Vec hitGlobal = new Vec(3,global.getPosition());
                    Vec hitLocal = new Vec(3,localHit.getPosition());
                    System.out.format("SiTrackerHit local to global rotation matrix:\n");
                    RotMatrix lTogRot = new RotMatrix();
                    RotMatrix gTolRot = new RotMatrix();
                    Vec lTogTran = new Vec(3);
                    Vec gTolTran = new Vec(3);
                    for (int row=0; row<3; ++row) {
                        lTogTran.v[row] = plane.getSensor().getGeometry().getLocalToGlobal().getTranslation().getTranslationVector().v()[row];
                        gTolTran.v[row] = plane.getSensor().getGeometry().getGlobalToLocal().getTranslation().getTranslationVector().v()[row];
                        for (int col=0; col<3; ++col) {
                            lTogRot.M[row][col] = plane.getSensor().getGeometry().getLocalToGlobal().getRotation().getRotationMatrix().e(row,col);
                            gTolRot.M[row][col] = plane.getSensor().getGeometry().getGlobalToLocal().getRotation().getRotationMatrix().e(row,col);
                            //System.out.format("  %10.6f", localHit.getLocalToGlobal().getRotation().getRotationMatrix().e(row,col));
                            System.out.format("  %10.6f", plane.getSensor().getGeometry().getLocalToGlobal().getRotation().getRotationMatrix().e(row,col));
                        }
                        System.out.format("\n");
                    }
                    System.out.format("SiTrackerHit local to global translation vector:\n");
                    //System.out.println(localHit.getLocalToGlobal().getTranslation().getTranslationVector().toString());
                    System.out.println(plane.getSensor().getGeometry().getLocalToGlobal().getTranslation().getTranslationVector().toString());
                    lTogRot.print("rotation local to global");
                    lTogTran.print("translation local to global");   
                    Vec newHitGlobal = lTogRot.rotate(hitLocal).sum(lTogTran);
                    hitLocal.print("local hps hit");
                    hitGlobal.print("global hps hit");
                    newHitGlobal.print("transformed local hit");
                    gTolRot.print("rotation global to local");
                    gTolTran.print("translation global to local");
                    hitGlobal.print("global hps hit");
                    hitLocal.print("local hps hit");
                    Vec newHitLocal = gTolRot.rotate(hitGlobal).sum(gTolTran);
                    newHitLocal.print("transformed global hit");
                    newHitLocal = lTogRot.inverseRotate(hitGlobal.dif(lTogTran));
                    newHitLocal.print("transformed global hit");
                    */
                }
                double [] lpos = localHit.getPosition();
                double umeas = lpos[0];
                double du = FastMath.sqrt(localHit.getCovarianceAsMatrix().diagonal(0));
                double time = localHit.getTime(); 
                double xStrip = -lpos[1];    // Center of strip, i.e. ~0 except in layers 0 and 1
                if (xStrip > module.xExtent[1] || xStrip < module.xExtent[0]) {
                    logger.log(Level.WARNING, String.format("Event %d Layer %d, local hit at %9.4f %9.4f, %9.4f is outside detector extents %8.3f->%8.3f %8.3f->%8.3f", 
                            event.getEventNumber(), module.Layer, lpos[0], lpos[1], lpos[2], module.yExtent[0], module.yExtent[1], module.xExtent[0], module.xExtent[1]));
                }
                if (debug) {
                    int nstrp = localHit.getRawHits().size();
                    System.out.format("%d %d u = %9.4f +- %9.4f    cov=%10.4e, %10.4e, %10.4e\n", module.Layer, nstrp, umeas, du, localHit.getCovarianceAsMatrix().e(0,0), 
                            localHit.getCovarianceAsMatrix().e(1,0), localHit.getCovarianceAsMatrix().e(1,1));
                }

                // If HPS measured coordinate axis is opposite to Kalman measured coordinate axis
                // This really should not happen, as the Kalman axis is copied directly from the hps geometry.
                Hep3Vector planeMeasuredVec = VecOp.mult(HpsSvtToKalmanMatrix, plane.getMeasuredCoordinate());
                if (planeMeasuredVec.z() * module.p.V().v[2] < 0) {
                    System.out.format("*** KalmanInterface.fillAllMeasurements: flipping Kalman coordinate sign %d! ***\n", i);
                    umeas *= -1.0;
                }

                if (debug) {
                    System.out.format("\nKalmanInterface:fillAllMeasurements Measurement %d, the measurement uncertainty is set to %10.7f\n", i,
                            du);
                    System.out.printf("Filling SiMod: %s \n", plane.getName());
                    System.out.printf("HPSplane MeasuredCoord %s UnmeasuredCoord %s Normal %s umeas %f\n",
                            plane.getMeasuredCoordinate().toString(), plane.getUnmeasuredCoordinate().toString(), plane.normal().toString(),
                            umeas);
                    System.out.printf(" converted to Kalman Coords  Measured %s Unmeasured %s umeas %f \n", planeMeasuredVec.toString(),
                            VecOp.mult(HpsSvtToKalmanMatrix, plane.getUnmeasuredCoordinate()).toString(), umeas);
                    module.p.print("Corresponding KalmanPlane");
                    Vec globalX = module.R.rotate(new Vec(1, 0, 0));
                    Vec globalY = module.R.rotate(new Vec(0, 1, 0));
                    globalX.print("globalX");
                    globalY.print("globalY");
                }
                Measurement m = new Measurement(umeas, xStrip, du, time, localHit.getdEdx()*1000000.);
                module.addMeasurement(m);
                hitMap.put(m, hit);
                hitsFilled++;
            }
            if (debug) { module.print("SiModule-filled"); }
        }
        if (hitsFilled > 0) success = true;
        if (debug) System.out.format("KalmanInterface.fillAllMeasurements: %d hits were filled into Si Modules\n", hitsFilled);
        
        // Add MC truth information to each hit if it is available
        if (event.hasCollection(LCRelation.class, "SVTTrueHitRelations")) {
            RelationalTable rawtomc = new BaseRelationalTable(RelationalTable.Mode.MANY_TO_MANY, RelationalTable.Weighting.UNWEIGHTED);
    
            List<LCRelation> trueHitRelations = event.get(LCRelation.class, "SVTTrueHitRelations");
            for (LCRelation relation : trueHitRelations) {
                if (relation != null && relation.getFrom() != null && relation.getTo() != null)
                    rawtomc.add(relation.getFrom(), relation.getTo());
            }
            for (SiModule mod : SiMlist) {
                for (Measurement hit : mod.hits) {
                    hit.tksMC = new ArrayList<Integer>();
                    TrackerHit hpsHit = getHpsHit(hit);
                    List<RawTrackerHit> rawHits = hpsHit.getRawHits();
                    for (RawTrackerHit rawHit : rawHits) {
                        Set<SimTrackerHit> simHits = rawtomc.allFrom(rawHit);
                        for (SimTrackerHit simHit : simHits) {
                            if (hit.rGlobal == null) hit.rGlobal = vectorGlbToKalman(simHit.getPosition());
                            MCParticle mcp = simHit.getMCParticle();
                            if (!hit.tksMC.contains(mcp.hashCode())) hit.tksMC.add(mcp.hashCode());
                        }
                    }
                }
            }
        }                               
        return success;
    }

    // Method to fill the Si hits into the SiModule objects for a given track, in order to refit the track
    private double fillMeasurements(List<TrackerHit> hits1D, int addMode) {
        double firstZ = 10000;
        Map<HpsSiSensor, ArrayList<TrackerHit>> hitsMap = new HashMap<HpsSiSensor, ArrayList<TrackerHit>>();

        for (TrackerHit hit1D : hits1D) {
            HpsSiSensor temp = ((HpsSiSensor) ((RawTrackerHit) hit1D.getRawHits().get(0)).getDetectorElement());
            int lay = temp.getLayerNumber();
            if (addMode == 0 && !SeedTrackLayers.contains((lay + 1) / 2)) continue;
            else if (addMode == 1 && SeedTrackLayers.contains((lay + 1) / 2)) continue;

            ArrayList<TrackerHit> hitsInLayer = null;
            if (hitsMap.containsKey(temp)) {
                hitsInLayer = hitsMap.get(temp);
            } else {
                hitsInLayer = new ArrayList<TrackerHit>();
            }
            hitsInLayer.add(hit1D);
            if (hit1D.getPosition()[2] < firstZ) firstZ = hit1D.getPosition()[2];
            hitsMap.put(temp, hitsInLayer);
        }

        for (SiModule mod : SiMlist) {
            SiStripPlane plane = moduleMap.get(mod);
            if (!hitsMap.containsKey(plane.getSensor())) { continue; }
            ArrayList<TrackerHit> temp = hitsMap.get(plane.getSensor());
            if (temp == null) { continue; }

            Hep3Vector planeMeasuredVec = VecOp.mult(HpsSvtToKalmanMatrix, plane.getMeasuredCoordinate());

            for (int i = 0; i < temp.size(); i++) {
                TrackerHit hit = temp.get(i);

                SiTrackerHitStrip1D local = (new SiTrackerHitStrip1D(hit)).getTransformedHit(TrackerHitType.CoordinateSystem.SENSOR);
                // SiTrackerHitStrip1D global = (new
                // SiTrackerHitStrip1D(hit)).getTransformedHit(TrackerHitType.CoordinateSystem.GLOBAL);

                double umeas = local.getPosition()[0];
                double xStrip = -local.getPosition()[1];
                double du = FastMath.sqrt(local.getCovarianceAsMatrix().diagonal(0));

                // if hps measured coord axis is opposite to kalman measured coord axis
                // This really should not happen, as the Kalman axis is copied directly from the hps geometry.
                if (planeMeasuredVec.z() * mod.p.V().v[2] < 0) { 
                    System.out.format("*** KalmanInterface.fillMeasurements: flipping Kalman coordinate sign %d! ***\n", i);
                    umeas *= -1.0; 
                }

                if (debug) {
                    System.out.format("\nKalmanInterface:fillMeasurements Measurement %d, the measurement uncertainty is set to %10.7f\n", i,
                            du);
                    System.out.printf("Filling SiMod: %s \n", plane.getName());
                    System.out.printf("HPSplane MeasuredCoord %s UnmeasuredCoord %s Normal %s umeas %f\n",
                            plane.getMeasuredCoordinate().toString(), plane.getUnmeasuredCoordinate().toString(), plane.normal().toString(),
                            umeas);
                    System.out.printf(" converted to Kalman Coords  Measured %s Unmeasured %s umeas %f \n", planeMeasuredVec.toString(),
                            VecOp.mult(HpsSvtToKalmanMatrix, plane.getUnmeasuredCoordinate()).toString(), umeas);
                    mod.p.print("Corresponding KalmanPlane");
                    Vec globalX = mod.R.rotate(new Vec(1, 0, 0));
                    Vec globalY = mod.R.rotate(new Vec(0, 1, 0));
                    globalX.print("globalX");
                    globalY.print("globalY");
                }
                Measurement m = new Measurement(umeas, xStrip, du, 0., hit.getdEdx()*1000000.);

                KalHit hitPair = new KalHit(mod,m);
                trackHitsKalman.add(hitPair);
                mod.addMeasurement(m);
                hitMap.put(m, hit);

            }
            if (debug) { mod.print("SiModule-filled"); }
        }
        return firstZ;
    }

    // Make a linear fit to a set of hits to be used to initialize the Kalman Filter
    public SeedTrack createKalmanSeedTrack(Track track, RelationalTable hitToStrips, RelationalTable hitToRotated) {
        List<TrackerHit> hitsOnTrack = TrackUtils.getStripHits(track, hitToStrips, hitToRotated);
        double firstHitZ = fillMeasurements(hitsOnTrack, 0);
        if (debug) System.out.printf("firstHitZ %f \n", firstHitZ);
        return new SeedTrack(trackHitsKalman, firstHitZ, 0.);
    }

    // Method to refit an existing track's hits, using the Kalman seed-track to initialize the Kalman Filter.
    public KalmanTrackFit2 createKalmanTrackFit(int evtNumb, SeedTrack seed, Track track, RelationalTable hitToStrips,
            RelationalTable hitToRotated, int nIt) {
        double firstHitZ = 10000.;
        List<TrackerHit> hitsOnTrack = TrackUtils.getStripHits(track, hitToStrips, hitToRotated);
        if (debug) { System.out.format("createKalmanTrackFit: number of hits on track = %d\n", hitsOnTrack.size()); }
        for (TrackerHit hit1D : hitsOnTrack) {
            if (hit1D.getPosition()[2] < firstHitZ) firstHitZ = hit1D.getPosition()[2];
        }

        ArrayList<SiModule> SiMoccupied = new ArrayList<SiModule>();
        int startIndex = 0;
        fillMeasurements(hitsOnTrack, 1);
        for (SiModule SiM : SiMlist) {
            if (!SiM.hits.isEmpty()) SiMoccupied.add(SiM);
        }
        Collections.sort(SiMoccupied, new SortByLayer());

        for (int i = 0; i < SiMoccupied.size(); i++) {
            SiModule SiM = SiMoccupied.get(i);
            if (SeedTrackLayers.contains((SiM.Layer + 1) / 2) && (i > startIndex)) { startIndex = i; }
            if (debug) { SiM.print(String.format("SiMoccupied%d", i)); }
        }
        // startIndex++;

        if (debug) { System.out.printf("createKTF: using %d SiModules, startIndex %d \n", SiMoccupied.size(), startIndex); }

        DMatrixRMaj cov = seed.covariance().copy();
        CommonOps_DDRM.scale(100., cov);

        return new KalmanTrackFit2(evtNumb, SiMoccupied, startIndex, nIt, new Vec(0., seed.yOrigin, 0.), seed.helixParams(), cov, kPar, fM);
    }

    // Method to refit an existing track, using the track's helix parameters and covariance to initialize the Kalman Filter.
    public KalmanTrackFit2 createKalmanTrackFit(int evtNumb, Vec helixParams, Vec pivot, DMatrixRMaj cov, Track track,
            RelationalTable hitToStrips, RelationalTable hitToRotated, int nIt) {
        List<TrackerHit> hitsOnTrack = TrackUtils.getStripHits(track, hitToStrips, hitToRotated);
        if (debug) { System.out.format("createKalmanTrackFit: using GBL fit as start; number of hits on track = %d\n", hitsOnTrack.size()); }

        ArrayList<SiModule> SiMoccupied = new ArrayList<SiModule>();

        fillMeasurements(hitsOnTrack, 2);
        for (SiModule SiM : SiMlist) {
            if (!SiM.hits.isEmpty()) SiMoccupied.add(SiM);
        }
        Collections.sort(SiMoccupied, new SortByLayer());

        for (int i = 0; i < SiMoccupied.size(); i++) {
            SiModule SiM = SiMoccupied.get(i);
            if (debug) SiM.print(String.format("SiMoccupied%d", i));
        }

        int startIndex = 0;
        if (debug) System.out.printf("createKTF: using %d SiModules, startIndex %d \n", SiMoccupied.size(), startIndex); 
        CommonOps_DDRM.scale(100., cov);
        return new KalmanTrackFit2(evtNumb, SiMoccupied, startIndex, nIt, pivot, helixParams, cov, kPar, fM);
    }

    // public KalTrack createKalmanTrack(KalmanTrackFit2 ktf, int trackID) {
    // return new KalTrack(trackID, ktf.sites.size(), ktf.sites, ktf.chi2s);
    // }

    class SortByLayer implements Comparator<SiModule> {
        @Override
        public int compare(SiModule o1, SiModule o2) {
            return o1.Layer - o2.Layer;
        }
    }

    // Method to drive the Kalman-Filter based pattern recognition
    public ArrayList<KalTrack>[] KalmanPatRec(EventHeader event, IDDecoder decoder) {
        if (debug) System.out.format("KalmanInterface: entering KalmanPatRec for event %d\n", event.getEventNumber());
        ArrayList<KalTrack>[] outList = new ArrayList[2];
        if (!fillAllMeasurements(event)) {
            if (debug) System.out.format("KalmanInterface.KalmanPatRec: recon SVT hits not found for event %d\n",event.getEventNumber());
            for (int topBottom=0; topBottom<2; ++topBottom) {
                outList[topBottom] = new ArrayList<KalTrack>();
            }
            return outList;  // Return empty track lists if there are no hits
        }

        int evtNum = event.getEventNumber();
        
        for (int topBottom=0; topBottom<2; ++topBottom) {
            ArrayList<SiModule> SiMoccupied = new ArrayList<SiModule>();
            for (SiModule SiM : SiMlist) {
                if (topBottom == 0) {
                    if (SiM.p.X().v[2] < 0.) continue;
                } else {
                    if (SiM.p.X().v[2] > 0.) continue;
                }
                SiMoccupied.add(SiM);  // Need to keep all of these even if there are no hits!!!!!!
            }
            Collections.sort(SiMoccupied, new SortByLayer());
            
            if (debug) {
                for (int i = 0; i < SiMoccupied.size(); i++) {
                    SiModule SiM = SiMoccupied.get(i);
                    SiM.print(String.format("SiMoccupied Number %d for topBottom=%d", i, topBottom));
                }
                System.out.format("KalmanInterface.KalmanPatRec event %d: calling KalmanPatRecHPS for topBottom=%d\n", event.getEventNumber(), topBottom);
            }
            outList[topBottom] = kPat.kalmanPatRec(SiMoccupied, topBottom, evtNum);
        }
        return outList;
    }
    
    public void plotGBLtracks(String path, EventHeader event) {
        
        String trackCollectionName = "GBLTracks";
        if (!event.hasCollection(Track.class, trackCollectionName)) {
            System.out.format("KalmanInterface.plotGBLtracks: the track collection %s is missing. Abort.\n",trackCollectionName);
            return;
        }
        String stripHitInputCollectionName = "StripClusterer_SiTrackerHitStrip1D";
        if (!event.hasCollection(TrackerHit.class, stripHitInputCollectionName)) {
            System.out.format("KalmanInterface.plotGBLtracks: the hit collection %s is missing. Abort.\n",stripHitInputCollectionName);
            return;
        }
        
        PrintWriter printWriter3 = null;
        int eventNumber = event.getEventNumber();
        String fn = String.format("%sGBLhelix_%d.gp", path, eventNumber);
        System.out.format("KalmanInterface.plotGBLtracks: Outputting single GBL event plot to file %s\n", fn);
        File file3 = new File(fn);
        file3.getParentFile().mkdirs();
        try {
            printWriter3 = new PrintWriter(file3);
        } catch (FileNotFoundException e1) {
            System.out.format("KalmanInterface.plotGBLtracks: could not create the gnuplot output file %s", fn);
            e1.printStackTrace();
            return;
        }
        // printWriter3.format("set xrange [-500.:1500]\n");
        // printWriter3.format("set yrange [-1000.:1000.]\n");
        printWriter3.format("set title 'GBL Event Number %d'\n", eventNumber);
        printWriter3.format("set xlabel 'X'\n");
        printWriter3.format("set ylabel 'Y'\n");
       

        List<Track> tracksGBL = event.get(Track.class, trackCollectionName);
        RelationalTable hitToStrips = TrackUtils.getHitToStripsTable(event);
        RelationalTable hitToRotated = TrackUtils.getHitToRotatedTable(event);

        double vPos = 0.9;
        for (Track tkr : tracksGBL) {
            double [] a = new double[5];
            for (int i=0; i<5; ++i) {
                a[i] = tkr.getTrackStates().get(0).getParameter(i);
            }
            double Q = tkr.getCharge();
            double chi2 = tkr.getChi2();
            int nHits = tkr.getTrackerHits().size();
            String s = String.format("Track %d, Q=%4.1f, %d hits, chi^2=%7.1f, helix=%8.3f %8.3f %8.3f %8.3f %8.3f", tracksGBL.indexOf(tkr),  
                    Q, nHits, chi2, a[0], a[1], a[2], a[3], a[4]);
            printWriter3.format("set label '%s' at screen 0.1, %2.2f\n", s, vPos);
            vPos = vPos - 0.03;
        }
        
        for (Track tkr : tracksGBL) {
            printWriter3.format("$tkr%d << EOD\n", tracksGBL.indexOf(tkr));
            for (TrackState state : tkr.getTrackStates()) {
                int loc = state.getLocation();
                if (loc != state.AtIP && loc != state.AtCalorimeter && loc != state.AtOther && loc != state.AtVertex) {
                    double [] pnt = state.getReferencePoint();
                    printWriter3.format(" %10.6f %10.6f %10.6f\n", pnt[0], pnt[2], -pnt[1]);
                }
            }
            printWriter3.format("EOD\n");
        }       
        
        for (Track tkr : tracksGBL) {
            printWriter3.format("$tkp%d << EOD\n", tracksGBL.indexOf(tkr));
            List<TrackerHit> hitsOnTrack = TrackUtils.getStripHits(tkr, hitToStrips, hitToRotated);
            for (TrackerHit ht : hitsOnTrack) {                
                double [] pnt = ht.getPosition();
                printWriter3.format(" %10.6f %10.6f %10.6f\n", pnt[0], pnt[2], -pnt[1]);
            }
            printWriter3.format("EOD\n");
        }
        
        List<TrackerHit> stripHits = event.get(TrackerHit.class, stripHitInputCollectionName);
        printWriter3.format("$pnts << EOD\n");
        unUsedHits: for (TrackerHit ht : stripHits) {
            for (Track tkr : tracksGBL) {
                List<TrackerHit> hitsOnTrack = TrackUtils.getStripHits(tkr, hitToStrips, hitToRotated);
                for (TrackerHit ht2 : hitsOnTrack) {
                    if (ht2 == ht) continue unUsedHits;
                }
            }
            double [] pnt = ht.getPosition();
            printWriter3.format(" %10.6f %10.6f %10.6f\n", pnt[0], pnt[2], -pnt[1]);
        }
        printWriter3.format("EOD\n");
        
        printWriter3.format("splot $pnts u 1:2:3 with points pt 6 ps 2");
        for (Track tkr : tracksGBL) {
            printWriter3.format(", $tkp%d u 1:2:3 with points pt 7 ps 2", tracksGBL.indexOf(tkr));
            //printWriter3.format(", $tkr%d u 1:2:3 with lines lw 3", tracksGBL.indexOf(tkr));
        }
        printWriter3.format("\n");
        printWriter3.close();
    }
    // This method makes a Gnuplot file to display the Kalman tracks and hits in 3D.
    public void plotKalmanEvent(String path, EventHeader event, ArrayList<KalTrack>[] patRecList) {
        
        boolean debug = false;
        PrintWriter printWriter3 = null;
        int eventNumber = event.getEventNumber();
        String fn = String.format("%shelix3_%d.gp", path, eventNumber);
        System.out.format("KalmanInterface.plotKalmanEvent: Outputting single event plot to file %s\n", fn);
        File file3 = new File(fn);
        file3.getParentFile().mkdirs();
        try {
            printWriter3 = new PrintWriter(file3);
        } catch (FileNotFoundException e1) {
            System.out.format("KalmanInterface.plotKalmanEvent: could not create the gnuplot output file %s", fn);
            e1.printStackTrace();
            return;
        }
        // printWriter3.format("set xrange [-500.:1500]\n");
        // printWriter3.format("set yrange [-1000.:1000.]\n");
        printWriter3.format("set title 'Event Number %d'\n", eventNumber);
        printWriter3.format("set xlabel 'X'\n");
        printWriter3.format("set ylabel 'Y'\n");
        double vPos = 0.9;
        for (int topBottom=0; topBottom<2; ++topBottom) {
            for (KalTrack tkr : patRecList[topBottom]) {
                double [] a = tkr.originHelixParms();
                if (a == null) a = tkr.SiteList.get(0).aS.helix.a.v;
                String s = String.format("TB %d Track %d, %d hits, chi^2=%7.1f, a=%8.3f %8.3f %8.3f %8.3f %8.3f t=%6.1f", 
                        topBottom, tkr.ID, tkr.nHits, tkr.chi2, a[0], a[1], a[2], a[3], a[4], tkr.getTime());
                printWriter3.format("set label '%s' at screen 0.1, %2.2f\n", s, vPos);
                vPos = vPos - 0.03;
            }
        }
        int [] nTkpL = {0, 0};
        int [] nTkpS = {0, 0};
        for (int topBottom=0; topBottom<2; ++topBottom) {   // Plotting tracks as lines
            for (KalTrack tkr : patRecList[topBottom]) {
                printWriter3.format("$tkr%d_%d << EOD\n", tkr.ID, topBottom);
                for (MeasurementSite site : tkr.SiteList) {
                    StateVector aS = site.aS;
                    SiModule module = site.m;
                    if (aS == null) {
                        System.out.println("KalmanInterface.plotKalmanEvent: missing track state pointer.");
                        site.print(" bad site ");
                        continue;
                    }
                    if (module == null) {
                        System.out.println("KalmanInterface.plotKalmanEvent: missing module pointer.");
                        site.print(" bad site ");
                        continue;
                    }
                    double phiS = aS.helix.planeIntersect(module.p);
                    if (Double.isNaN(phiS)) continue;
                    Vec rLocal = aS.helix.atPhi(phiS);
                    Vec rGlobal = aS.helix.toGlobal(rLocal);
                    printWriter3.format(" %10.6f %10.6f %10.6f\n", rGlobal.v[0], rGlobal.v[1], rGlobal.v[2]);
                    if (debug) {
                        System.out.format("plotKalmanEvent %d: tk %d lyr %d phiS=%11.6f\n", event.getEventNumber(), tkr.ID, module.Layer, phiS);
                        rLocal.print(" local point in B frame");
                        rGlobal.print(" global point");
                    }
                    // Vec rDetector = m.toLocal(rGlobal);
                    // double vPred = rDetector.v[1];
                    // if (site.hitID >= 0) {
                    // System.out.format("vPredPrime=%10.6f, vPred=%10.6f, v=%10.6f\n", vPred, aS.mPred, m.hits.get(site.hitID).v);
                    // }
                }
                printWriter3.format("EOD\n");
            }

            for (KalTrack tkr : patRecList[topBottom]) {    // Plotting hits on tracks
                printWriter3.format("$tkp%d_%d << EOD\n", tkr.ID, topBottom);
                for (MeasurementSite site : tkr.SiteList) {
                    SiModule module = site.m;
                    int hitID = site.hitID;
                    if (hitID < 0) continue;
                    Measurement mm = module.hits.get(hitID);
                    if (mm.energy < kPar.minSeedE[module.Layer]) continue;
                    if (mm.tracks.size() > 1) continue;
                    Vec rLoc = null;
                    if (mm.rGlobal == null) {         // If there is no MC truth, use the track intersection for x and z
                        StateVector aS = site.aS;
                        double phiS = aS.helix.planeIntersect(module.p);
                        if (!Double.isNaN(phiS)) {
                            Vec rLocal = aS.helix.atPhi(phiS);        // Position in the Bfield frame
                            Vec rGlobal = aS.helix.toGlobal(rLocal);  // Position in the global frame                 
                            rLoc = module.toLocal(rGlobal);     // Position in the detector frame
                            if (debug) {
                                double resid = rLoc.v[1] - mm.v;
                                System.out.format("plotKalmanEvent %d: tk %d lyr %d phiS=%11.6f resid= %11.8f vs %11.8f\n",
                                        event.getEventNumber(), tkr.ID, module.Layer, phiS, resid, site.aS.r);
                                aS.helix.a.print(" helix parameters ");
                                rLocal.print(" local position in B frame");
                                rGlobal.print(" global position ");
                                rLoc.print(" position in detector frame");
                            }
                        } else {
                            if (debug) {
                                System.out.format("plotKalmanEvent %d: tk %d lyr %d phiS is NaN.\n", event.getEventNumber(),tkr.ID, module.Layer);
                                aS.helix.a.print(" helix parameters ");
                            }
                            rLoc = new Vec(0.,0.,0.);
                        }
                    } else {
                        rLoc = module.toLocal(mm.rGlobal); // Use MC truth for the x and z coordinates in the detector frame
                    }
                    Vec rmG = module.toGlobal(new Vec(rLoc.v[0], mm.v, rLoc.v[2]));
                    if (debug) System.out.format("plotKalmanEvent %d: tk %d lyr %d rmG=%s\n", event.getEventNumber(), tkr.ID, module.Layer, rmG.toString());
                    printWriter3.format(" %10.6f %10.6f %10.6f\n", rmG.v[0], rmG.v[1], rmG.v[2]);
                }
                printWriter3.format("EOD\n");
            }
            for (KalTrack tkr : patRecList[topBottom]) {    // Plotting shared hits on tracks
                printWriter3.format("$tkpS%d_%d << EOD\n", tkr.ID, topBottom);
                for (MeasurementSite site : tkr.SiteList) {
                    SiModule module = site.m;
                    int hitID = site.hitID;
                    if (hitID < 0) continue;
                    Measurement mm = module.hits.get(hitID);
                    if (mm.energy < kPar.minSeedE[module.Layer]) continue;
                    if (mm.tracks.size() <= 1) continue;
                    Vec rLoc = null;
                    if (mm.rGlobal == null) {         // If there is no MC truth, use the track intersection for x and z
                        StateVector aS = site.aS;
                        double phiS = aS.helix.planeIntersect(module.p);
                        if (!Double.isNaN(phiS)) {
                            Vec rLocal = aS.helix.atPhi(phiS);        // Position in the Bfield frame
                            Vec rGlobal = aS.helix.toGlobal(rLocal);  // Position in the global frame                 
                            rLoc = module.toLocal(rGlobal);     // Position in the detector frame
                        } else {
                            rLoc = new Vec(0.,0.,0.);
                        }
                    } else {
                        rLoc = module.toLocal(mm.rGlobal); // Use MC truth for the x and z coordinates in the detector frame
                    }
                    Vec rmG = module.toGlobal(new Vec(rLoc.v[0], mm.v, rLoc.v[2]));
                    printWriter3.format(" %10.6f %10.6f %10.6f\n", rmG.v[0], rmG.v[1], rmG.v[2]);
                    nTkpS[topBottom]++;
                }
                printWriter3.format("EOD\n");
            }
            for (KalTrack tkr : patRecList[topBottom]) {    // Plotting low-ph hits on tracks
                printWriter3.format("$tkpL%d_%d << EOD\n", tkr.ID, topBottom);
                for (MeasurementSite site : tkr.SiteList) {
                    SiModule module = site.m;
                    int hitID = site.hitID;
                    if (hitID < 0) continue;
                    Measurement mm = module.hits.get(hitID);
                    if (mm.energy >= kPar.minSeedE[module.Layer]) continue;
                    Vec rLoc = null;
                    if (mm.rGlobal == null) {         // If there is no MC truth, use the track intersection for x and z
                        StateVector aS = site.aS;
                        double phiS = aS.helix.planeIntersect(module.p);
                        if (!Double.isNaN(phiS)) {
                            Vec rLocal = aS.helix.atPhi(phiS);        // Position in the Bfield frame
                            Vec rGlobal = aS.helix.toGlobal(rLocal);  // Position in the global frame                 
                            rLoc = module.toLocal(rGlobal);           // Position in the detector frame
                        } else {
                            rLoc = new Vec(0.,0.,0.);
                        }
                    } else {
                        rLoc = module.toLocal(mm.rGlobal); // Use MC truth for the x and z coordinates in the detector frame
                    }
                    Vec rmG = module.toGlobal(new Vec(rLoc.v[0], mm.v, rLoc.v[2]));
                    printWriter3.format(" %10.6f %10.6f %10.6f\n", rmG.v[0], rmG.v[1], rmG.v[2]);
                    nTkpL[topBottom]++;
                }
                printWriter3.format("EOD\n");
            }
        }
        printWriter3.format("$pnts << EOD\n");
        for (SiModule si : SiMlist) {
            for (Measurement mm : si.hits) {    // Plotting high-amplitude hits not on tracks
                if (mm.tracks.size() > 0) continue;
                if (mm.energy < kPar.minSeedE[si.Layer]) continue;
                Vec rLoc = null;
                if (mm.rGlobal == null) {
                    rLoc = new Vec(0.,0.,0.);      // Use the center of the detector if there is no MC truth info
                } else {
                    rLoc = si.toLocal(mm.rGlobal); // Use MC truth for the x and z coordinates in the detector frame
                }
                Vec rmG = si.toGlobal(new Vec(rLoc.v[0], mm.v, rLoc.v[2]));
                printWriter3.format(" %10.6f %10.6f %10.6f\n", rmG.v[0], rmG.v[1], rmG.v[2]);
            }
        }
        printWriter3.format("EOD\n");
        printWriter3.format("$pntsL << EOD\n");
        for (SiModule si : SiMlist) {
            for (Measurement mm : si.hits) {    // Plotting low-amplitude hits not on tracks
                if (mm.tracks.size() > 0) continue;
                if (mm.energy >= kPar.minSeedE[si.Layer]) continue;
                Vec rLoc = null;
                if (mm.rGlobal == null) {
                    rLoc = new Vec(0.,0.,0.);      // Use the center of the detector if there is no MC truth info
                } else {
                    rLoc = si.toLocal(mm.rGlobal); // Use MC truth for the x and z coordinates in the detector frame
                }
                Vec rmG = si.toGlobal(new Vec(rLoc.v[0], mm.v, rLoc.v[2]));
                printWriter3.format(" %10.6f %10.6f %10.6f\n", rmG.v[0], rmG.v[1], rmG.v[2]);
            }
        }
        printWriter3.format("EOD\n");
        int idx = 1;
        printWriter3.format("splot $pnts u 1:2:3 with points pt 6 ps 2 lc %d", idx);
        idx++;
        printWriter3.format(", $pntsL u 1:2:3 with points pt 4 ps 1 lc %d", idx);
        for (int topBottom=0; topBottom<2; ++topBottom) {
            for (KalTrack tkr : patRecList[topBottom]) { 
                idx++;
                printWriter3.format(", $tkr%d_%d u 1:2:3 with lines lw 3 lc %d", tkr.ID, topBottom, idx); 
                printWriter3.format(", $tkp%d_%d u 1:2:3 with points pt 7 ps 2 lc %d", tkr.ID, topBottom, idx); 
                if (nTkpL[topBottom] > 0) printWriter3.format(", $tkpL%d_%d u 1:2:3 with points pt 9 ps 2 lc %d", tkr.ID, topBottom, idx);
                if (nTkpS[topBottom] > 0) printWriter3.format(", $tkpS%d_%d u 1:2:3 with points pt 15 ps 2 lc %d", tkr.ID, topBottom, idx);
            }
        }
        printWriter3.format("\n");
        printWriter3.close();
    }
}<|MERGE_RESOLUTION|>--- conflicted
+++ resolved
@@ -405,12 +405,8 @@
         double total_s3D = arcLength;
         double total_s2D = arcLength2D;
         
-        
-<<<<<<< HEAD
-
-=======
         double phiLast = 9999.;
->>>>>>> ab9df4d4
+
         for (MeasurementSite site : kT.SiteList) {
             //GBLStripClusterData clstr = new GBLStripClusterData(kT.SiteList.indexOf(site));
             GBLStripClusterData clstr = new GBLStripClusterData(site.m.millipedeID);
