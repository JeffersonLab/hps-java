package org.hps.recon.tracking.kalman;

import java.io.File;
import java.io.FileNotFoundException;
import java.io.PrintWriter;

import java.util.ArrayList;
import java.util.Collections;
import java.util.Comparator;
import java.util.HashMap;
import java.util.Iterator;
import java.util.List;
import java.util.Map;
import java.util.Random;
import java.util.Set;
import java.util.logging.Level;
import java.util.logging.Logger;

import hep.physics.matrix.SymmetricMatrix;
import hep.physics.vec.BasicHep3Matrix;
import hep.physics.vec.BasicHep3Vector;
import hep.physics.vec.Hep3Vector;
import hep.physics.vec.VecOp;

import org.apache.commons.math.util.FastMath;
import org.ejml.data.DMatrixRMaj;
import org.ejml.dense.row.CommonOps_DDRM;
import org.hps.recon.tracking.MaterialSupervisor.SiStripPlane;
import org.hps.recon.tracking.TrackUtils;
import org.hps.recon.tracking.gbl.GBLStripClusterData;
import org.apache.commons.math3.util.Pair;
import org.lcsim.detector.tracker.silicon.HpsSiSensor;
import org.lcsim.event.EventHeader;
import org.lcsim.event.LCRelation;
import org.lcsim.event.MCParticle;
import org.lcsim.event.RawTrackerHit;
import org.lcsim.event.RelationalTable;
import org.lcsim.event.SimTrackerHit;
import org.lcsim.event.Track;
import org.lcsim.event.TrackState;
import org.lcsim.event.TrackerHit;
import org.lcsim.event.LCIOParameters.ParameterName;
import org.lcsim.event.base.BaseRelationalTable;
import org.lcsim.event.base.BaseTrack;
import org.lcsim.event.base.BaseTrackState;
import org.lcsim.geometry.Detector;
import org.lcsim.geometry.IDDecoder;
import org.lcsim.recon.tracking.digitization.sisim.SiTrackerHitStrip1D;
import org.lcsim.recon.tracking.digitization.sisim.TrackerHitType;

/**
 * This class provides an interface between hps-java and the Kalman Filter
 * fitting and pattern recognition code. It can be used to refit the hits on an
 * existing hps track, or it can be used to drive the pattern recognition.
 * However, both cannot be done at the same time. The interface must be reset
 * between doing one and the other and should also be reset after each event,
 * before going to the next event.
 */
public class KalmanInterface {

    private Detector det;
    private Map<Measurement, TrackerHit> hitMap;
    private Map<Measurement, SimTrackerHit> simHitMap;
    private Map<SiModule, SiStripPlane> moduleMap;
    private Map<Integer, List<SiModule>> layerMap;
    private ArrayList<KalHit> trackHitsKalman;
    private ArrayList<SiModule> SiMlist;
    private List<Integer> SeedTrackLayers = null;
    private int _siHitsLimit = -1;
    private static boolean uniformB;
    double alphaCenter;
    private List<SiStripPlane> detPlanes;
    double svtAngle;
    org.lcsim.geometry.FieldMap fM;
    KalmanParams kPar;
    private KalmanPatRecHPS kPat;
    Random rnd;
    private static Logger logger;
    public static RotMatrix HpsSvtToKalman;
    public static RotMatrix KalmanToHpsSvt;
    public static BasicHep3Matrix HpsSvtToKalmanMatrix;
    private static DMatrixRMaj tempM;
    private static DMatrixRMaj Ft;
    private static DMatrixRMaj helixCov;
    private int maxHits;
    private int nBigEvents;
    private int eventNumber;
    private static Vec centerB;
    private IDDecoder decoder;
    private HelixPlaneIntersect hpi;

    private static final int mxLyrs = 14;
    private static final boolean debug = false;
    private static final double c = 2.99793e8; // Speed of light in m/s
<<<<<<< HEAD

    /**
     * Set the limit on the maximum number of hits in an event to analyze
     * (larger events will be skipped)
     *
     * @param limit desired hit limit
     */
=======
    
    private int runNumber = 14168;
    
    public void setRunNumber(int runNumber){
        this.runNumber = runNumber;
    }
    
>>>>>>> ef9bd445
    public void setSiHitsLimit(int limit) {
        _siHitsLimit = limit;
    }

    /**
     * Get the current setting on the maximum number of hits to analyze
     *
     * @return hit limit
     */
    public int getSiHitsLimit() {
        return _siHitsLimit;
    }

    /**
     * Get the HPS tracker hit corresponding to a Kalman hit
     *
     * @param km Kalman Measurement object
     * @return identity of the HPS hit
     */
    public TrackerHit getHpsHit(Measurement km) {
        return hitMap.get(km);
    }

    /**
     * Get the HPS sensor that corresponds to a Kalman SiModule
     *
     * @param kalmanSiMod Kalman SiModule object (geometry of one sensor)
     * @return HpsSiSensor object
     */
    public HpsSiSensor getHpsSensor(SiModule kalmanSiMod) {
        if (moduleMap == null) {
            return null;
        } else {
            SiStripPlane temp = moduleMap.get(kalmanSiMod);
            if (temp == null) {
                return null;
            } else {
                return (HpsSiSensor) (temp.getSensor());
            }
        }
    }

    /**
     * Get the entire map relating HPS sensors to Kalman SiModule objects
     *
     * @return Map from HPS sensors to Kalman SiModule objects
     */
    public Map<SiModule, SiStripPlane> getModuleMap() {
        return moduleMap;
    }

    /**
     * Get the HPS B field at a provided location. The HPS field map is in the
     * HPS global coordinate system. This routine includes the transformations
     * to return the field in the Kalman global coordinate system given a
     * coordinate in the same system. Don't confuse this with
     * org.lcsim.geometry.FieldMap.getField, which works with double arrays in
     * HPS coordinates.
     *
     * @param kalPos Kalman 3-vector object specifying the position
     * @param hpsFm HPS field map
     * @return Kalman 3-vector object specifying the magnetic field at the given
     * location
     */
    static Vec getField(Vec kalPos, org.lcsim.geometry.FieldMap hpsFm) {
        return new Vec(3, getFielD(kalPos, hpsFm));
    }

    /**
     * Get the HPS B field at a provided location for stand-alone running of the
     * Kalman code. For hps-java use KalmanInterface.getField to return a
     * 3-vector Vec object.
     *
     * @param kalPos Kalman 3-vector object specifying the position
     * @param hpsFm HPS field map
     * @return Kalman 3-vector object specifying the magnetic field at the given
     * location
     */
    static double[] getFielD(Vec kalPos, org.lcsim.geometry.FieldMap hpsFm) {
        // Field map for stand-alone running
        if (FieldMap.class.isInstance(hpsFm)) {
            return ((FieldMap) (hpsFm)).getField(kalPos);
        }

        // Interface to the standard field map for running in hps-java, including conversions for Kalman coordinates
        //System.out.format("Accessing HPS field map for position %8.3f %8.3f %8.3f\n", kalPos.v[0], kalPos.v[1], kalPos.v[2]);
        double[] hpsPos = {kalPos.v[0], -1.0 * kalPos.v[2], kalPos.v[1]};
        //hpsPos[0] = 0.;
        //hpsPos[1] = 0.;
        //hpsPos[2] =  505.57;

        // To avoid going off the map and getting a field returned that is identically equal to zero
        if (hpsPos[1] > 70.0) {
            hpsPos[1] = 70.0;
        }
        if (hpsPos[1] < -70.0) {
            hpsPos[1] = -70.0;
        }
        if (hpsPos[0] < -225.) {
            hpsPos[0] = -225.;
        }
        if (hpsPos[0] > 270.) {
            hpsPos[0] = 270.;
        }
        double[] hpsField = hpsFm.getField(hpsPos);
        double[] kalField = {hpsField[0], hpsField[2], -1.0 * hpsField[1]};
        return kalField;
    }

    /**
     * Set the layers to be used for finding seed tracks (not used by Kalman
     * pattern recognition)
     *
     * @param input List of layers
     */
    public void setSeedTrackLayers(List<Integer> input) {
        SeedTrackLayers = input;
    }

    /**
     * alternate constructor for backward compatibility
     */
    public KalmanInterface(boolean uniformB, KalmanParams kPar, Detector det, org.lcsim.geometry.FieldMap fM) {
        this(kPar, det, fM);
    }

    /**
     * Constructor for the interface between the Kalman-filter tracking code and
     * other HPS-Java code
     *
     * @param kPar Object containing all the control parameters for the Kalman
     * code
     * @param fM The HPS field map
     */
    public KalmanInterface(KalmanParams kPar, Detector det, org.lcsim.geometry.FieldMap fM) {

        this.fM = fM;
        this.kPar = kPar;
        this.decoder = det.getSubdetector("Tracker").getIDDecoder();
        logger = Logger.getLogger(KalmanInterface.class.getName());
        logger.info("Entering the KalmanInterface constructor");
        maxHits = 0;
        nBigEvents = 0;
        
        tempM = new DMatrixRMaj(5,5);
        Ft = new DMatrixRMaj(5,5);
        helixCov = null;
        
        hitMap = new HashMap<Measurement, TrackerHit>();
        simHitMap = new HashMap<Measurement, SimTrackerHit>();
        moduleMap = new HashMap<SiModule, SiStripPlane>();
        layerMap = new HashMap<Integer, List<SiModule>>();
        trackHitsKalman = new ArrayList<KalHit>();  // Used only to refit existing GBL tracks
        SiMlist = new ArrayList<SiModule>();
        SeedTrackLayers = new ArrayList<Integer>();
        //SeedTrackLayers.add(2);
        //SeedTrackLayers.add(3);
        //SeedTrackLayers.add(4);
        //SeedTrackLayers.add(5);
        hpi = new HelixPlaneIntersect();
        
        if (kPar.uniformB) {
            logger.log(Level.WARNING, "KalmanInterface WARNING: the magnetic field is set to a uniform value.");
        }
        uniformB = kPar.uniformB;

        // Transformation from HPS SVT tracking coordinates to Kalman global coordinates
        double[][] HpsSvtToKalmanVals = {{0, 1, 0}, {1, 0, 0}, {0, 0, -1}};
        HpsSvtToKalman = new RotMatrix(HpsSvtToKalmanVals);
        HpsSvtToKalmanMatrix = new BasicHep3Matrix();
        for (int i = 0; i < 3; i++) {
            for (int j = 0; j < 3; j++) {
                HpsSvtToKalmanMatrix.setElement(i, j, HpsSvtToKalmanVals[i][j]);
            }
        }
        KalmanToHpsSvt = HpsSvtToKalman.invert();
        if (debug) {
            HpsSvtToKalman.print("HPS tracking to Kalman conversion");
            KalmanToHpsSvt.print("Kalman to HPS tracking conversion");
            Vec zHPS = new Vec(0., 0., 1.);
            Vec xHPS = new Vec(1., 0., 0.);
            Vec yHPS = new Vec(0., 1., 0.);
            HpsSvtToKalman.rotate(xHPS).print("HPS tracking x axis in Kalman coordinates");
            HpsSvtToKalman.rotate(yHPS).print("HPS tracking y axis in Kalman coordinates");
            HpsSvtToKalman.rotate(zHPS).print("HPS tracking z axis in Kalman coordinates");
        }

        // Seed the random number generator
        long rndSeed = -3263009337738135404L;
        rnd = new Random();
        rnd.setSeed(rndSeed);

        kPat = new KalmanPatRecHPS(kPar);

        centerB = KalmanInterface.getField(new Vec(0., kPar.SVTcenter, 0.), fM);
        logger.log(Level.INFO, String.format("The magnetic field at the detector center (%10.5f mm) is %10.5f\n", kPar.SVTcenter, centerB.mag()));
        double conFac = 1.0e12 / c;
        alphaCenter = conFac / centerB.mag();
    }

    /**
     * End-of-job formatted printout of some counters.
     */
    public void summary() {
        System.out.format("KalmanInterface::summary: number of events with > 200 hits = %d.\n", nBigEvents);
        System.out.format("                          Maximum event size = %d strip hits.\n", maxHits);
        if (_siHitsLimit > 0) {
            System.out.format("                          Events with > %d hits were not processed.\n", _siHitsLimit);
        }
        System.out.format("                          Number of tracks with bad covariance in filterTrack= %d is %d\n", KalmanPatRecHPS.nBadCov[0], KalmanPatRecHPS.nBadCov[1]);
        System.out.format("                          Number of tracks with bad covariance in KalTrack.fit=%d is %d\n", KalTrack.nBadCov[0], KalTrack.nBadCov[1]);
    }

    /**
     * Return the reference to the parameter setting object for the driver to
     * use
     *
     * @return reference to the parameter setting object KalParams.java
     */
    public KalmanParams getKalmanParams() {
        return kPar;
    }

    /**
     * Transformation from HPS global coordinates to Kalman global coordinates
     *
     * @param HPSvec 3-vector array of HPS global coordinates
     * @return 3-vector object of Kalman global coordinates
     * @see Definitions of coordinate systems in the Kalman pdf documentation.
     */
    public static Vec vectorGlbToKalman(double[] HPSvec) {
        Vec kalVec = new Vec(HPSvec[0], HPSvec[2], -HPSvec[1]);
        return kalVec;
    }

    /**
     * Transformation from Kalman global coordinates to HPS global coordinates
     *
     * @param KalVec 3-vector object of Kalman global coordinates
     * @return 3-vector array of HPS global coordinates
     * @see Definitions of coordinate systems in the Kalman pdf documentation.
     */
    public static double[] vectorKalmanToGlb(Vec KalVec) {
        double[] HPSvec = new double[3];
        HPSvec[0] = KalVec.v[0];
        HPSvec[1] = -KalVec.v[2];
        HPSvec[2] = KalVec.v[1];
        return HPSvec;
    }

    /**
     * Transformation from Kalman global coordinates to HPS tracking coordinates
     *
     * @param KalVec Kalman 3-vector object in Kalman global coordinates
     * @return HPS tracking coordinates a 3-vector array
     * @see Definitions of coordinate systems in the Kalman pdf documentation.
     */
    public static double[] vectorKalmanToTrk(Vec KalVec) {
        double[] HPSvec = new double[3];
        HPSvec[0] = KalVec.v[1];
        HPSvec[1] = KalVec.v[0];
        HPSvec[2] = -KalVec.v[2];
        return HPSvec;
    }

    /**
     * Transformation from HPS tracking coordinates to Kalman global coordinates
     *
     * @param HPSvec HPS tracking coordinates a 3-vector array
     * @return Kalman 3-vector object in Kalman global coordinates
     * @see Definitions of coordinate systems in the Kalman pdf documentation.
     */
    public static Vec vectorTrkToKalman(double[] HPSvec) {
        Vec kalVec = new Vec(HPSvec[1], HPSvec[0], -HPSvec[2]);
        return kalVec;
    }

    /**
     * Transformation from HPS sensor coordinates to Kalman sensor coordinates
     *
     * @param HPSvec HPS 3-vector sensor coordinate double-precision array
     * @return Kalman 3-vector object in Kalman sensor coordinates
     * @see Definitions of coordinate systems in the Kalman pdf documentation.
     */
    public static Vec localHpsToKal(double[] HPSvec) {
        Vec kalVec = new Vec(-HPSvec[1], HPSvec[0], HPSvec[2]);
        return kalVec;
    }

    /**
     * Transformation from Kalman sensor coordinates to HPS sensor coordinates
     *
     * @param KalVec 3-vector object in Kalman coordinates
     * @return 3-vector double-precision array in HPS coordinates
     * @see Definitions of coordinate systems in the Kalman pdf documentation.
     */
    public static double[] localKalToHps(Vec KalVec) {
        double[] HPSvec = new double[3];
        HPSvec[0] = KalVec.v[1];
        HPSvec[1] = -KalVec.v[0];
        HPSvec[2] = KalVec.v[2];
        return HPSvec;
    }

    /**
     * Return the entire list of Kalman SiModule (geometry description for the
     * Kalman filter code)
     *
     * @return List of all SiModule objects
     */
    public ArrayList<SiModule> getSiModuleList() {
        return SiMlist;
    }

    /**
     * Return a list of all measurements for all SiModule
     *
     * @return List of all Measurement objects in the detector
     */
    public ArrayList<Measurement> getMeasurements() {
        ArrayList<Measurement> measList = new ArrayList<Measurement>();;
        for (SiModule SiM : SiMlist) {
            for (Measurement m : SiM.hits) {
                measList.add(m);
            }
        }
        return measList;
    }

    /**
     * Clear the Kalman interface event hit and track information without
     * deleting the SiModule geometry information
     */
    public void clearInterface() {
        logger.fine("Clearing the Kalman interface");
        hitMap.clear();
        simHitMap.clear();
        trackHitsKalman.clear();
        for (SiModule SiM : SiMlist) {
            SiM.hits.clear();
        }
    }

    /**
     * Find the intersection of a track with a detector plane. All of the input
     * and output are assumed to be in HPS coordinates (not Kalman coordinates).
     * Memory must be provided for xLoc and pAtPlane, the charge must be -1 or
     * +1, and the axis unit vectors uGlb, vGlb, tGlb must be normalized and
     * right-handed.
     *
     * @param x 3-vector coordinate on the track
     * @param p 3-vector momentum at the point x
     * @param Q particle charge (-1.0 or +1.0)
     * @param pointOnPlane 3-vector point on the detector plane
     * @param uGlb 3-vector direction cosines of the u-axis of the detector
     * plane (perp to strips)
     * @param vGlb 3-vector direction cosines of the v-axis of the detector
     * plane (parallel to strips)
     * @param tGlb 3-vector direction cosines of the t-axis of the detector
     * plane (perp to plane)
     * @param fM HPS field map
     * @param xLocal return 3-vector intersection in detector coordinates (u, v,
     * t)
     * @param pAtPlane return 3-vector momentum at the intersection, in global
     * coordinates
     * @return 3-vector point of intersection on the detector plane in global
     * coordinates
     */
    public static double[] hpsHelixIntersect(double[] x, double[] p, double Q, double[] pointOnPlane, double[] uGlb, double[] vGlb, double[] tGlb,
            org.lcsim.geometry.FieldMap fM, double[] xLocal, double[] pAtPlane) {

        // Transform the input information into Kalman coordinates
        Vec uK = (vectorGlbToKalman(vGlb).scale(-1.0));  // u and v are reversed in hps compared to kalman
        Vec vK = vectorGlbToKalman(uGlb);
        Vec tK = vectorGlbToKalman(tGlb);
        Vec pointOnPlaneTransformed = vectorGlbToKalman(pointOnPlane);
        Vec xK = vectorGlbToKalman(x);
        Vec pK = vectorGlbToKalman(p);

        // Define the detector plane (in Kalman coordinates)
        Plane detPln = new Plane(pointOnPlaneTransformed, tK, uK, vK);

        // Integrate to find the intersection with the detector plane
        Vec pInt = new Vec(3);
        HelixPlaneIntersect hpi = new HelixPlaneIntersect();
        Vec intercept = hpi.rkIntersect(detPln, xK, pK, Q, fM, pInt);

        // Convert the results back to HPS coordinates
        double[] interceptPos = vectorKalmanToGlb(intercept);
        pAtPlane = vectorKalmanToGlb(pInt);

        // Transform the intersection to local coordinates in the Kalman sensor system
        // and transform the result to HPS local coordinates.
        RotMatrix R = new RotMatrix(detPln.U(), detPln.V(), detPln.T());
        Vec xLocK = R.rotate(intercept.dif(detPln.X()));
        xLocal = localKalToHps(xLocK);

        return interceptPos;
    }

    /**
     * Transform a Kalman helix to an HPS helix rotated to the global frame and
     * with the pivot at the origin The calling routine must provide empty
     * covHPS[15] and position[3] arrays. No rotations are needed if the field
     * is assumed to be uniform.
     *
     * @param helixState description of the Kalman helix
     * @param pln Kalman plane object (origin point and t,u,v axis directions)
     * @param alphaCenter alpha value to use to convert between momentum and
     * curvature
     * @param covHPS return array of LCSIM helix parameter covariance (15 values
     * for the symmetric matrix)
     * @param position return 3-vector array of the location in HPS global
     * coordinates of the original helix pivot
     * @return array of 5 LCSIM helix parameters
     */
    static double[] toHPShelix(HelixState helixState, Plane pln, double alphaCenter, double[] covHPS, double[] position) {
        Vec finalHelixParams = null;
        Vec pivotGlobal = null;
        DMatrixRMaj F = new DMatrixRMaj(5, 5);
        DMatrixRMaj covRotated = new DMatrixRMaj(5, 5);
        double phiInt = helixState.planeIntersect(pln);
        if (Double.isNaN(phiInt)) {
            Logger logger = Logger.getLogger(KalmanInterface.class.getName());
            logger.fine(String.format("toHPShelix: no intersection with the plane at %s", pln.toString()));
            phiInt = 0.;
        }
        Vec newPivot = helixState.atPhi(phiInt);
        Vec finalPivot = new Vec(0., 0., 0.);
        if (!uniformB) {
            // Transform helix to a pivot point on the helix itself (so rho0 and z0 become zero)
            Vec helixParamsPivoted = helixState.pivotTransform(newPivot);
            helixState.makeF(helixParamsPivoted, F, 1.0);
            if (debug) {
                System.out.format("Entering KalmanInterface.toHPShelix");
                helixState.print("provided");
                pln.print("provided");
                newPivot.print("new pivot");
                helixParamsPivoted.print("pivoted helix params");
                System.out.format("turning angle to the plane containing the helixState origin=%10.6f\n", phiInt);
                Vec intGlb = helixState.toGlobal(newPivot);
                intGlb.print("global intersection with plane");
            }

            // Then rotate the helix to the global system. This isn't quite kosher, since the B-field will not
            // be aligned with the global system in general, but we have to do it to fit back into the HPS TrackState
            // coordinate convention, for which the field is assumed to be uniform and aligned.
            DMatrixRMaj fRot = new DMatrixRMaj(5, 5);
            Vec helixParamsRotated = HelixState.rotateHelix(helixParamsPivoted, helixState.Rot.invert(), fRot);
            CommonOps_DDRM.mult(fRot, F, Ft);

            CommonOps_DDRM.multTransB(helixState.C, Ft, tempM);
            CommonOps_DDRM.mult(Ft, tempM, covRotated);
            if (debug) {
                helixParamsRotated.print("rotated helix params");
            }

            // Transform the pivot to the global system. 
            pivotGlobal = helixState.toGlobal(newPivot);
            if (debug) {
                pivotGlobal.print("pivot in global system");
            }

            // Pivot transform to the final pivot at the origin
            finalHelixParams = HelixState.pivotTransform(finalPivot, helixParamsRotated, pivotGlobal, alphaCenter, 0.);
            HelixState.makeF(finalHelixParams, F, helixParamsRotated, alphaCenter, 1.0);
            CommonOps_DDRM.multTransB(covRotated, F, tempM);
            CommonOps_DDRM.mult(F, tempM, covRotated);
            if (debug) {
                finalPivot.print("final pivot point");
                finalHelixParams.print("final helix parameters");
                HelixPlaneIntersect hpi = new HelixPlaneIntersect();
                phiInt = hpi.planeIntersect(finalHelixParams, finalPivot, alphaCenter, pln);
                if (!Double.isNaN(phiInt)) {
                    Vec rInt = HelixState.atPhi(finalPivot, finalHelixParams, phiInt, alphaCenter);
                    rInt.print("final helix intersection with given plane");
                }
                System.out.format("Exiting KalmanInterface.toHPShelix\n");
            }
        } else {  // For a uniform field, all we have to do is a pivot transform to the origin
            pivotGlobal = newPivot;   // Intersection with the provided plane
            finalHelixParams = helixState.pivotTransform(finalPivot);
            helixState.makeF(finalHelixParams, F, 1.0);
            CommonOps_DDRM.multTransB(helixState.C, F, tempM);
            CommonOps_DDRM.mult(F, tempM, covRotated);
        }
        if (covHPS != null) {
            double[] temp = KalmanInterface.getLCSimCov(covRotated, alphaCenter).asPackedArray(true);
            for (int i = 0; i < 15; ++i) {
                covHPS[i] = temp[i];
            }
        }
        if (position != null) {
            double[] temp = KalmanInterface.vectorKalmanToGlb(pivotGlobal);
            for (int i = 0; i < 3; ++i) {
                position[i] = temp[i];
            }
        }
        return KalmanInterface.getLCSimParams(finalHelixParams.v, alphaCenter);
    }

    /**
     * Transform a Kalman HelixState to an HPS TrackState.
     *
     * @param helixState The Kalman HelixState object.
     * @param pln The Kalman Plane object (origin point and t,u,v axis
     * directions)
     * @param alphaCenter The alpha value used to calculate momentum from
     * curvature.
     * @param loc Integer representation of the TrackState location (AtIP,
     * AtFirstHit, AtLastHit, AtCalorimeter, AtVertex, AtOther)
     * @return The HPS TrackState
     */
    static TrackState toTrackState(HelixState helixState, Plane pln, double alphaCenter, int loc) {
        double[] covHPS = new double[15];
        double[] position = new double[3];
        double[] helixHPS = KalmanInterface.toHPShelix(helixState, pln, alphaCenter, covHPS, position);

        TrackState newState = new BaseTrackState(helixHPS, covHPS, position, loc);
        
        ((BaseTrackState) newState).computeMomentum(centerB.mag());
        return newState;
    }

    /**
     * Create an HPS TrackState from a Kalman HelixState at the location of a particular SiModule
     *
     * @param ms Kalman MeasurementSite object
     * @param loc Integer representation of the TrackState location (AtIP,
     * AtFirstHit, AtLastHit, AtCalorimeter, AtVertex, AtOther)
     * @param useSmoothed Choose between the smoothed vs filtered Kalman helix
     * @return The HPS TrackState
     */
    public TrackState createTrackState(MeasurementSite ms, int loc, boolean useSmoothed) {
        // Note that the helix parameters that get stored in the TrackState assume a B-field exactly oriented in the
        // z direction and a pivot point at the origin (0,0,0). The referencePoint of the TrackState is set to the
        // intersection point with the detector plane.
        //boolean debug = true;
        StateVector sv = null;
        if (useSmoothed) {
            if (!ms.smoothed) {
                return null;
            }
            sv = ms.aS;
        } else {   // using the filtered state is really not recommended
            if (!ms.filtered) {
                return null;
            }
            sv = ms.aF;
        }
        if (debug) System.out.format("createTrackState: created TrackState at layer %d location %d\n",ms.m.Layer,loc);
        TrackState newTrackState = sv.helix.toTrackState(alphaCenter, ms.m.p, loc);
        if (debug) {
            double [] p= newTrackState.getMomentum();
            double pmag = Math.sqrt(p[0]*p[0]+p[1]*p[1]+p[2]*p[2]);
            System.out.format("     new trackstate momentum = %10.5f\n", pmag);
        }
        return newTrackState;
    }

    /**
     * Formatted debug printout of a single GBLStripClusterData object.
     *
     * @param clstr The GBLStripClusterData object to be printed
     */
    public void printGBLStripClusterData(GBLStripClusterData clstr) {
        System.out.format("\nKalmanInterface.printGBLStripClusterData: cluster ID=%d, scatterOnly=%d\n", clstr.getId(), clstr.getScatterOnly());
        Pair<Integer, Integer> IDdecode = TrackUtils.getLayerSide(clstr.getVolume(), clstr.getId());
        System.out.format("  Volume = %d Layer = %d Detector = %d\n", clstr.getVolume(), IDdecode.getFirst(), IDdecode.getSecond());
        System.out.format("  HPS tracking system U=%s\n", clstr.getU().toString());
        System.out.format("  HPS tracking system V=%s\n", clstr.getV().toString());
        System.out.format("  HPS tracking system W=%s\n", clstr.getW().toString());
        System.out.format("  HPS tracking system Track direction=%s\n", clstr.getTrackDirection().toString());
        System.out.format("  phi=%10.6f, lambda=%10.6f\n", clstr.getTrackPhi(), clstr.getTrackLambda());
        System.out.format("  Arc length 2D=%10.5f mm,  Arc length 3D=%10.5f mm\n", clstr.getPath(), clstr.getPath3D());
        System.out.format("  Measurement = %10.5f +- %8.5f mm\n", clstr.getMeas(), clstr.getMeasErr());
        System.out.format("  Track intercept in sensor frame = %s\n", clstr.getTrackPos().toString());
        System.out.format("  RMS projected scattering angle=%10.6f\n", clstr.getScatterAngle());
    }

    /**
     * Make a GBLStripClusterData object for each MeasurementSite of a Kalman
     * track. This can be used to refit the track using the GBL program.
     *
     * @param kT The Kalman track
     * @return List of strip-cluster data for this Kalman track
     */
    public List<GBLStripClusterData> createGBLStripClusterData(KalTrack kT) {
        List<GBLStripClusterData> rtnList = new ArrayList<GBLStripClusterData>(kT.SiteList.size());

        double phi_org = kT.originHelixParms()[1];
        double phi_1state = kT.SiteList.get(0).aS.helix.a.v[1];
        double alpha = kT.helixAtOrigin.alpha;
        double radius = Math.abs(alpha / kT.originHelixParms()[2]);
        double arcLength2D = radius * (phi_1state - phi_org);
        double arcLength = arcLength2D * Math.sqrt(1.0 + kT.originHelixParms()[4] * kT.originHelixParms()[4]);

        double total_s3D = arcLength;
        double total_s2D = arcLength2D;

        double phiLast = 9999.;

        for (MeasurementSite site : kT.SiteList) {
            GBLStripClusterData clstr = new GBLStripClusterData(site.m.millipedeID);
            clstr.setVolume(site.m.topBottom);

            // Sites without hits are "scatter-only"
            if (site.hitID < 0) {
                clstr.setScatterOnly(1);
            } else {
                clstr.setScatterOnly(0);
            }

            // Store the total Arc length in the GBLStripClusterData
            total_s3D += site.arcLength;
            clstr.setPath3D(total_s3D);
            double tanL = site.aS.helix.a.v[4];
            clstr.setPath(site.arcLength / FastMath.sqrt(1. + tanL * tanL));

            Hep3Vector u = new BasicHep3Vector(vectorKalmanToTrk(site.m.p.V()));
            Hep3Vector v = new BasicHep3Vector(vectorKalmanToTrk(site.m.p.U().scale(-1.0)));
            Hep3Vector w = new BasicHep3Vector(vectorKalmanToTrk(site.m.p.T()));

            clstr.setU(u);
            clstr.setV(v);
            clstr.setW(w);

            // Direction of the track in the HPS tracking coordinate system
            // Find the momentum from the smoothed helix at the sensor location, make it a unit vector, 
            // and then transform from the B-field frame to the Kalman global tracking frame.
            Vec momentum = site.aS.helix.getMom(0.);
            Vec pDir = site.aS.helix.Rot.inverseRotate(momentum.unitVec());
            Hep3Vector trackDir = new BasicHep3Vector(vectorKalmanToTrk(pDir));
            clstr.setTrackDir(trackDir);

            // Phi and lambda of the track (assuming standard spherical polar coordinates)
            double phi = FastMath.atan2(trackDir.y(), trackDir.x());
            double ct = trackDir.z() / trackDir.magnitude();
            double tanLambda = ct / FastMath.sqrt(1 - ct * ct);  // Should be very much the same as tanL above, after accounting for the field tilt
            if (debug) {
                Vec tilted = site.aS.helix.Rot.inverseRotate(new Vec(0., 0., 1.));
                double tiltAngle = FastMath.acos(tilted.v[2]);
                System.out.format("KalmanInterface.createGBLStripClusterData: layer=%d det=%d tanL=%10.6f, tanLambda=%10.6f, tilt=%10.6f, sum=%10.6f\n",
                        site.m.Layer, site.m.detector, -tanL, tanLambda, tiltAngle, tiltAngle + tanLambda);
            }
            clstr.setTrackPhi(phi);
            if (phiLast < 10.) {
                if (Math.abs(phi - phiLast) > 1.2) {
                    System.out.format("Big phi change in event %d\n", eventNumber);
                }
            }
            phiLast = phi;
            clstr.setTrackLambda(FastMath.atan(tanLambda));

            // Measured value in the sensor coordinates (u-value in the HPS system)
            double uMeas, uMeasErr;
            if (site.hitID >= 0) {
                uMeas = site.m.hits.get(site.hitID).v;
                uMeasErr = site.m.hits.get(site.hitID).sigma;
                //This is the un-biased residual error (post-fit)
                //uMeasErr = Math.sqrt(site.aS.R);

            } else {
                uMeas = -999.;
                uMeasErr = -9999.;
            }
            clstr.setMeas(uMeas);
            clstr.setMeasErr(uMeasErr);

            // Track position in local frame. First coordinate will be the predicted measurement.
            Vec rGlb = site.aS.helix.toGlobal(site.aS.helix.atPhi(0.));
            Vec rLoc = site.m.toLocal(rGlb);
            Hep3Vector rLocHps = new BasicHep3Vector(localKalToHps(rLoc));
            clstr.setTrackPos(rLocHps);

            // rms projected scattering angle
            double ctSensor = pDir.dot(site.m.p.T());
            double XL = Math.abs((site.m.thickness / site.radLen) / ctSensor);
            clstr.setScatterAngle(HelixState.projMSangle(momentum.mag(), XL));

            rtnList.add(clstr);
        }
        return rtnList;
    }

    /**
     * Propagate a TrackState "stateHPS" to a plane given by "location" and
     * "direction". The PropagatedTrackState object created includes the new
     * propagated TrackState plus information on the intersection point of the
     * track with the plane. This propagations is done using the full field map,
     * even if kPar.uniformB is true.
     *
     * @param stateHPS HPS trackstate at the plane in question
     * @param location HPS location description (AtIP, AtFirstHit, AtLastHit,
     * AtCalorimeter, AtVertex, AtOther)
     * @param direction Direction cosines of the plane
     * @return Kalman PropagatedTrackState object
     */
    public PropagatedTrackState propagateTrackState(TrackState stateHPS, double[] location, double[] direction) {
        return new PropagatedTrackState(stateHPS, location, direction, detPlanes, kPar.SVTcenter, fM);
    }

    /**
     * Create an HPS track from a Kalman track
     *
     * @param kT Kalman track object
     * @param storeTrackStates true to store in addition all of the track states
     * @return HPS track
     */
    public BaseTrack createTrack(KalTrack kT, boolean storeTrackStates) {
        
        //boolean debug = true;
        if (kT.SiteList == null) {
            logger.log(Level.WARNING, "KalmanInterface.createTrack: Kalman track is incomplete.");
            if (debug) System.out.format("createTrack: track %d is incomplete\n", kT.ID);
            return null;
        }
        if (kT.covNaN()) {
            logger.log(Level.FINE, "KalmanInterface.createTrack: Kalman track has NaN cov matrix.");
            return null;
        }
        if (debug) System.out.format("Entering createTrack for track %d\n", kT.ID);

        kT.sortSites(true);
        BaseTrack newTrack = new BaseTrack();

        // Add trackstate at IP as first trackstate,
        // and make this trackstate's params the overall track params
        DMatrixRMaj globalCov = new DMatrixRMaj(kT.originCovariance());
        double[] globalParams = kT.originHelixParms();
        // To get the LCSIM curvature parameter, we want the curvature at the center of the SVT (more-or-less the
        // center of the magnet), so we need to use the magnetic field there to convert from 1/pt to curvature.
        // Field at the origin  => For 2016 this is ~ 0.430612 T
        // In the center of SVT => For 2016 this is ~ 0.52340 T
        Vec Bfield = KalmanInterface.getField(new Vec(0., kPar.SVTcenter, 0.), kT.SiteList.get(0).m.Bfield);
        double B = Bfield.mag();
        double[] newParams = getLCSimParams(globalParams, alphaCenter);
        double[] newCov = getLCSimCov(globalCov, alphaCenter).asPackedArray(true);
        TrackState ts = new BaseTrackState(newParams, newCov, new double[]{0., 0., 0.}, TrackState.AtIP);
        if (ts != null) {
            newTrack.getTrackStates().add(ts);
            newTrack.setTrackParameters(ts.getParameters(), B);
            newTrack.setCovarianceMatrix(new SymmetricMatrix(5, ts.getCovMatrix(), true));
        }

        // Add the hits to the track
        for (MeasurementSite site : kT.SiteList) {
            if (site.hitID < 0) {
                continue;
            }
            newTrack.addHit(getHpsHit(site.m.hits.get(site.hitID)));
        }
        if (debug) System.out.printf("createTrack: newTrack site size %d \n",newTrack.getTrackerHits().size());

        // Get the track states at each layer
        for (int i = 0; i < kT.SiteList.size(); i++) {
            MeasurementSite site = kT.SiteList.get(i);
            ts = null;
            int loc = TrackState.AtOther;
            if (debug) {
                HpsSiSensor hssd = (HpsSiSensor) moduleMap.get(site.m).getSensor();
                int lay = hssd.getMillepedeId();
                System.out.printf("createTrack: ssp id %d in layer %d\n", hssd.getMillepedeId(), lay);
            }
            if (i == 0) {
                loc = TrackState.AtFirstHit;
            } else if (i == kT.SiteList.size() - 1) {
                loc = TrackState.AtLastHit;
            }

            /*
              //DO Not store the missing layer track states (yet).
            if (storeTrackStates) {
                for (int k = 1; k < lay - prevID; k++) {
                    // uses new lcsim constructor
                    BaseTrackState dummy = new BaseTrackState(dummyCounter);
                    newTrack.getTrackStates().add(dummy);
                    dummyCounter--;
                }
                prevID = lay;
            }
             */
            if (debug) System.out.format("createTrack: at layer %d, loc=%d\n", site.m.Layer, loc);
            if (loc == TrackState.AtFirstHit || loc == TrackState.AtLastHit || storeTrackStates) {
                ts = createTrackState(site, loc, true);
                if (ts != null) {
                    newTrack.getTrackStates().add(ts);
                }
            }
        }

        // Extrapolate to the ECAL and make a new trackState there.
<<<<<<< HEAD
        BaseTrackState ts_ecal = TrackUtils.getTrackExtrapAtEcalRK(newTrack, fM);
        if (debug) {
            double [] p = ts_ecal.getMomentum();
            double pmag = Math.sqrt(p[0]*p[0]+p[1]*p[1]+p[2]*p[2]);
            System.out.format("createTrack: at ECAL, loc=%d, p=%10.5f\n",ts_ecal.getLocation(), pmag);
        }
        newTrack.getTrackStates().add(ts_ecal);

        // Other track properties
        if (kT.energyConstrained) {
            newTrack.setChisq(kT.chi2_Econstraint);
            newTrack.setNDF(newTrack.getTrackerHits().size() - 4);
        } else {
            newTrack.setChisq(kT.chi2);
            newTrack.setNDF(newTrack.getTrackerHits().size() - 5);
        }
=======
       
        BaseTrackState ts_ecal = TrackUtils.getTrackExtrapAtEcalRK(newTrack, fM, runNumber);
        newTrack.getTrackStates().add(ts_ecal);
        
        // other track properties
        newTrack.setChisq(kT.chi2);
        newTrack.setNDF(newTrack.getTrackerHits().size() - 5);
>>>>>>> ef9bd445
        newTrack.setTrackType(BaseTrack.TrackType.Y_FIELD.ordinal());
        newTrack.setFitSuccess(true);

        return newTrack;
    }

    /**
     * Create an HPS track from a Kalman seed
     * 
     * @param trk     Seed
     * @return        HPS track
     */
    public BaseTrack createTrack(SeedTrack trk) {
        double[] newPivot = { 0., 0., 0. };
        double[] params = getLCSimParams(trk.pivotTransform(newPivot), alphaCenter);
        SymmetricMatrix cov = getLCSimCov(trk.covariance(), alphaCenter);
        BaseTrack newTrack = new BaseTrack();
        newTrack.setTrackParameters(params, trk.B());
        newTrack.setCovarianceMatrix(cov);
        addHitsToTrack(newTrack);
        newTrack.setTrackType(BaseTrack.TrackType.Y_FIELD.ordinal());
        newTrack.setFitSuccess(trk.success);

        return newTrack;
    }
    
    /**
     * Convert helix parameters from Kalman to LCSim
     *
     * @param oldParams Array of 5 Kalman helix parameters
     * @param alpha Parameter to use to convert between momentum and curvature
     * @return Array of 5 LCSim helix parameters
     */
    static double[] getLCSimParams(double[] oldParams, double alpha) {
        // Note: since HPS-java has assumed a constant field for tracking, the alpha value used here should
        // correspond to the field at the center of the SVT or magnet.   See the class variable alphaCenter.
        double[] params = new double[5];
        params[ParameterName.d0.ordinal()] = oldParams[0];
        params[ParameterName.phi0.ordinal()] = -1.0 * oldParams[1];
        params[ParameterName.omega.ordinal()] = oldParams[2] / alpha * -1.0;
        params[ParameterName.z0.ordinal()] = oldParams[3] * -1.0;
        params[ParameterName.tanLambda.ordinal()] = oldParams[4] * -1.0;

        return params;
    }

    /**
     * Convert helix parameters from LCSim to Kalman
     *
     * @param oldParams Array of 5 LCSim helix parameters
     * @param alpha Parameter to use to convert between momentum and curvature
     * @return Array of 5 Kalman helix parameters
     */
    static double[] unGetLCSimParams(double[] oldParams, double alpha) {
        // Note: since HPS-java has assumed a constant field for tracking, the alpha value used here should
        // correspond to the field at the center of the SVT or magnet.   See the class variable alphaCenter.
        double[] params = new double[5];
        params[0] = oldParams[ParameterName.d0.ordinal()];
        params[1] = -1.0 * oldParams[ParameterName.phi0.ordinal()];
        params[2] = oldParams[ParameterName.omega.ordinal()] * alpha * -1.0;
        params[3] = oldParams[ParameterName.z0.ordinal()] * -1.0;
        params[4] = oldParams[ParameterName.tanLambda.ordinal()] * -1.0;
        return params;
    }

    /**
     * Convert helix parameter covariance matrix from Kalman to LCSim
     *
     * @param oldCov Kalman covariance matrix
     * @param alpha Parameter to use to convert between momentum and curvature
     * @return Covariance matrix of LCSim helix parameters
     */
    static SymmetricMatrix getLCSimCov(DMatrixRMaj oldCov, double alpha) {
        // Note: since HPS-java has assumed a constant field for tracking, the alpha value used here should
        // correspond to the field at the center of the SVT or magnet.   See the class variable alphaCenter.
        double[] d = {1.0, -1.0, -1.0 / alpha, -1.0, -1.0};
        SymmetricMatrix cov = new SymmetricMatrix(5);
        for (int i = 0; i < 5; i++) {
            for (int j = 0; j < 5; j++) {
                cov.setElement(i, j, d[i] * d[j] * oldCov.unsafe_get(i, j));
            }
        }
        /*
         * for (int i = 0; i <= 2; i++) { for (int j = 0; j <= 2; j++) {
         * cov.setElement(i, j, oldCov.M[i][j]); } } for (int i = 3; i <= 4; i++) { for
         * (int j = 0; j <= 4; j++) { cov.setElement(i, j, oldCov.M[j][i]);
         * cov.setElement(j, i, oldCov.M[i][j]); } }
         */
        return cov;
    }

    /**
     * Convert helix parameter covariance matrix from LCSim to Kalman
     *
     * @param oldCov LCSIM symmetric covariance matrix as a linear array of 15
     * elements
     * @param alpha Parameter to use to convert between momentum and curvature
     * @return 5 by 5 covariance matrix for Kalman helix parameters
     */
    static double[][] ungetLCSimCov(double[] oldCov, double alpha) {
        // Note: since HPS-java has assumed a constant field for tracking, the alpha value used here should
        // correspond to the field at the center of the SVT or magnet.   See the class variable alphaCenter.
        double[] d = {1.0, -1.0, -1.0 * alpha, -1.0, -1.0};
        double[][] cov = new double[5][5];
        cov[0][0] = oldCov[0] * d[0] * d[0];
        cov[1][0] = oldCov[1] * d[1] * d[0];
        cov[1][1] = oldCov[2] * d[1] * d[1];
        cov[2][0] = oldCov[3] * d[2] * d[0];
        cov[2][1] = oldCov[4] * d[2] * d[1];
        cov[2][2] = oldCov[5] * d[2] * d[2];
        cov[3][0] = oldCov[6] * d[3] * d[0];
        cov[3][1] = oldCov[7] * d[3] * d[1];
        cov[3][2] = oldCov[8] * d[3] * d[2];
        cov[3][3] = oldCov[9] * d[3] * d[3];
        cov[4][0] = oldCov[10] * d[4] * d[0];
        cov[4][1] = oldCov[11] * d[4] * d[1];
        cov[4][2] = oldCov[12] * d[4] * d[2];
        cov[4][3] = oldCov[13] * d[4] * d[3];
        cov[4][4] = oldCov[14] * d[4] * d[4];
        for (int i = 0; i < 5; ++i) {
            for (int j = i + 1; j < 5; ++j) {
                cov[i][j] = cov[j][i];
            }
        }
        return cov;
    }

    /**
     * Add hits to an existing track. Used only for Kalman tracks made by fitting
     * hits on a GBL track
     *
     * @param newTrack Track to which hits will be added
     */
    private void addHitsToTrack(BaseTrack newTrack) {
        List<Measurement> measList = getMeasurements();

        for (Measurement meas : measList) {
            TrackerHit hit = hitMap.get(meas);
            if (hit != null) {
                if (!newTrack.getTrackerHits().contains(hit)) {
                    newTrack.addHit(hit);
                }
            }
        }
        newTrack.setNDF(newTrack.getTrackerHits().size());
    }

    /**
     * Method to create one Kalman SiModule geometry object for each
     * silicon-strip detector
     *
     * @param inputPlanes List of all the silicon-strip detector planes
     */
    public void createSiModules(List<SiStripPlane> inputPlanes) {
        if (debug) {
            System.out.format("Entering KalmanInterface.creasteSiModules\n");
        }
        detPlanes = inputPlanes;  // keep this reference for use by other methods

        //2016 => 12 planes, 2019 => 14 planes
        int nPlanes = inputPlanes.size();
        //System.out.printf("PF::nPlanes::%d", nPlanes);
        if (nPlanes == 40) { // 2019 vs 2016 detector first layer
            kPar.setFirstLayer(0);
        } else {
            kPar.setFirstLayer(2);
        }

        SiMlist.clear();

        for (SiStripPlane inputPlane : inputPlanes) {

            HpsSiSensor temp = (HpsSiSensor) (inputPlane.getSensor());

            double[] uGlb = new double[3];
            double[] vGlb = new double[3];
            double[] tGlb = new double[3];
            for (int row = 0; row < 3; ++row) {
                uGlb[row] = inputPlane.getSensor().getGeometry().getLocalToGlobal().getRotation().getRotationMatrix().e(row, 0);
                vGlb[row] = inputPlane.getSensor().getGeometry().getLocalToGlobal().getRotation().getRotationMatrix().e(row, 1);
                tGlb[row] = inputPlane.getSensor().getGeometry().getLocalToGlobal().getRotation().getRotationMatrix().e(row, 2);
            }
            Vec uK = (vectorGlbToKalman(vGlb).scale(-1.0));  // u and v are reversed in hps compared to kalman
            Vec vK = vectorGlbToKalman(uGlb);
            Vec tK = vectorGlbToKalman(tGlb);

            double[] pointOnPlane = inputPlane.getSensor().getGeometry().getLocalToGlobal().getTranslation().getTranslationVector().v();
            Vec pointOnPlaneTransformed = vectorGlbToKalman(pointOnPlane);

            if (debug) {
                System.out.format("\nSiTrackerHit local to global rotation matrix for %s:\n", temp.getName());
                for (int row = 0; row < 3; ++row) {
                    for (int col = 0; col < 3; ++col) {
                        System.out.format("  %10.6f", inputPlane.getSensor().getGeometry().getLocalToGlobal().getRotation().getRotationMatrix().e(row, col));
                    }
                    System.out.format("\n");
                }
                System.out.format("SiTrackerHit local to global translation vector for %s: %s\n", temp.getName(),
                        inputPlane.getSensor().getGeometry().getLocalToGlobal().getTranslation().getTranslationVector().toString());
                uK.print("u in Kalman coordinates");
                vK.print("v in Kalman coordinates");
                tK.print("t in Kalman coordinates");
                pointOnPlaneTransformed.print("point on plane in Kalman coordinates");
                Vec oldBadPoint = HpsSvtToKalman.rotate(new Vec(3, inputPlane.origin().v()));
                oldBadPoint.print("old, bad point on plane in Kalman coordinates");
                pointOnPlaneTransformed.dif(oldBadPoint).print("difference good - bad");
                System.out.printf("    Building with Kalman plane: point %s normal %s \n",
                        new BasicHep3Vector(pointOnPlaneTransformed.v).toString(), new BasicHep3Vector(tK.v).toString());
            }
            Plane p = new Plane(pointOnPlaneTransformed, tK, uK, vK);

            int kalLayer;
            boolean split;
            if (nPlanes == 40) { //Indexing valid for 2019 detector -> Include new layer-0, layers go from 0 to 13!!
                kalLayer = temp.getLayerNumber() - 1;
                split = (kalLayer < 4);
            } else {            //Indexing valid for 2016 detector
                kalLayer = temp.getLayerNumber() + 1;
                split = false;
            }
            int topBottom = 1;
            if (temp.isBottomLayer()) {
                topBottom = 0;
            }
            int detector = temp.getModuleNumber();
            if (kalLayer >= mxLyrs) {
                System.out.format("***KalmanInterface.createSiModules Warning: Kalman layer %d , tempLayer = %d out of range.***\n", kalLayer, temp.getLayerNumber());
            }
            int millipedeID = temp.getMillepedeId();
            SiModule newMod = new SiModule(kalLayer, p, temp.isStereo(), inputPlane.getWidth(), inputPlane.getLength(),
                    split, inputPlane.getThickness(), fM, detector, millipedeID, topBottom);
            moduleMap.put(newMod, inputPlane);
            SiMlist.add(newMod);
        }
        Collections.sort(SiMlist, new SortByLayer());
        for (SiModule sim : SiMlist) {
            logger.log(Level.INFO, sim.toString());
            int lyr = sim.Layer;
            if (layerMap.containsKey(lyr)) {
                layerMap.get(lyr).add(sim);
            } else {
                layerMap.put(lyr, new ArrayList<SiModule>());
                layerMap.get(lyr).add(sim);
            }
        }
        for (int lyr=0; lyr<mxLyrs; ++lyr) {
            List<SiModule> mods = layerMap.get(lyr);
            if (mods == null) {
                System.out.format("KalmanInterface.createSiModules: error in layer %d, no module list\n", lyr);
                continue;
            }
            for (SiModule mod : mods) {
                if (mod.Layer != lyr) System.out.format("KalmanInterface.createSiModules: error in layer map at layer %d\n", lyr);
                System.out.format("KalmanInterface.createSiModules: layer %d module %d has SiModule at location %s\n", lyr, mod.detector, mod.p.X().toString());
            }
        }
    }

    /**
     * Method to feed simulated hits into the pattern recognition, for testing
     *
     * @param event Event header
     * @return true if it executed successfully
     */
    boolean fillAllSimHits(EventHeader event) {
        boolean success = false;
        eventNumber = event.getEventNumber();

        if (debug || event.getEventNumber() < 50) {
            System.out.format("KalmanInterface.fillAllSimHits: entering for event %d\n", event.getEventNumber());
        }

        // Get the collection of 1D hits
        String stripHitInputCollectionName = "TrackerHits";
        if (!event.hasCollection(TrackerHit.class, stripHitInputCollectionName)) {
            return false;
        }

        List<SimTrackerHit> striphits = event.get(SimTrackerHit.class, stripHitInputCollectionName);

        // Make a mapping from (Layer,Module) to hits
        Map<Pair<Integer, Integer>, ArrayList<SimTrackerHit>> hitSensorMap = new HashMap<Pair<Integer, Integer>, ArrayList<SimTrackerHit>>();
        for (SimTrackerHit hit1D : striphits) {
            //double[] tkMom = hit1D.getMomentum();
            //System.out.format("MC true hit momentum=%10.5f %10.5f %10.5f\n",tkMom[0],tkMom[1],tkMom[2]);
            decoder.setID(hit1D.getCellID());
            int Layer = decoder.getValue("layer") - 1;
            int Module = decoder.getValue("module");
            Pair<Integer, Integer> sensor = new Pair<Integer, Integer>(Layer, Module);

            ArrayList<SimTrackerHit> hitsInSensor = null;
            if (hitSensorMap.containsKey(sensor)) {
                hitsInSensor = hitSensorMap.get(sensor);
            } else {
                hitsInSensor = new ArrayList<SimTrackerHit>();
            }
            hitsInSensor.add(hit1D);
            hitSensorMap.put(sensor, hitsInSensor);
            if (debug) {
                System.out.format("    Adding hit for layer %d, module %d\n", Layer, Module);
            }
        }

        int hitsFilled = 0;
        for (int modIndex = 0; modIndex < SiMlist.size(); ++modIndex) {
            SiModule module = SiMlist.get(modIndex);
            Pair<Integer, Integer> sensor = new Pair<Integer, Integer>(module.Layer, module.detector);
            if (debug) {
                System.out.format("   Si module in layer %d module %d, extent=%8.3f to %8.3f\n", module.Layer, module.detector, module.yExtent[0], module.yExtent[1]);
            }

            if (!hitSensorMap.containsKey(sensor)) {
                continue;
            }
            ArrayList<SimTrackerHit> hitsInSensor = hitSensorMap.get(sensor);
            if (hitsInSensor == null) {
                continue;
            }

            for (int i = 0; i < hitsInSensor.size(); i++) {
                SimTrackerHit hit = hitsInSensor.get(i);
                Vec rGlobal = vectorGlbToKalman(hit.getPosition());
                Vec rLocal = module.toLocal(rGlobal);
                //module.Rinv.print("Inverse rot matrix");
                //module.p.print("Si module plane");

                double du = 0.006;
                double umeas = rLocal.v[1] + rnd.nextGaussian() * du;

                if (debug) {
                    System.out.format("\nKalmanInterface:fillAllSimHits %d, the measurement uncertainty is set to %10.7f\n", i, du);
                    System.out.printf("Filling SiMod Layer %d, detector %d\n", module.Layer, module.detector);
                    module.p.print("Corresponding KalmanPlane");
                    Vec globalX = module.R.rotate(new Vec(1, 0, 0));
                    Vec globalY = module.R.rotate(new Vec(0, 1, 0));
                    globalX.print("globalX");
                    globalY.print("globalY");
                    System.out.format("     Adding measurement %10.5f to layer %d, module %d\n", umeas, module.Layer, module.detector);
                }
                Measurement m = new Measurement(umeas, 0., du, 0., hit.getdEdx() * 1000000., rGlobal, rLocal.v[1]);
                //rGlobal.print("new global hit location");

                module.addMeasurement(m);
                simHitMap.put(m, hit);
                hitsFilled++;
            }
            if (debug) {
                module.print("SiModule-filled");
            }
        }
        if (hitsFilled > 0) {
            success = true;
        }
        if (debug) {
            System.out.format("KalmanInterface.fillAllSimHits: %d hits were filled into Si Modules\n", hitsFilled);
        }

        return success;
    }

    /**
     * Method to fill all Si hits into the SiModule objects, to feed to the
     * pattern recognition.
     *
     * @param event Event header
     * @return true if it executed successfully
     */
    private boolean fillAllMeasurements(EventHeader event) {
        boolean success = false;
        eventNumber = event.getEventNumber();

        // Get the collection of 1D hits
        String stripHitInputCollectionName = "StripClusterer_SiTrackerHitStrip1D";
        List<TrackerHit> striphits = event.get(TrackerHit.class, stripHitInputCollectionName);

        if (striphits.size() > maxHits) {
            maxHits = striphits.size();
        }
        if (_siHitsLimit > 0 && striphits.size() > _siHitsLimit) {
            nBigEvents++;
            System.out.format("KalmanInterface::Skip event %d with %s %d hits > %d\n", event.getEventNumber(),
                    stripHitInputCollectionName, striphits.size(), _siHitsLimit);
            return false;
        } else if (striphits.size() > 500) {
            System.out.format("KalmanInterface::fillAllMeasurements: event %d has > 500 hits!\n", event.getEventNumber());
        }

        // Make a mapping from sensor to hits
        Map<HpsSiSensor, ArrayList<TrackerHit>> hitSensorMap = new HashMap<HpsSiSensor, ArrayList<TrackerHit>>();
        if (debug) {
            if (striphits.size() == 0) {
                System.out.format("KalmanInterface:fillAllMeasurements, there are no strip hits in event %d\n", event.getEventNumber());
            }
        }
        for (TrackerHit hit1D : striphits) {
            HpsSiSensor sensor = (HpsSiSensor) ((RawTrackerHit) hit1D.getRawHits().get(0)).getDetectorElement();

            ArrayList<TrackerHit> hitsInSensor = null;
            if (hitSensorMap.containsKey(sensor)) {
                hitsInSensor = hitSensorMap.get(sensor);
            } else {
                hitsInSensor = new ArrayList<TrackerHit>();
            }
            hitsInSensor.add(hit1D);
            hitSensorMap.put(sensor, hitsInSensor);
        }

        int hitsFilled = 0;
        for (int modIndex = 0; modIndex < SiMlist.size(); ++modIndex) {
            SiModule module = SiMlist.get(modIndex);
            SiStripPlane plane = moduleMap.get(module);
            if (!hitSensorMap.containsKey(plane.getSensor())) {
                continue;
            }
            ArrayList<TrackerHit> hitsInSensor = hitSensorMap.get(plane.getSensor());
            if (hitsInSensor == null) {
                continue;
            }

            for (int i = 0; i < hitsInSensor.size(); i++) {
                TrackerHit hit = hitsInSensor.get(i);

                SiTrackerHitStrip1D localHit = (new SiTrackerHitStrip1D(hit)).getTransformedHit(TrackerHitType.CoordinateSystem.SENSOR);

                if (debug) {
                    System.out.format("\nFilling hits in SiModule for %s\n", plane.getName());
                    SiTrackerHitStrip1D global = (new SiTrackerHitStrip1D(hit)).getTransformedHit(TrackerHitType.CoordinateSystem.GLOBAL);
                    Vec rGlobal = vectorGlbToKalman(global.getPosition());
                    Vec rLocal = module.toLocal(rGlobal);
                    Vec hpsLocal = new Vec(3, localHit.getPosition());
                    rLocal.print("hps global hit transformed to Kalman local frame");
                    hpsLocal.print("hps local hit");

                    /*
                    System.out.format("\nTesting the hps coordinate transformation matrices and displacements for %s\n",plane.getSensor().getName());
                    Vec hitGlobal = new Vec(3,global.getPosition());
                    Vec hitLocal = new Vec(3,localHit.getPosition());
                    System.out.format("SiTrackerHit local to global rotation matrix:\n");
                    RotMatrix lTogRot = new RotMatrix();
                    RotMatrix gTolRot = new RotMatrix();
                    Vec lTogTran = new Vec(3);
                    Vec gTolTran = new Vec(3);
                    for (int row=0; row<3; ++row) {
                        lTogTran.v[row] = plane.getSensor().getGeometry().getLocalToGlobal().getTranslation().getTranslationVector().v()[row];
                        gTolTran.v[row] = plane.getSensor().getGeometry().getGlobalToLocal().getTranslation().getTranslationVector().v()[row];
                        for (int col=0; col<3; ++col) {
                            lTogRot.M[row][col] = plane.getSensor().getGeometry().getLocalToGlobal().getRotation().getRotationMatrix().e(row,col);
                            gTolRot.M[row][col] = plane.getSensor().getGeometry().getGlobalToLocal().getRotation().getRotationMatrix().e(row,col);
                            //System.out.format("  %10.6f", localHit.getLocalToGlobal().getRotation().getRotationMatrix().e(row,col));
                            System.out.format("  %10.6f", plane.getSensor().getGeometry().getLocalToGlobal().getRotation().getRotationMatrix().e(row,col));
                        }
                        System.out.format("\n");
                    }
                    System.out.format("SiTrackerHit local to global translation vector:\n");
                    //System.out.println(localHit.getLocalToGlobal().getTranslation().getTranslationVector().toString());
                    System.out.println(plane.getSensor().getGeometry().getLocalToGlobal().getTranslation().getTranslationVector().toString());
                    lTogRot.print("rotation local to global");
                    lTogTran.print("translation local to global");   
                    Vec newHitGlobal = lTogRot.rotate(hitLocal).sum(lTogTran);
                    hitLocal.print("local hps hit");
                    hitGlobal.print("global hps hit");
                    newHitGlobal.print("transformed local hit");
                    gTolRot.print("rotation global to local");
                    gTolTran.print("translation global to local");
                    hitGlobal.print("global hps hit");
                    hitLocal.print("local hps hit");
                    Vec newHitLocal = gTolRot.rotate(hitGlobal).sum(gTolTran);
                    newHitLocal.print("transformed global hit");
                    newHitLocal = lTogRot.inverseRotate(hitGlobal.dif(lTogTran));
                    newHitLocal.print("transformed global hit");
                     */
                }
                double[] lpos = localHit.getPosition();
                double umeas = lpos[0];
                double du = FastMath.sqrt(localHit.getCovarianceAsMatrix().diagonal(0));
                double time = localHit.getTime();
                double xStrip = -lpos[1];    // Center of strip, i.e. ~0 except in layers 0 and 1
                if (xStrip > module.xExtent[1] || xStrip < module.xExtent[0]) {
                    logger.log(Level.WARNING, String.format("Event %d Layer %d, local hit at %9.4f %9.4f, %9.4f is outside detector extents %8.3f->%8.3f %8.3f->%8.3f",
                            event.getEventNumber(), module.Layer, lpos[0], lpos[1], lpos[2], module.yExtent[0], module.yExtent[1], module.xExtent[0], module.xExtent[1]));
                }
                if (debug) {
                    int nstrp = localHit.getRawHits().size();
                    System.out.format("%d %d u = %9.4f +- %9.4f    cov=%10.4e, %10.4e, %10.4e\n", module.Layer, nstrp, umeas, du, localHit.getCovarianceAsMatrix().e(0, 0),
                            localHit.getCovarianceAsMatrix().e(1, 0), localHit.getCovarianceAsMatrix().e(1, 1));
                }

                // If HPS measured coordinate axis is opposite to Kalman measured coordinate axis
                // This really should not happen, as the Kalman axis is copied directly from the hps geometry.
                Hep3Vector planeMeasuredVec = VecOp.mult(HpsSvtToKalmanMatrix, plane.getMeasuredCoordinate());
                if (planeMeasuredVec.z() * module.p.V().v[2] < 0) {
                    System.out.format("*** KalmanInterface.fillAllMeasurements: flipping Kalman coordinate sign %d! ***\n", i);
                    umeas *= -1.0;
                }

                if (debug) {
                    System.out.format("\nKalmanInterface:fillAllMeasurements Measurement %d, the measurement uncertainty is set to %10.7f\n", i,
                            du);
                    System.out.printf("Filling SiMod: %s \n", plane.getName());
                    System.out.printf("HPSplane MeasuredCoord %s UnmeasuredCoord %s Normal %s umeas %f\n",
                            plane.getMeasuredCoordinate().toString(), plane.getUnmeasuredCoordinate().toString(), plane.normal().toString(),
                            umeas);
                    System.out.printf(" converted to Kalman Coords  Measured %s Unmeasured %s umeas %f \n", planeMeasuredVec.toString(),
                            VecOp.mult(HpsSvtToKalmanMatrix, plane.getUnmeasuredCoordinate()).toString(), umeas);
                    module.p.print("Corresponding KalmanPlane");
                    Vec globalX = module.R.rotate(new Vec(1, 0, 0));
                    Vec globalY = module.R.rotate(new Vec(0, 1, 0));
                    globalX.print("globalX");
                    globalY.print("globalY");
                }
                Measurement m = new Measurement(umeas, xStrip, du, time, localHit.getdEdx() * 1000000.);
                module.addMeasurement(m);
                hitMap.put(m, hit);
                hitsFilled++;
            }
            if (debug) {
                module.print("SiModule-filled");
            }
        }
        if (hitsFilled > 0) {
            success = true;
        }
        if (debug) {
            System.out.format("KalmanInterface.fillAllMeasurements: %d hits were filled into Si Modules\n", hitsFilled);
        }

        // Add MC truth information to each hit if it is available
        if (event.hasCollection(LCRelation.class, "SVTTrueHitRelations")) {
            RelationalTable rawtomc = new BaseRelationalTable(RelationalTable.Mode.MANY_TO_MANY, RelationalTable.Weighting.UNWEIGHTED);
            //if (debug) System.out.println("SVTTrueHitRelations found");
            List<LCRelation> trueHitRelations = event.get(LCRelation.class, "SVTTrueHitRelations");
            for (LCRelation relation : trueHitRelations) {
                if (relation != null && relation.getFrom() != null && relation.getTo() != null) {
                    rawtomc.add(relation.getFrom(), relation.getTo());
                }
            }
            for (SiModule mod : SiMlist) {
                for (Measurement hit : mod.hits) {
                    hit.pMC = new ArrayList<MCParticle>(1);
                    TrackerHit hpsHit = getHpsHit(hit);
                    List<RawTrackerHit> rawHits = hpsHit.getRawHits();
                    for (RawTrackerHit rawHit : rawHits) {
                        Set<SimTrackerHit> simHits = rawtomc.allFrom(rawHit);
                        for (SimTrackerHit simHit : simHits) {
                            if (hit.rGlobal == null) {
                                hit.rGlobal = vectorGlbToKalman(simHit.getPosition());
                                hit.vTrue = mod.toLocal(hit.rGlobal).v[1];
                            }
                            MCParticle mcp = simHit.getMCParticle();
                            if (!hit.pMC.contains(mcp)) {
                                hit.pMC.add(mcp);
                                //if (debug) System.out.println("adding MC particle to hit");
                            }
                        }
                    }
                }
            }
        }
        return success;
    }

    /**
     * Method to fill the Si hits into the SiModule objects for a given GBL
     * track, in order to refit the track using Kalman filter
     *
     * @param hits1D 1-dimensional tracker hits
     * @param addMode 0 to skip layers not already having hits; 1 to skip layers
     * already having hits; 2 not to skip
     * @return
     */
    private double fillMeasurements(EventHeader event, List<TrackerHit> hits1D, int addMode) {
        double firstZ = 10000;
        //boolean debug = true;
        boolean hasMC = false;
        Map<HpsSiSensor, ArrayList<TrackerHit>> hitsMap = new HashMap<HpsSiSensor, ArrayList<TrackerHit>>();
        if (debug) System.out.format("Entering fillMeasurements in event %d for %d hits, addmode %d\n",
                event.getEventNumber(), hits1D.size(), addMode);
        for (TrackerHit hit1D : hits1D) {
            HpsSiSensor sensor = ((HpsSiSensor) ((RawTrackerHit) hit1D.getRawHits().get(0)).getDetectorElement());
            int lay = sensor.getLayerNumber();
            if (addMode == 0 && !SeedTrackLayers.contains((lay + 1) / 2)) {
                continue;
            } else if (addMode == 1 && SeedTrackLayers.contains((lay + 1) / 2)) {
                continue;
            }

            ArrayList<TrackerHit> hitsInLayer = null;
            if (hitsMap.containsKey(sensor)) {
                hitsInLayer = hitsMap.get(sensor);
            } else {
                hitsInLayer = new ArrayList<TrackerHit>();
            }
            hitsInLayer.add(hit1D);
            if (hit1D.getPosition()[2] < firstZ) {
                firstZ = hit1D.getPosition()[2];
            }
            hitsMap.put(sensor, hitsInLayer);
        }

        // Add MC truth information to each hit if it is available
        RelationalTable rawtomc = null;
        if (event.hasCollection(LCRelation.class, "SVTTrueHitRelations")) {
            rawtomc = new BaseRelationalTable(RelationalTable.Mode.MANY_TO_MANY, RelationalTable.Weighting.UNWEIGHTED);
            if (debug) System.out.println("KalmanInterface.fillMeasurements: SVTTrueHitRelations found");
            List<LCRelation> trueHitRelations = event.get(LCRelation.class, "SVTTrueHitRelations");
            for (LCRelation relation : trueHitRelations) {
                if (relation != null && relation.getFrom() != null && relation.getTo() != null) {
                    rawtomc.add(relation.getFrom(), relation.getTo());
                }
            }
            hasMC = true;
        }
        
        int nHitsFilled = 0;
        for (SiModule mod : SiMlist) {
            SiStripPlane plane = moduleMap.get(mod);
            if (!hitsMap.containsKey(plane.getSensor())) {
                continue;
            }
            ArrayList<TrackerHit> theHits = hitsMap.get(plane.getSensor());
            if (theHits == null) {
                continue;
            }

            Hep3Vector planeMeasuredVec = VecOp.mult(HpsSvtToKalmanMatrix, plane.getMeasuredCoordinate());

            for (int i = 0; i < theHits.size(); i++) {
                TrackerHit hit = theHits.get(i);

                SiTrackerHitStrip1D local = (new SiTrackerHitStrip1D(hit)).getTransformedHit(TrackerHitType.CoordinateSystem.SENSOR);
                // SiTrackerHitStrip1D global = (new
                // SiTrackerHitStrip1D(hit)).getTransformedHit(TrackerHitType.CoordinateSystem.GLOBAL);

                double umeas = local.getPosition()[0];
                double xStrip = -local.getPosition()[1];
                double du = FastMath.sqrt(local.getCovarianceAsMatrix().diagonal(0));
                double time = local.getTime();

                // if hps measured coord axis is opposite to kalman measured coord axis
                // This really should not happen, as the Kalman axis is copied directly from the hps geometry.
                if (planeMeasuredVec.z() * mod.p.V().v[2] < 0) {
                    System.out.format("*** KalmanInterface.fillMeasurements: flipping Kalman coordinate sign %d! ***\n", i);
                    umeas *= -1.0;
                }

                if (debug) {
                    System.out.format("\nKalmanInterface:fillMeasurements, Event %d, Layer %d\n",event.getEventNumber(),mod.Layer);
                    System.out.format("KalmanInterface:fillMeasurements Measurement %d, the measurement uncertainty is set to %10.7f\n", i,
                            du);
                    System.out.printf("Filling SiMod: %s \n", plane.getName());
                    System.out.printf("HPSplane MeasuredCoord %s UnmeasuredCoord %s Normal %s umeas %f xStrip %f time %f\n",
                            plane.getMeasuredCoordinate().toString(), plane.getUnmeasuredCoordinate().toString(), plane.normal().toString(),
                            umeas, xStrip, time);
                    System.out.printf(" converted to Kalman Coords  Measured %s Unmeasured %s umeas %f \n", planeMeasuredVec.toString(),
                            VecOp.mult(HpsSvtToKalmanMatrix, plane.getUnmeasuredCoordinate()).toString(), umeas);
                    mod.p.print("Corresponding KalmanPlane");
                    Vec globalX = mod.R.rotate(new Vec(1, 0, 0));
                    Vec globalY = mod.R.rotate(new Vec(0, 1, 0));
                    globalX.print("globalX");
                    globalY.print("globalY");
                }
                Measurement m = new Measurement(umeas, xStrip, du, time, local.getdEdx() * 1000000.);
                nHitsFilled++;
                if (hasMC) {
                    m.pMC = new ArrayList<MCParticle>(1);
                    List<RawTrackerHit> rawHits = hit.getRawHits();
                    for (RawTrackerHit rawHit : rawHits) {
                        Set<SimTrackerHit> simHits = rawtomc.allFrom(rawHit);
                        for (SimTrackerHit simHit : simHits) {
                            if (m.rGlobal == null) {
                                m.rGlobal = vectorGlbToKalman(simHit.getPosition());
                                m.vTrue = mod.toLocal(m.rGlobal).v[1];
                            }
                            MCParticle mcp = simHit.getMCParticle();
                            if (!m.pMC.contains(mcp)) {
                                m.pMC.add(mcp);
                                if (debug) System.out.println("KalmanInterface.fillMeasurements: adding MC particle to hit");
                            }
                        }
                    }
                }
                
                KalHit hitPair = new KalHit(mod, m);
                trackHitsKalman.add(hitPair);
                mod.addMeasurement(m);
                hitMap.put(m, hit);

            }
            if (debug) {
                mod.print("SiModule-filled");
            }

        }
        if (debug) System.out.format("KalmanInterface.fillMeasurements: total hits filled = %d\n", nHitsFilled);
        return firstZ;
    }

    /**
     * Make a linear fit to a set of hits to be used to initialize the Kalman
     * Filter
     *
     * @param track GBL track
     * @param hitToStrips Relation table for GBL hits to strips
     * @param hitToRotated Relation table for GBL hits to rotated hits
     * @return New track seed
     */
    public SeedTrack createKalmanSeedTrack(EventHeader event, Track track, RelationalTable hitToStrips, RelationalTable hitToRotated) {
        List<TrackerHit> hitsOnTrack = TrackUtils.getStripHits(track, hitToStrips, hitToRotated);
        double firstHitZ = fillMeasurements(event, hitsOnTrack, 0);
        if (debug) {
            System.out.printf("firstHitZ %f \n", firstHitZ);
        }
        return new SeedTrack(trackHitsKalman, firstHitZ, 0., kPar);
    }

    /**
     * Method to refit an existing track's hits, using the Kalman seed-track to
     * initialize the Kalman Filter.
     *
     * @param evtNumb Event number
     * @param seed Kalman track seed
     * @param track GBL track
     * @param hitToStrips Relation table for GBL hits to strips
     * @param hitToRotated Relation table for GBL hits to rotated hits
     * @param nIt Number of iterations
     * @return Kalman track fit object
     */
    public KalmanTrackFit2 createKalmanTrackFit(EventHeader event, SeedTrack seed, Track track, RelationalTable hitToStrips,
            RelationalTable hitToRotated, int nIt) {
        double firstHitZ = 10000.;
        int evtNumb = event.getEventNumber();
        List<TrackerHit> hitsOnTrack = TrackUtils.getStripHits(track, hitToStrips, hitToRotated);
        if (debug) {
            System.out.format("createKalmanTrackFit: number of hits on track = %d\n", hitsOnTrack.size());
        }
        for (TrackerHit hit1D : hitsOnTrack) {
            if (hit1D.getPosition()[2] < firstHitZ) {
                firstHitZ = hit1D.getPosition()[2];
            }
        }

        ArrayList<SiModule> SiMoccupied = new ArrayList<SiModule>();
        int startIndex = 0;
        fillMeasurements(event, hitsOnTrack, 1);
        for (SiModule SiM : SiMlist) {
            if (!SiM.hits.isEmpty()) {
                SiMoccupied.add(SiM);
            }
        }
        Collections.sort(SiMoccupied, new SortByLayer());

        for (int i = 0; i < SiMoccupied.size(); i++) {
            SiModule SiM = SiMoccupied.get(i);
            if (SeedTrackLayers.contains((SiM.Layer + 1) / 2) && (i > startIndex)) {
                startIndex = i;
            }
            if (debug) {
                SiM.print(String.format("SiMoccupied%d", i));
            }
        }

        if (debug) {
            System.out.printf("createKTF: using %d SiModules, startIndex %d \n", SiMoccupied.size(), startIndex);
        }

        DMatrixRMaj cov = seed.covariance().copy();
        CommonOps_DDRM.scale(10., cov);

        return new KalmanTrackFit2(evtNumb, SiMoccupied, null, startIndex, nIt, new Vec(0., seed.yOrigin, 0.), seed.helixParams(), cov, kPar, fM);
    }

    /**
     * Method to refit an existing GBL track, using the track's helix parameters
     * and covariance to initialize the Kalman Filter.
     *
     * @param evtNumb Event number
     * @param helixParams 5-vector of starting-guess Kalman helix parameters
     * @param pivot Pivot point for the helix parameters
     * @param cov Starting-guess Helix parameters covariance
     * @param track GBL track
     * @param hitToStrips Relation table for GBL hits to strips
     * @param hitToRotated Relation table for GBL hits to rotated hits
     * @param nIt Number of Kalman fit iterations
     * @return Kalman track-fit object
     */
    public KalmanTrackFit2 createKalmanTrackFit(EventHeader event, Vec helixParams, Vec pivot, DMatrixRMaj cov, Track track,
            RelationalTable hitToStrips, RelationalTable hitToRotated, int nIt) {
        List<TrackerHit> hitsOnTrack = TrackUtils.getStripHits(track, hitToStrips, hitToRotated);
        if (debug) {
            System.out.format("createKalmanTrackFit: using GBL fit as start; number of hits on track = %d\n", hitsOnTrack.size());
        }

        ArrayList<SiModule> SiMoccupied = new ArrayList<SiModule>();

        fillMeasurements(event, hitsOnTrack, 2);
        for (SiModule SiM : SiMlist) {
            if (!SiM.hits.isEmpty()) {
                SiMoccupied.add(SiM);
            }
        }
        Collections.sort(SiMoccupied, new SortByLayer());

        for (int i = 0; i < SiMoccupied.size(); i++) {
            SiModule SiM = SiMoccupied.get(i);
            if (debug) {
                SiM.print(String.format("SiMoccupied%d", i));
            }
        }

        int startIndex = 0;
        if (debug) {
            System.out.printf("createKTF: using %d SiModules, startIndex %d \n", SiMoccupied.size(), startIndex);
        }
        CommonOps_DDRM.scale(10., cov);
        int evtNumb = event.getEventNumber();
        return new KalmanTrackFit2(evtNumb, SiMoccupied, null, startIndex, nIt, pivot, helixParams, cov, kPar, fM);
    }

    /**
     * Refit an existing HPS track with the associated energy measurement added in.
     * @param event            Event header
     * @param track            HPS track to refit
     * @param energy           ECal energy in case the constraint is needed (otherwise not used)
     * @param eConstraint      true to include the ECal energy constraint
     * @param layerSkip        List of layers to skip in the fit (any hit on these layers is deleted)
     * @return                 The new HPS track
     */
    public Track refitTrackWithE(EventHeader event, Track track, double energy, boolean eConstraint, ArrayList<Integer> layerSkip) {
        // First we need initial guesses for the helix parameters and covariance.
        // Preferentially take them from a TrackState. If there is no TrackState,
        // then estimate from a linear fit to the set of hits.
        //boolean debug = true;
        List<TrackState> tkrStates = track.getTrackStates();
        TrackState theTrackState = null;
        double [] helixParams = null;
        Vec kalHelixParams = null;
        Vec pivot = new Vec(0., 0., 0.);
        if (debug) {
            System.out.format("Entering refitTrackWithE: event=%d, energy = %10.4f, E-constraint=%b\n", event.getEventNumber(), energy, eConstraint);
            for (int lyr : layerSkip) {
                System.out.format("                   Layer %d will be skipped.\n", lyr);
            }
        }
        if (tkrStates != null) {
            for (TrackState tkrState : tkrStates) {
                if (tkrState.getLocation() == TrackState.AtFirstHit) {
                    theTrackState = tkrState;
                    if (debug) {
                        System.out.println("refitTrackWithE: trackstate at first hit");
                    }
                    break;
                }
            }
            if (theTrackState == null) {
                for (TrackState tkrState : tkrStates) {
                    if (tkrState.getLocation() == TrackState.AtIP) {
                        theTrackState = tkrState;
                        if (debug) {
                            System.out.println("refitTrackWithE: trackstate at IP");
                        }
                        break;
                    }
                }               
            }
            if (theTrackState != null) {
                Vec refPnt = new Vec(3, theTrackState.getReferencePoint());
                helixParams = theTrackState.getParameters();
                double bField = KalmanInterface.getField(refPnt, fM).mag();
                double alpha = 1000.0 * 1.0e9 / (c * bField);
                kalHelixParams = new Vec(5, KalmanInterface.unGetLCSimParams(helixParams, alpha));
                double[] covHPS = theTrackState.getCovMatrix();
                helixCov = new DMatrixRMaj(KalmanInterface.ungetLCSimCov(covHPS, alpha));
                if (debug) {
                    ((BaseTrackState) theTrackState).computeMomentum(centerB.mag());
                    double [] ptk = theTrackState.getMomentum();
                    double ptkmag = Math.sqrt(ptk[0]*ptk[0]+ptk[1]*ptk[1]+ptk[2]*ptk[2]);
                    System.out.format("refitTrackWithE: at IP, p=%10.5f, E to constrain to = %10.5f\n", ptkmag, energy);
                    System.out.format("refitTrackWithE: LCSim helix params = %9.5f %9.5f %9.5f %9.5f %9.5f\n",
                            helixParams[0], helixParams[1], helixParams[2], helixParams[3], helixParams[4]);
                    System.out.format("refitTrackWithE: Kalman helix params = %s\n", kalHelixParams.toString("helix"));
                }
            }
        } else {
            if (debug) {
                System.out.println("KalmanInterface.refitTrackWithE: no track states exist ");
            }
        }
        // Get the list of tracker hits on this track
        List<TrackerHit> hitsOnTrack = track.getTrackerHits();
        if (debug) {
            for (TrackerHit hit : hitsOnTrack) {
                double time = hit.getTime(); 
                double [] pos = hit.getPosition();
                System.out.format("KalmanInterface.refitTrackWithE: hit with time=%9.3f, position=(%9.4f, %9.4f, %9.4f)\n", 
                                  time, pos[0], pos[1], pos[2]); 
                List<RawTrackerHit> rawHits = hit.getRawHits();
                for (RawTrackerHit rawHit : rawHits) {
                    long ID = rawHit.getCellID();
                    decoder.setID(ID);
                    int Layer = decoder.getValue("layer") - 1;
                    int Module = decoder.getValue("module");
                    double [] ps = rawHit.getPosition();
                    int t = rawHit.getTime();
                    System.out.format("                 raw hit on layer %d, module %d, time=%d, position=(%9.4f, %9.4f, %9.4f)\n", 
                                  Layer, Module, t, ps[0], ps[1], ps[2]);
                }
            }
        }
        // Remove hits on certain layers, if requested
        if (layerSkip.size() > 0) {
            Iterator<TrackerHit> iter = hitsOnTrack.iterator();
            while (iter.hasNext()) {
                TrackerHit hit = iter.next();
                List<RawTrackerHit> rawHits = hit.getRawHits();
                long ID = rawHits.get(0).getCellID();
                decoder.setID(ID);
                int Layer = decoder.getValue("layer") - 1;
                for (int lyr : layerSkip) {
                    if (lyr == Layer) {
                        hitsOnTrack.remove(hit);
                        if (debug) System.out.format("KalmanInterface.refitTrackWithE: removing hit on layer %d\n", Layer);
                    }
                }
            }
        }
        // Fill the hit information into the SiModule objects
        double firstHitZ = fillMeasurements(event, hitsOnTrack, 2);
        
        // If no TrackState info was available, do a linear fit to the track hits to get the helix parameter guesses
        if (theTrackState == null) {
            if (debug) System.out.format("refitTrackWithE: firstHitZ %f. Generate a seed from linear fit.\n", firstHitZ);
            SeedTrack seed = new SeedTrack(trackHitsKalman, firstHitZ, 0., kPar);
            kalHelixParams = seed.helixParams();
            helixCov = seed.covariance();
            pivot.v[1] = seed.yOrigin;
        }
        
        // Find the range of tracker layers covered by the hits on the track
        int lyrMin = 20;
        int lyrMax = -1;
        for (TrackerHit hit : hitsOnTrack) {
            List<RawTrackerHit> rawHits = hit.getRawHits();
            long ID = rawHits.get(0).getCellID();
            decoder.setID(ID);
            int Layer = decoder.getValue("layer") - 1; 
            if (Layer > lyrMax) lyrMax = Layer;
            if (Layer < lyrMin) lyrMin = Layer;
        }
        if (debug) System.out.format("refitTrackWithE: first layer = %d, last layer = %d\n", lyrMin, lyrMax);
        
        // Select SiModules along the range of the track, to use in the fit
        double tanL = kalHelixParams.v[4];
        int topBottom;
        if (tanL > 0) topBottom = 0;
        else topBottom = 1;
        if (debug) System.out.format("refitTrackWithE: look for modules in detector %d\n", topBottom);
        ArrayList<SiModule> SiMoccupied = new ArrayList<SiModule>();
        for (int lyr=lyrMin; lyr<=lyrMax; ++lyr) {
            if (layerMap.containsKey(lyr)) {
                int nHitsLyr = 0;
                List<SiModule> mods = layerMap.get(lyr);
                for (SiModule mod : mods) {
                    int tb;
                    if (mod.p.X().v[2] > 0) tb = 0;
                    else tb = 1;
                    if (debug) System.out.format("    module %d in layer %d detector %d\n", mod.detector, mod.Layer, tb);
                    if (mod.hits.size() > 0) {
                        nHitsLyr += mod.hits.size();
                        SiMoccupied.add(mod);
                        if (tb != topBottom) {
                            System.out.format("refitTrackWithE: wrong detector at layer %d, tb=%d\n", lyr, tb);                           
                        }
                        if (debug) System.out.format("refitTrackWithE: module in layer %d wafer %d has %d hits\n", lyr, mod.detector, mod.hits.size());
                        break;
                    }
                }
                if (nHitsLyr == 0) {
                    SiModule modHit = null;
                    for (SiModule mod : mods) {
                        int tb;
                        if (mod.p.X().v[2] > 0) tb = 0;
                        else tb = 1;
                        if (tb != topBottom) continue;
                        modHit = mod;
                        double bField = centerB.mag();                       
                        double alpha = 1000.0 * 1.0e9 / (c * bField); 
                        double phiInt = hpi.planeIntersect(kalHelixParams, pivot, alpha, mod.p);
                        if (Double.isNaN(phiInt)) {
                            continue;
                        }
                        Vec rGlob = HelixState.atPhi(pivot, kalHelixParams, phiInt, alpha);
                        Vec rLoc = mod.toLocal(rGlob);
                        if (debug) {
                            System.out.format("refitTrackWithE: layer %d wafer %d with no hits, intersection=%s\n", lyr, mod.detector, rGlob.toString());
                            System.out.format("                 Intersection in local coordinates=%s\n", rLoc.toString());
                            System.out.format("    module X extents: %9.4f %9.4f\n", mod.xExtent[0], mod.xExtent[1]);
                            System.out.format("    module Y extents: %9.4f %9.4f\n", mod.yExtent[0], mod.yExtent[1]);
                        }
                        if (rLoc.v[0] > mod.xExtent[0] && rGlob.v[0] < mod.xExtent[1]) {
                            if (debug) System.out.format("     Adding SiModule with no hits at layer %d wafer %d\n", lyr, mod.detector);
                            modHit = mod;
                            break;
                        }
                    }
                    SiMoccupied.add(modHit);
                }
            } else {
                logger.warning(String.format("SVT layer %d has no SiModules", lyr));
            }
        }
        
        Collections.sort(SiMoccupied, new SortByLayer());
        if (debug) {
            for (int i = 0; i < SiMoccupied.size(); i++) {
                SiModule SiM = SiMoccupied.get(i);
                int lyr = SiM.Layer;
                int nHits = SiM.hits.size();
                if (nHits == 0) {
                    System.out.format("refitTrackWithE: layer %d det %d with no hits\n", lyr, SiM.detector);
                    continue;
                }
                double vHit = SiM.hits.get(0).v;
                double eHit = SiM.hits.get(0).sigma;
                double vTrue = SiM.hits.get(0).vTrue;
                System.out.format("refitTrackWithE: layer %d det %d stereo=%b #hits=%d m=%9.5f+-%8.5f vTrue=%9.5f\n", lyr, SiM.detector, SiM.isStereo, nHits, vHit, eHit, vTrue);
            }
        }

        if (SiMoccupied.size() < 6) {
            System.out.format("refitTrackWithE: only %d hits on track, and we need at least 6\n", SiMoccupied.size());
            return track;
        }
        
        int startIndex = 0;
        if (debug) System.out.format("refitTrackWithE: createKTF: using %d SiModules, startIndex %d \n", SiMoccupied.size(), startIndex); 
        CommonOps_DDRM.scale(1000., helixCov);   

        // Do the Kalman track fit only up through the filter step
        KalTrack newTrack = kalmanFilterTrack(event.getEventNumber(), track.hashCode(), SiMoccupied, null, kalHelixParams, pivot, helixCov);
        if (newTrack == null) return null;
        if (debug) newTrack.print("filtered track");
        
        if (newTrack.bad || newTrack.nHits < 6) {
            System.out.format("refitTrackWithE: bad filter of track %d, only %d hits\n", newTrack.ID, newTrack.nHits);
            return track;
        }
        
        // Include the eCal information and smooth back toward the target
        double sigmaE = (kPar.eRes[0]/FastMath.sqrt(energy) + kPar.eRes[1])*energy/100.;
        newTrack.smoothIt(eConstraint, energy, sigmaE);
        if (debug) {
            if (eConstraint) newTrack.print("energy constrained");
            else newTrack.print("newly smoothed");
        }
        
        // Iterate the track fit
        if (!eConstraint) {
            newTrack.fit(true);   // This refit method does not include energy constraint
            if (debug) {
                newTrack.print("newly smoothed after refit");
            }
        }
        
        // Convert the KalTrack object into and HPS Track and TrackState
        Track outputTrack = createTrack(newTrack, true);
        
        trackHitsKalman.clear();
        for (SiModule SiM : SiMlist) {
            SiM.hits.clear();
        }
        return outputTrack;
    }
    
    /**
     * Run the Kalman filter (no smoothing) on a set of hits.
     * @param eventNumber
     * @param data         List of Si modules with data points to be included in the fit
     * @param hits         Which hit to use in each SiModule. Can be null if each module has only 1 hit.
     * @param helixParams  5 helix parameters for the starting "guess" helix
     * @param pivot        Pivot point for the starting "guess" helix
     * @param C            Full covariance matrix for the starting "guess" helix
     * @return             The new filtered KalTrack object
     */
    KalTrack kalmanFilterTrack(int eventNumber, int tkID, ArrayList<SiModule> data, ArrayList<Integer> hits, Vec helixParams, Vec pivot, DMatrixRMaj C) {

        //boolean debug = true;
        if (debug) {
            System.out.format("Entering KalmanInterface.KalmanFilterTrack: event %d, data size=%d\n", eventNumber, data.size());
            System.out.format("       pivot = %s\n", pivot.toString());
        }
        // Create an state vector to initialize the Kalman filter
        Vec Bfield = null;
        if (kPar.uniformB) {
            Bfield = KalmanInterface.getField(new Vec(0., kPar.SVTcenter, 0.), fM);
        } else {
            Bfield = KalmanInterface.getField(pivot, fM);
        }
        double B = Bfield.mag();
        Vec t = Bfield.unitVec(B);
        StateVector sI = new StateVector(-1, helixParams, C, pivot, B, t, new Vec(0., 0., 0.), kPar.uniformB);
        if (debug) sI.print("KalmanFilterTrack initial");
        ArrayList<MeasurementSite> sites = new ArrayList<MeasurementSite>(data.size());
        MeasurementSite prevSite = null;
        double chi2f = 0.;
        MeasurementSite newSite = null;
        boolean success = true;
        for (int idx=0; idx<data.size(); ++idx) {
            SiModule m = data.get(idx);
            int hitNumber = -1;
            if (m.hits.size() > 0) {
                if (hits == null) { 
                    hitNumber = 0;
                } else {
                    hitNumber = hits.get(idx);
                }
            }
            if (debug) System.out.format("KalmanFilterTrack: layer %d, hit=%d\n", m.Layer, hitNumber);
            newSite = new MeasurementSite(idx, m, kPar);
            if (prevSite == null) {
                int rc = newSite.makePrediction(sI, hitNumber, false, false);
                if (rc  < 0) {
                    logger.warning(String.format("kalmanFilterTrack: failed to make initial prediction at site %d, idx=%d.  Abort", sites.indexOf(newSite), idx));
                    success = false;
                    break;
                }
                if (debug) System.out.format("   Initial prediction rc=%d\n", rc);
            } else {
                int rc = newSite.makePrediction(prevSite.aF, prevSite.m, hitNumber, false, false);
                if ( rc < 0) {
                    logger.warning(String.format("kalmanFilterTrack: failed to make prediction at site %d, idx=%d.  Abort", sites.indexOf(newSite), idx));
                    success = false;
                    break;
                }
                if (debug) System.out.format("   Prediction at layer %d rc=%d\n", m.Layer, rc);
            }
            //if (debug) newSite.print("new site");
            if (!newSite.filter()) {
                logger.warning(String.format("kalmanFilterTrack failed to filter at site %d, idx=%d.  Ignore remaining sites", sites.indexOf(newSite), idx));
                if (debug) System.out.format("KalmanFilterTrack: aborting at layer %d for bad filter\n", newSite.m.Layer); 
                success = false;
                break;
            }
    
            if (m.Layer >= 0 && hitNumber >= 0) chi2f += newSite.chi2inc;
            newSite.filtered = true;
            sites.add(newSite);
            prevSite = newSite;
        }
        if (debug) {
            for (MeasurementSite site : sites) {
                System.out.format("kalmanFilterTrack: hit on layer %d, ID=%d\n", site.m.Layer, site.hitID);
            }
            System.out.format("kalmanFilterTrack: filter chi^2 = %9.3f\n", chi2f);
        }
        ArrayList<Double> yScat = new ArrayList<Double>();
        ArrayList<Double> XLscat = new ArrayList<Double>();
        if (success) return new KalTrack(eventNumber, tkID, sites, yScat, XLscat, kPar);
        else return null;
    }
    
    /**
     * Sort the Kalman-filter geometry objects according to tracker layer
     *
     */
    class SortByLayer implements Comparator<SiModule> {

        @Override
        public int compare(SiModule o1, SiModule o2) {
            return o1.Layer - o2.Layer;
        }
    }

    /**
     * Method to drive the Kalman-Filter based pattern recognition
     *
     * @param event Event header
     * @return Two lists of Kalman KalTrack objects, for top and bottom
     * detectors
     */
    public ArrayList<KalTrack>[] KalmanPatRec(EventHeader event) {
        if (debug) {
            System.out.format("KalmanInterface: entering KalmanPatRec for event %d\n", event.getEventNumber());
        }
        ArrayList<KalTrack>[] outList = new ArrayList[2];
        if (!fillAllMeasurements(event)) {
            if (debug) {
                System.out.format("KalmanInterface.KalmanPatRec: recon SVT hits not found for event %d\n", event.getEventNumber());
            }
            for (int topBottom = 0; topBottom < 2; ++topBottom) {
                outList[topBottom] = new ArrayList<KalTrack>();
            }
            return outList;  // Return empty track lists if there are no hits
        }

        int evtNum = event.getEventNumber();

        for (int topBottom = 0; topBottom < 2; ++topBottom) {
            ArrayList<SiModule> SiMoccupied = new ArrayList<SiModule>();
            for (SiModule SiM : SiMlist) {
                if (SiM.topBottom != topBottom) {
                    continue;
                }
                //if (topBottom == 0) {
                //    if (SiM.p.X().v[2] < 0.) continue;
                //} else {
                //    if (SiM.p.X().v[2] > 0.) continue;
                //}
                SiMoccupied.add(SiM);  // Need to keep all of these even if there are no hits!!!!!!
            }
            Collections.sort(SiMoccupied, new SortByLayer());

            if (debug) {
                for (int i = 0; i < SiMoccupied.size(); i++) {
                    SiModule SiM = SiMoccupied.get(i);
                    SiM.print(String.format("SiMoccupied Number %d for topBottom=%d", i, topBottom));
                }
                System.out.format("KalmanInterface.KalmanPatRec event %d: calling KalmanPatRecHPS for topBottom=%d\n", event.getEventNumber(), topBottom);
            }
            outList[topBottom] = kPat.kalmanPatRec(event, hitMap, SiMoccupied, topBottom);

            //for (KalTrack tkr : outList[topBottom]) tkr.printLong("Kalman Track");
        }
        return outList;
    }

    /**
     * The following method is a debugging aid for comparing SeedTracker/GBL
     * tracks to the Kalman counterparts.
     *
     * @param trackCollectionName Tracks to be compared to Kalman
     * @param event Event header
     * @param kPatList Lists of all Kalman tracks top and bottom
     */
    public void compareAllTracks(String trackCollectionName, EventHeader event, ArrayList<KalTrack>[] kPatList) {
        if (!event.hasCollection(Track.class, trackCollectionName)) {
            System.out.format("\nKalmanInterface.compareAllTracks: the track collection %s is missing. Abort.\n", trackCollectionName);
            return;
        }
        String stripHitInputCollectionName = "StripClusterer_SiTrackerHitStrip1D";
        if (!event.hasCollection(TrackerHit.class, stripHitInputCollectionName)) {
            System.out.format("\nKalmanInterface.compareAllTracks: the hit collection %s is missing. Abort.\n", stripHitInputCollectionName);
            return;
        }
        List<Track> tracksGBL = event.get(Track.class, trackCollectionName);
        System.out.format("\nPrinting %s tracks for event %d\n", trackCollectionName, event.getEventNumber());
        RelationalTable hitToStrips = TrackUtils.getHitToStripsTable(event);
        RelationalTable hitToRotated = TrackUtils.getHitToRotatedTable(event);
        //System.out.format("   relation tables: %s %d  %s %d\n", hitToStrips.toString(), hitToStrips.size(), hitToRotated.toString(), hitToRotated.size());
        for (Track tkr : tracksGBL) {
            double minz = 999.;
            TrackState ts1 = null;
            for (TrackState state : tkr.getTrackStates()) {
                //System.out.format("Track state %d: location=%d\n", tkr.getTrackStates().indexOf(state), state.getLocation());
                if (state.getLocation() == TrackState.AtIP) {
                    ts1 = state;
                    break;
                }
            }
            if (ts1 == null) {
                System.out.format("Track %d, missing TrackState.\n", tracksGBL.indexOf(tkr));
                continue;
            }
            double[] a = new double[5];
            for (int i = 0; i < 5; ++i) {
                a[i] = ts1.getParameter(i);
            }
            double[] covHPS = ts1.getCovMatrix();
            double Q = tkr.getCharge();
            double chi2 = tkr.getChi2();
            int nHits = tkr.getTrackerHits().size();
            System.out.format("Track %d, Q=%4.1f, %d 3D hits, chi^2=%7.1f, helix=%8.3f %9.6f %9.6f %8.4f %8.4f\n", tracksGBL.indexOf(tkr),
                    Q, nHits, chi2, a[0], a[1], a[2], a[3], a[4]);
            Vec kalParms = new Vec(5, unGetLCSimParams(a, alphaCenter));
            System.out.format("     Helix in Kalman parameterization = %s\n", kalParms.toString());
            /*            for (TrackerHit hit3D : tkr.getTrackerHits()) {
                double [] hitPos3D = hit3D.getPosition();
                System.out.format("compareAllTracks: tracker 3D hit %10.6f %10.6f %10.6f\n", hitPos3D[0], hitPos3D[1], hitPos3D[2]);
                List<TrackerHit> hits = new ArrayList<TrackerHit>();
                hits.addAll(hitToStrips.allFrom(hit3D));
                System.out.format("     hits = %s, %d\n", hits.toString(), hits.size());
                for (TrackerHit ht : hits) {                
                    double [] pnt = ht.getPosition();
                    System.out.format("    Hit global position: %10.6f %10.6f %10.6f\n", pnt[0], pnt[1], pnt[2]);
                    List<RawTrackerHit> rawHits = ht.getRawHits();
                    for (RawTrackerHit rawHit : rawHits) {
                        int chan = rawHit.getIdentifierFieldValue("strip");
                        HpsSiSensor sensor = (HpsSiSensor) rawHit.getDetectorElement();
                        int Layer = sensor.getLayerNumber();
                        System.out.format("      Raw hit in layer %d, channel %d\n", Layer, chan);
                    }
                }
            }
             */
            List<TrackerHit> hitsOnTrack = TrackUtils.getStripHits(tkr, hitToStrips, hitToRotated);
            //System.out.format("    hitsOnTrack = %s, %d\n", hitsOnTrack.toString(), hitsOnTrack.size());
            int[] chanGBL = {-1, -1, -1, -1, -1, -1, -1, -1, -1, -1, -1, -1, -1, -1};
            int[] chanKAL = {-1, -1, -1, -1, -1, -1, -1, -1, -1, -1, -1, -1, -1, -1};
            for (TrackerHit ht : hitsOnTrack) {
                double[] pnt = ht.getPosition();
                System.out.format("    Hit global position: %10.6f %10.6f %10.6f\n", pnt[0], pnt[1], pnt[2]);
                List<RawTrackerHit> rawHits = ht.getRawHits();
                for (RawTrackerHit rawHit : rawHits) {
                    int chan = rawHit.getIdentifierFieldValue("strip");
                    HpsSiSensor sensor = (HpsSiSensor) rawHit.getDetectorElement();
                    int Layer = sensor.getLayerNumber();
                    int sensorID = sensor.getModuleNumber();
                    System.out.format("      Raw hit in layer %d, sensor %d, channel %d\n", Layer, sensorID, chan);
                    if (sensorID * 10000 + chan > chanGBL[Layer - 1]) {
                        chanGBL[Layer - 1] = sensorID * 10000 + chan;
                    }
                }
            }
            //double [] pnt0 = hitsOnTrack.get(0).getPosition();
            //Vec newPivot = KalmanInterface.vectorGlbToKalman(pnt0);
            //DMatrixRMaj cov = new DMatrixRMaj(KalmanInterface.ungetLCSimCov(covHPS, alphaCenter));
            //KalmanTrackFit2 ktf2 = this.createKalmanTrackFit(event.getEventNumber(), kalParms, newPivot, cov, tkr, hitToStrips, hitToRotated, 2);
            //if (ktf2 != null) {
            //    HelixState hx = ktf2.sites.get(0).aS.helix;
            //    System.out.format("    Kalman fit of hits: chi2=%9.4f, helix=%s\n", ktf2.chi2s, hx.a.toString());
            //}
            int topBottom = 0;
            int nGood = 0;
            if (kalParms.v[4] < 0.) {
                topBottom = 1;
            }
            KalTrack kMatch = null;
            for (KalTrack ktk : kPatList[topBottom]) {
                int nMatch = 0;
                for (MeasurementSite site : ktk.SiteList) {
                    if (site.hitID < 0) {
                        continue;
                    }
                    SiModule mod = site.m;
                    if (mod != null) {
                        TrackerHit ht = this.getHpsHit(mod.hits.get(site.hitID));
                        List<RawTrackerHit> rawHits = ht.getRawHits();
                        for (RawTrackerHit rawHit : rawHits) {
                            int chan = rawHit.getIdentifierFieldValue("strip");
                            HpsSiSensor sensor = (HpsSiSensor) rawHit.getDetectorElement();
                            int Layer = sensor.getLayerNumber();
                            int sensorID = sensor.getModuleNumber();
                            if (chanGBL[Layer - 1] == 10000 * sensorID + chan) {
                                nMatch++;
                                break;
                            }
                        }
                    }
                }
                if (nMatch > nGood) {
                    kMatch = ktk;
                    nGood = nMatch;
                }
            }
            if (kMatch != null) {
                int nKalHits = 0;
                for (MeasurementSite site : kMatch.SiteList) {
                    if (site.hitID < 0) {
                        continue;
                    }
                    nKalHits++;
                    SiModule mod = site.m;
                    if (mod != null) {
                        TrackerHit ht = this.getHpsHit(mod.hits.get(site.hitID));
                        List<RawTrackerHit> rawHits = ht.getRawHits();
                        for (RawTrackerHit rawHit : rawHits) {
                            int chan = rawHit.getIdentifierFieldValue("strip");
                            HpsSiSensor sensor = (HpsSiSensor) rawHit.getDetectorElement();
                            int Layer = sensor.getLayerNumber();
                            int sensorID = sensor.getModuleNumber();
                            if (10000 * sensorID + chan > chanKAL[Layer - 1]) {
                                chanKAL[Layer - 1] = 10000 * sensorID + chan;
                            }
                        }
                    }
                }
                System.out.format("GBL/Kalman match, ID=%d, %d hits, with %d matching layers\n", kMatch.ID, nKalHits, nGood);
                for (int lyr = 0; lyr < 14; ++lyr) {
                    System.out.format("    Layer %d: GBL=%d   KAL=%d\n", lyr, chanGBL[lyr], chanKAL[lyr]);
                }
                boolean refit = false;
                HelixState hx = null;
                for (MeasurementSite site : kMatch.SiteList) {
                    if (site.hitID >= 0) {
                        if (site.aS != null) {
                            refit = true;
                            hx = site.aS.helix;
                            break;
                        }
                    }
                }
                if (refit) {
                    ArrayList<SiModule> modList = new ArrayList<SiModule>(nGood);
                    ArrayList<Integer> hits = new ArrayList<Integer>(nGood);
                    for (int lyr = 0; lyr < 14; ++lyr) {
                        if (chanGBL[lyr] >= 0) {
                            for (SiModule mod : SiMlist) {
                                if (mod.Layer != lyr) {
                                    continue;
                                }
                                int sensorID = mod.detector;
                                HitLoop:
                                for (Measurement kalHt : mod.hits) {
                                    TrackerHit ht = this.getHpsHit(kalHt);
                                    List<RawTrackerHit> rawHits = ht.getRawHits();
                                    for (RawTrackerHit rawHit : rawHits) {
                                        if (10000 * sensorID + rawHit.getIdentifierFieldValue("strip") == chanGBL[lyr]) {
                                            modList.add(mod);
                                            hits.add(mod.hits.indexOf(kalHt));
                                            break HitLoop;
                                        }
                                    }
                                }
                            }
                        }
                    }

                    // The following is for testing by refitting the existing Kalman track
                    //for (MeasurementSite site : kMatch.SiteList) {
                    //    if (site.hitID < 0) continue;
                    //    modList.add(site.m);
                    //    hits.add(site.hitID);
                    //}
                    DMatrixRMaj cov = hx.C.copy();
                    CommonOps_DDRM.scale(10., cov);
                    KalmanTrackFit2 kft2 = new KalmanTrackFit2(event.getEventNumber(), modList, hits, 0, 2, hx.X0, hx.a, cov, kPar, fM);
                    if (kft2 != null) {
                        kft2.printFit("refit with GBL hits");
                    }
                }
                kMatch.print("matching Kalman track");
            }
        }
    }

    /**
     * Plots GBL tracks by creating an ASCII file to be displayed by GNUplot
     *
     * @param path Path to the folder where the output file should be written
     * @param event Event header
     */
    public void plotGBLtracks(String path, EventHeader event) {

        String trackCollectionName = "GBLTracks";
        if (!event.hasCollection(Track.class, trackCollectionName)) {
            System.out.format("KalmanInterface.plotGBLtracks: the track collection %s is missing. Abort.\n", trackCollectionName);
            return;
        }
        String stripHitInputCollectionName = "StripClusterer_SiTrackerHitStrip1D";
        if (!event.hasCollection(TrackerHit.class, stripHitInputCollectionName)) {
            System.out.format("KalmanInterface.plotGBLtracks: the hit collection %s is missing. Abort.\n", stripHitInputCollectionName);
            return;
        }

        PrintWriter printWriter3 = null;
        int eventNumber = event.getEventNumber();
        String fn = String.format("%sGBLhelix_%d.gp", path, eventNumber);
        System.out.format("KalmanInterface.plotGBLtracks: Outputting single GBL event plot to file %s\n", fn);
        File file3 = new File(fn);
        file3.getParentFile().mkdirs();
        try {
            printWriter3 = new PrintWriter(file3);
        } catch (FileNotFoundException e1) {
            System.out.format("KalmanInterface.plotGBLtracks: could not create the gnuplot output file %s", fn);
            e1.printStackTrace();
            return;
        }
        // printWriter3.format("set xrange [-500.:1500]\n");
        // printWriter3.format("set yrange [-1000.:1000.]\n");
        printWriter3.format("set title 'GBL Event Number %d'\n", eventNumber);
        printWriter3.format("set xlabel 'X'\n");
        printWriter3.format("set ylabel 'Y'\n");

        List<Track> tracksGBL = event.get(Track.class, trackCollectionName);
        RelationalTable hitToStrips = TrackUtils.getHitToStripsTable(event);
        RelationalTable hitToRotated = TrackUtils.getHitToRotatedTable(event);

        double vPos = 0.9;
        for (Track tkr : tracksGBL) {
            double[] a = new double[5];
            for (int i = 0; i < 5; ++i) {
                a[i] = tkr.getTrackStates().get(0).getParameter(i);
            }
            double Q = tkr.getCharge();
            double chi2 = tkr.getChi2();
            int nHits = tkr.getTrackerHits().size();
            String s = String.format("Track %d, Q=%4.1f, %d hits, chi^2=%7.1f, helix=%8.3f %8.3f %8.3f %8.3f %8.3f", tracksGBL.indexOf(tkr),
                    Q, nHits, chi2, a[0], a[1], a[2], a[3], a[4]);
            printWriter3.format("set label '%s' at screen 0.1, %2.2f\n", s, vPos);
            vPos = vPos - 0.03;
        }

        for (Track tkr : tracksGBL) {
            printWriter3.format("$tkr%d << EOD\n", tracksGBL.indexOf(tkr));
            for (TrackState state : tkr.getTrackStates()) {
                int loc = state.getLocation();
                if (loc != state.AtIP && loc != state.AtCalorimeter && loc != state.AtOther && loc != state.AtVertex) {
                    double[] pnt = state.getReferencePoint();
                    printWriter3.format(" %10.6f %10.6f %10.6f\n", pnt[0], pnt[2], -pnt[1]);
                }
            }
            printWriter3.format("EOD\n");
        }

        for (Track tkr : tracksGBL) {
            printWriter3.format("$tkp%d << EOD\n", tracksGBL.indexOf(tkr));
            List<TrackerHit> hitsOnTrack = TrackUtils.getStripHits(tkr, hitToStrips, hitToRotated);
            for (TrackerHit ht : hitsOnTrack) {
                double[] pnt = ht.getPosition();
                printWriter3.format(" %10.6f %10.6f %10.6f\n", pnt[0], pnt[2], -pnt[1]);
            }
            printWriter3.format("EOD\n");
        }

        List<TrackerHit> stripHits = event.get(TrackerHit.class, stripHitInputCollectionName);
        printWriter3.format("$pnts << EOD\n");
        unUsedHits:
        for (TrackerHit ht : stripHits) {
            for (Track tkr : tracksGBL) {
                List<TrackerHit> hitsOnTrack = TrackUtils.getStripHits(tkr, hitToStrips, hitToRotated);
                for (TrackerHit ht2 : hitsOnTrack) {
                    if (ht2 == ht) {
                        continue unUsedHits;
                    }
                }
            }
            double[] pnt = ht.getPosition();
            printWriter3.format(" %10.6f %10.6f %10.6f\n", pnt[0], pnt[2], -pnt[1]);
        }
        printWriter3.format("EOD\n");

        printWriter3.format("splot $pnts u 1:2:3 with points pt 6 ps 2");
        for (Track tkr : tracksGBL) {
            printWriter3.format(", $tkp%d u 1:2:3 with points pt 7 ps 2", tracksGBL.indexOf(tkr));
            //printWriter3.format(", $tkr%d u 1:2:3 with lines lw 3", tracksGBL.indexOf(tkr));
        }
        printWriter3.format("\n");
        printWriter3.close();
    }

    /**
     * This method makes a Gnuplot file to display the Kalman tracks and hits in
     * 3D.
     *
     * @param path Path to the folder where the output text file will be writtng
     * @param event Event header
     * @param patRecList Array of dimension 2 (up vs down) of lists of tracks to
     * be plotted
     */
    public void plotKalmanEvent(String path, EventHeader event, ArrayList<KalTrack>[] patRecList) {
        PrintWriter printWriter3 = null;
        int eventNumber = event.getEventNumber();
        String fn = String.format("%shelix3_%d.gp", path, eventNumber);
        System.out.format("KalmanInterface.plotKalmanEvent: Outputting single event plot to file %s\n", fn);
        File file3 = new File(fn);
        file3.getParentFile().mkdirs();
        try {
            printWriter3 = new PrintWriter(file3);
        } catch (FileNotFoundException e1) {
            System.out.format("KalmanInterface.plotKalmanEvent: could not create the gnuplot output file %s", fn);
            e1.printStackTrace();
            return;
        }
        // printWriter3.format("set xrange [-500.:1500]\n");
        // printWriter3.format("set yrange [-1000.:1000.]\n");
        printWriter3.format("set title 'Event Number %d'\n", eventNumber);
        printWriter3.format("set xlabel 'X'\n");
        printWriter3.format("set ylabel 'Y'\n");
        double vPos = 0.9;
        for (int topBottom = 0; topBottom < 2; ++topBottom) {
            for (KalTrack tkr : patRecList[topBottom]) {
                double[] a = tkr.originHelixParms();
                if (a == null) {
                    a = tkr.SiteList.get(0).aS.helix.a.v;
                }
                String s = String.format("TB %d Track %d, %d hits, chi^2=%7.1f, a=%8.3f %8.3f %8.3f %8.3f %8.3f t=%6.1f",
                        topBottom, tkr.ID, tkr.nHits, tkr.chi2, a[0], a[1], a[2], a[3], a[4], tkr.getTime());
                printWriter3.format("set label '%s' at screen 0.1, %2.2f\n", s, vPos);
                vPos = vPos - 0.03;
            }
        }
        int[] nTkpL = {0, 0};
        int[] nTkpS = {0, 0};
        for (int topBottom = 0; topBottom < 2; ++topBottom) {   // Plotting tracks as lines
            for (KalTrack tkr : patRecList[topBottom]) {
                printWriter3.format("$tkr%d_%d << EOD\n", tkr.ID, topBottom);
                for (MeasurementSite site : tkr.SiteList) {
                    StateVector aS = site.aS;
                    SiModule module = site.m;
                    if (aS == null) {
                        System.out.println("KalmanInterface.plotKalmanEvent: missing track state pointer.");
                        site.print(" bad site ");
                        continue;
                    }
                    if (module == null) {
                        System.out.println("KalmanInterface.plotKalmanEvent: missing module pointer.");
                        site.print(" bad site ");
                        continue;
                    }
                    double phiS = aS.helix.planeIntersect(module.p);
                    if (Double.isNaN(phiS)) {
                        continue;
                    }
                    Vec rLocal = aS.helix.atPhi(phiS);
                    Vec rGlobal = aS.helix.toGlobal(rLocal);
                    printWriter3.format(" %10.6f %10.6f %10.6f\n", rGlobal.v[0], rGlobal.v[1], rGlobal.v[2]);
                    if (debug) {
                        System.out.format("plotKalmanEvent %d: tk %d lyr %d phiS=%11.6f\n", event.getEventNumber(), tkr.ID, module.Layer, phiS);
                        rLocal.print(" local point in B frame");
                        rGlobal.print(" global point");
                    }
                    // Vec rDetector = m.toLocal(rGlobal);
                    // double vPred = rDetector.v[1];
                    // if (site.hitID >= 0) {
                    // System.out.format("vPredPrime=%10.6f, vPred=%10.6f, v=%10.6f\n", vPred, aS.mPred, m.hits.get(site.hitID).v);
                    // }
                }
                printWriter3.format("EOD\n");
            }

            for (KalTrack tkr : patRecList[topBottom]) {    // Plotting hits on tracks
                printWriter3.format("$tkp%d_%d << EOD\n", tkr.ID, topBottom);
                for (MeasurementSite site : tkr.SiteList) {
                    SiModule module = site.m;
                    int hitID = site.hitID;
                    if (hitID < 0) {
                        continue;
                    }
                    Measurement mm = module.hits.get(hitID);
                    if (mm.energy < kPar.minSeedE[module.Layer]) {
                        continue;
                    }
                    if (mm.tracks.size() > 1) {
                        continue;
                    }
                    Vec rLoc = null;
                    if (mm.rGlobal == null) {         // If there is no MC truth, use the track intersection for x and z
                        StateVector aS = site.aS;
                        double phiS = aS.helix.planeIntersect(module.p);
                        if (!Double.isNaN(phiS)) {
                            Vec rLocal = aS.helix.atPhi(phiS);        // Position in the Bfield frame
                            Vec rGlobal = aS.helix.toGlobal(rLocal);  // Position in the global frame                 
                            rLoc = module.toLocal(rGlobal);     // Position in the detector frame
                            if (debug) {
                                double resid = rLoc.v[1] - mm.v;
                                System.out.format("plotKalmanEvent %d: tk %d lyr %d phiS=%11.6f resid= %11.8f vs %11.8f\n",
                                        event.getEventNumber(), tkr.ID, module.Layer, phiS, resid, site.aS.r);
                                aS.helix.a.print(" helix parameters ");
                                rLocal.print(" local position in B frame");
                                rGlobal.print(" global position ");
                                rLoc.print(" position in detector frame");
                            }
                        } else {
                            if (debug) {
                                System.out.format("plotKalmanEvent %d: tk %d lyr %d phiS is NaN.\n", event.getEventNumber(), tkr.ID, module.Layer);
                                aS.helix.a.print(" helix parameters ");
                            }
                            rLoc = new Vec(0., 0., 0.);
                        }
                    } else {
                        rLoc = module.toLocal(mm.rGlobal); // Use MC truth for the x and z coordinates in the detector frame
                    }
                    Vec rmG = module.toGlobal(new Vec(rLoc.v[0], mm.v, rLoc.v[2]));
                    if (debug) {
                        System.out.format("plotKalmanEvent %d: tk %d lyr %d rmG=%s\n", event.getEventNumber(), tkr.ID, module.Layer, rmG.toString());
                    }
                    printWriter3.format(" %10.6f %10.6f %10.6f\n", rmG.v[0], rmG.v[1], rmG.v[2]);
                }
                printWriter3.format("EOD\n");
            }
            for (KalTrack tkr : patRecList[topBottom]) {    // Plotting shared hits on tracks
                printWriter3.format("$tkpS%d_%d << EOD\n", tkr.ID, topBottom);
                for (MeasurementSite site : tkr.SiteList) {
                    SiModule module = site.m;
                    int hitID = site.hitID;
                    if (hitID < 0) {
                        continue;
                    }
                    Measurement mm = module.hits.get(hitID);
                    if (mm.energy < kPar.minSeedE[module.Layer]) {
                        continue;
                    }
                    if (mm.tracks.size() <= 1) {
                        continue;
                    }
                    Vec rLoc = null;
                    if (mm.rGlobal == null) {         // If there is no MC truth, use the track intersection for x and z
                        StateVector aS = site.aS;
                        double phiS = aS.helix.planeIntersect(module.p);
                        if (!Double.isNaN(phiS)) {
                            Vec rLocal = aS.helix.atPhi(phiS);        // Position in the Bfield frame
                            Vec rGlobal = aS.helix.toGlobal(rLocal);  // Position in the global frame                 
                            rLoc = module.toLocal(rGlobal);     // Position in the detector frame
                        } else {
                            rLoc = new Vec(0., 0., 0.);
                        }
                    } else {
                        rLoc = module.toLocal(mm.rGlobal); // Use MC truth for the x and z coordinates in the detector frame
                    }
                    Vec rmG = module.toGlobal(new Vec(rLoc.v[0], mm.v, rLoc.v[2]));
                    printWriter3.format(" %10.6f %10.6f %10.6f\n", rmG.v[0], rmG.v[1], rmG.v[2]);
                    nTkpS[topBottom]++;
                }
                printWriter3.format("EOD\n");
            }
            for (KalTrack tkr : patRecList[topBottom]) {    // Plotting low-ph hits on tracks
                printWriter3.format("$tkpL%d_%d << EOD\n", tkr.ID, topBottom);
                for (MeasurementSite site : tkr.SiteList) {
                    SiModule module = site.m;
                    int hitID = site.hitID;
                    if (hitID < 0) {
                        continue;
                    }
                    Measurement mm = module.hits.get(hitID);
                    if (mm.energy >= kPar.minSeedE[module.Layer]) {
                        continue;
                    }
                    Vec rLoc = null;
                    if (mm.rGlobal == null) {         // If there is no MC truth, use the track intersection for x and z
                        StateVector aS = site.aS;
                        double phiS = aS.helix.planeIntersect(module.p);
                        if (!Double.isNaN(phiS)) {
                            Vec rLocal = aS.helix.atPhi(phiS);        // Position in the Bfield frame
                            Vec rGlobal = aS.helix.toGlobal(rLocal);  // Position in the global frame                 
                            rLoc = module.toLocal(rGlobal);           // Position in the detector frame
                        } else {
                            rLoc = new Vec(0., 0., 0.);
                        }
                    } else {
                        rLoc = module.toLocal(mm.rGlobal); // Use MC truth for the x and z coordinates in the detector frame
                    }
                    Vec rmG = module.toGlobal(new Vec(rLoc.v[0], mm.v, rLoc.v[2]));
                    printWriter3.format(" %10.6f %10.6f %10.6f\n", rmG.v[0], rmG.v[1], rmG.v[2]);
                    nTkpL[topBottom]++;
                }
                printWriter3.format("EOD\n");
            }
        }
        printWriter3.format("$pnts << EOD\n");
        for (SiModule si : SiMlist) {
            for (Measurement mm : si.hits) {    // Plotting high-amplitude hits not on tracks
                if (mm.tracks.size() > 0) {
                    continue;
                }
                if (mm.energy < kPar.minSeedE[si.Layer]) {
                    continue;
                }
                Vec rLoc = null;
                if (mm.rGlobal == null) {
                    rLoc = new Vec(0., 0., 0.);      // Use the center of the detector if there is no MC truth info
                } else {
                    rLoc = si.toLocal(mm.rGlobal); // Use MC truth for the x and z coordinates in the detector frame
                }
                Vec rmG = si.toGlobal(new Vec(rLoc.v[0], mm.v, rLoc.v[2]));
                printWriter3.format(" %10.6f %10.6f %10.6f\n", rmG.v[0], rmG.v[1], rmG.v[2]);
            }
        }
        printWriter3.format("EOD\n");
        printWriter3.format("$pntsL << EOD\n");
        for (SiModule si : SiMlist) {
            for (Measurement mm : si.hits) {    // Plotting low-amplitude hits not on tracks
                if (mm.tracks.size() > 0) {
                    continue;
                }
                if (mm.energy >= kPar.minSeedE[si.Layer]) {
                    continue;
                }
                Vec rLoc = null;
                if (mm.rGlobal == null) {
                    rLoc = new Vec(0., 0., 0.);      // Use the center of the detector if there is no MC truth info
                } else {
                    rLoc = si.toLocal(mm.rGlobal); // Use MC truth for the x and z coordinates in the detector frame
                }
                Vec rmG = si.toGlobal(new Vec(rLoc.v[0], mm.v, rLoc.v[2]));
                printWriter3.format(" %10.6f %10.6f %10.6f\n", rmG.v[0], rmG.v[1], rmG.v[2]);
            }
        }
        printWriter3.format("EOD\n");
        int idx = 1;
        printWriter3.format("splot $pnts u 1:2:3 with points pt 6 ps 2 lc %d", idx);
        idx++;
        printWriter3.format(", $pntsL u 1:2:3 with points pt 4 ps 1 lc %d", idx);
        for (int topBottom = 0; topBottom < 2; ++topBottom) {
            for (KalTrack tkr : patRecList[topBottom]) {
                idx++;
                printWriter3.format(", $tkr%d_%d u 1:2:3 with lines lw 3 lc %d", tkr.ID, topBottom, idx);
                printWriter3.format(", $tkp%d_%d u 1:2:3 with points pt 7 ps 2 lc %d", tkr.ID, topBottom, idx);
                if (nTkpL[topBottom] > 0) {
                    printWriter3.format(", $tkpL%d_%d u 1:2:3 with points pt 9 ps 2 lc %d", tkr.ID, topBottom, idx);
                }
                if (nTkpS[topBottom] > 0) {
                    printWriter3.format(", $tkpS%d_%d u 1:2:3 with points pt 15 ps 2 lc %d", tkr.ID, topBottom, idx);
                }
            }
        }
        printWriter3.format("\n");
        printWriter3.close();
    }
}<|MERGE_RESOLUTION|>--- conflicted
+++ resolved
@@ -92,7 +92,7 @@
     private static final int mxLyrs = 14;
     private static final boolean debug = false;
     private static final double c = 2.99793e8; // Speed of light in m/s
-<<<<<<< HEAD
+
 
     /**
      * Set the limit on the maximum number of hits in an event to analyze
@@ -100,15 +100,7 @@
      *
      * @param limit desired hit limit
      */
-=======
-    
-    private int runNumber = 14168;
-    
-    public void setRunNumber(int runNumber){
-        this.runNumber = runNumber;
-    }
-    
->>>>>>> ef9bd445
+
     public void setSiHitsLimit(int limit) {
         _siHitsLimit = limit;
     }
@@ -818,7 +810,7 @@
      * @param storeTrackStates true to store in addition all of the track states
      * @return HPS track
      */
-    public BaseTrack createTrack(KalTrack kT, boolean storeTrackStates) {
+    public BaseTrack createTrack(KalTrack kT, boolean storeTrackStates, EventHeader event) {
         
         //boolean debug = true;
         if (kT.SiteList == null) {
@@ -901,8 +893,8 @@
         }
 
         // Extrapolate to the ECAL and make a new trackState there.
-<<<<<<< HEAD
-        BaseTrackState ts_ecal = TrackUtils.getTrackExtrapAtEcalRK(newTrack, fM);
+
+        BaseTrackState ts_ecal = TrackUtils.getTrackExtrapAtEcalRK(newTrack, fM, event.getRunNumber());
         if (debug) {
             double [] p = ts_ecal.getMomentum();
             double pmag = Math.sqrt(p[0]*p[0]+p[1]*p[1]+p[2]*p[2]);
@@ -918,15 +910,7 @@
             newTrack.setChisq(kT.chi2);
             newTrack.setNDF(newTrack.getTrackerHits().size() - 5);
         }
-=======
-       
-        BaseTrackState ts_ecal = TrackUtils.getTrackExtrapAtEcalRK(newTrack, fM, runNumber);
-        newTrack.getTrackStates().add(ts_ecal);
-        
-        // other track properties
-        newTrack.setChisq(kT.chi2);
-        newTrack.setNDF(newTrack.getTrackerHits().size() - 5);
->>>>>>> ef9bd445
+
         newTrack.setTrackType(BaseTrack.TrackType.Y_FIELD.ordinal());
         newTrack.setFitSuccess(true);
 
@@ -1991,7 +1975,7 @@
         }
         
         // Convert the KalTrack object into and HPS Track and TrackState
-        Track outputTrack = createTrack(newTrack, true);
+        Track outputTrack = createTrack(newTrack, true, event);
         
         trackHitsKalman.clear();
         for (SiModule SiM : SiMlist) {
