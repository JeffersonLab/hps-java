package org.hps.recon.tracking.kalman;

import java.io.File;
import java.io.FileNotFoundException;
import java.io.PrintWriter;
/**
 * 
 *  This class provides an interface between hps-java and the Kalman Filter fitting and pattern recognition code.
 *  It can be used to refit the hits on an existing hps track, or it can be used to drive the pattern recognition.
 *  However, both cannot be done at the same time. The interface must be reset between doing one and the other. 
 *  @author Robert Johnson and Miriam Diamond
 */
import java.util.ArrayList;
import java.util.Collections;
import java.util.Comparator;
import java.util.HashMap;
import java.util.List;
import java.util.Map;
import java.util.Random;
import java.util.Set;
import java.util.logging.Level;
import java.util.logging.Logger;

import hep.physics.matrix.SymmetricMatrix;
import hep.physics.vec.BasicHep3Matrix;
import hep.physics.vec.BasicHep3Vector;
import hep.physics.vec.Hep3Vector;
import hep.physics.vec.VecOp;

import org.apache.commons.math.util.FastMath;
import org.ejml.data.DMatrixRMaj;
import org.ejml.dense.row.CommonOps_DDRM;
import org.hps.recon.tracking.MaterialSupervisor.SiStripPlane;
import org.hps.recon.tracking.TrackUtils;
import org.hps.recon.tracking.gbl.GBLStripClusterData;
import org.hps.util.Pair;
import org.lcsim.detector.tracker.silicon.HpsSiSensor;
import org.lcsim.event.EventHeader;
import org.lcsim.event.LCRelation;
import org.lcsim.event.MCParticle;
import org.lcsim.event.RawTrackerHit;
import org.lcsim.event.RelationalTable;
import org.lcsim.event.SimTrackerHit;
import org.lcsim.event.Track;
import org.lcsim.event.TrackState;
import org.lcsim.event.TrackerHit;
import org.lcsim.event.LCIOParameters.ParameterName;
import org.lcsim.event.base.BaseRelationalTable;
import org.lcsim.event.base.BaseTrack;
import org.lcsim.event.base.BaseTrackState;
import org.lcsim.geometry.IDDecoder;
import org.lcsim.recon.tracking.digitization.sisim.SiTrackerHitStrip1D;
import org.lcsim.recon.tracking.digitization.sisim.TrackerHitType;

public class KalmanInterface {
    private Map<Measurement, TrackerHit> hitMap;
    private Map<Measurement, SimTrackerHit> simHitMap;
    private Map<SiModule, SiStripPlane> moduleMap;
    private ArrayList<KalHit> trackHitsKalman;
    private ArrayList<SiModule> SiMlist;
    private List<Integer> SeedTrackLayers = null;
    private int _siHitsLimit = -1;
    private double alphaCenter;
    private List<SiStripPlane> detPlanes;
    double svtAngle;
    private org.lcsim.geometry.FieldMap fM;
    private KalmanParams kPar;
    private KalmanPatRecHPS kPat;
    Random rnd;
    private static Logger logger;
    public static RotMatrix HpsSvtToKalman;
    public static RotMatrix KalmanToHpsSvt;
    public static BasicHep3Matrix HpsSvtToKalmanMatrix;
    private static boolean uniformB;
    private static DMatrixRMaj tempM;
    private static DMatrixRMaj Ft;
<<<<<<< HEAD
=======
    private int maxHits;
    private int nBigEvents;
>>>>>>> 762371a1
    
    private static final boolean debug = false;    
    private static final double SVTcenter = 505.57;
    private static final double c = 2.99793e8; // Speed of light in m/s
    
    public void setSiHitsLimit(int limit) {
        _siHitsLimit = limit;
    }
    
    public int getSiHitsLimit() {
        return _siHitsLimit;
    }
    
    // Get the HPS tracker hit corresponding to a Kalman hit
    public TrackerHit getHpsHit(Measurement km) {
        return hitMap.get(km);
    }
    
    // Get the HPS sensor that corresponds to a Kalman SiModule
    public HpsSiSensor getHpsSensor(SiModule kalmanSiMod) {
        if (moduleMap == null) return null;
        else {
            SiStripPlane temp = moduleMap.get(kalmanSiMod);
            if (temp == null) return null;
            else return (HpsSiSensor) (temp.getSensor());
        }
    }
    
    // Return the entire map relating HPS sensors to Kalman SiModule objects
    public Map<SiModule, SiStripPlane> getModuleMap() {
        return moduleMap;
    }

    // The HPS field map is in the HPS global coordinate system. This routine includes the transformations
    // to return the field in the Kalman global coordinate system given a coordinate in the same system.
    static Vec getField(Vec kalPos, org.lcsim.geometry.FieldMap hpsFm) {
        return new Vec(3, getFielD(kalPos, hpsFm));
    }
    
    static double [] getFielD(Vec kalPos, org.lcsim.geometry.FieldMap hpsFm) {
        // Field map for stand-alone running
        if (FieldMap.class.isInstance(hpsFm)) { return ((FieldMap) (hpsFm)).getField(kalPos); }

        // Standard field map for running in hps-java
        //System.out.format("Accessing HPS field map for position %8.3f %8.3f %8.3f\n", kalPos.v[0], kalPos.v[1], kalPos.v[2]);
        double[] hpsPos = { kalPos.v[0], -1.0 * kalPos.v[2], kalPos.v[1] };
        if (uniformB) {
            hpsPos[0] = 0.;
            hpsPos[1] = 0.;
            hpsPos[2] = SVTcenter;
        } else {
            if (hpsPos[1] > 70.0) hpsPos[1] = 70.0;   // To avoid getting a field returned that is identically equal to zero
            if (hpsPos[1] < -70.0) hpsPos[1] = -70.0;
        }
        double[] hpsField = hpsFm.getField(hpsPos);
        if (uniformB) {
            double [] kalField = {0., 0., -1.0 * hpsField[1]};
            return kalField;
        }
        double [] kalField = {hpsField[0], hpsField[2], -1.0 * hpsField[1]};
        return kalField;
    }

    // Set the layers to be used for finding seed tracks (not used by Kalman pattern recognition)
    public void setSeedTrackLayers(List<Integer> input) {
        SeedTrackLayers = input;
    }

    // Constructor with no uniformB argument defaults to non-uniform field
    public KalmanInterface(KalmanParams kPar, org.lcsim.geometry.FieldMap fM) {
        this(false, kPar, fM);
    }

    public KalmanInterface(boolean uniformB, KalmanParams kPar, org.lcsim.geometry.FieldMap fM) {
        
        this.fM = fM;
        this.kPar = kPar;
        logger = Logger.getLogger(KalmanInterface.class.getName());
        logger.info("Entering the KalmanInterface constructor");
<<<<<<< HEAD
=======
        maxHits = 0;
        nBigEvents = 0;
>>>>>>> 762371a1
        
        tempM = new DMatrixRMaj(5,5);
        Ft = new DMatrixRMaj(5,5);
        
        KalmanInterface.uniformB = uniformB;
        hitMap = new HashMap<Measurement, TrackerHit>();
        simHitMap = new HashMap<Measurement, SimTrackerHit>();
        moduleMap = new HashMap<SiModule, SiStripPlane>();
        trackHitsKalman = new ArrayList<KalHit>();  // Used only to refit existing GBL tracks
        SiMlist = new ArrayList<SiModule>();
        SeedTrackLayers = new ArrayList<Integer>();
        // SeedTrackLayers.add(2);
        SeedTrackLayers.add(3);
        SeedTrackLayers.add(4);
        SeedTrackLayers.add(5);
        
        if (uniformB) {
            logger.log(Level.WARNING, "KalmanInterface WARNING: the magnetic field is set to a uniform value.");
        }
        
        // Transformation from HPS SVT tracking coordinates to Kalman global coordinates
        double[][] HpsSvtToKalmanVals = { { 0, 1, 0 }, { 1, 0, 0 }, { 0, 0, -1 } };
        HpsSvtToKalman = new RotMatrix(HpsSvtToKalmanVals);
        HpsSvtToKalmanMatrix = new BasicHep3Matrix();
        for (int i = 0; i < 3; i++) {
            for (int j = 0; j < 3; j++)
                HpsSvtToKalmanMatrix.setElement(i, j, HpsSvtToKalmanVals[i][j]);
        }
        KalmanToHpsSvt = HpsSvtToKalman.invert();
        if (debug) {
            HpsSvtToKalman.print("HPS tracking to Kalman conversion");
            KalmanToHpsSvt.print("Kalman to HPS tracking conversion");
            Vec zHPS = new Vec(0.,0.,1.);
            Vec xHPS = new Vec(1.,0.,0.);
            Vec yHPS = new Vec(0.,1.,0.);
            HpsSvtToKalman.rotate(xHPS).print("HPS tracking x axis in Kalman coordinates");
            HpsSvtToKalman.rotate(yHPS).print("HPS tracking y axis in Kalman coordinates");
            HpsSvtToKalman.rotate(zHPS).print("HPS tracking z axis in Kalman coordinates");
        }
        
        // Seed the random number generator
        long rndSeed = -3263009337738135404L;
        rnd = new Random();
        rnd.setSeed(rndSeed);
        
        kPat = new KalmanPatRecHPS(kPar);
        
        Vec centerB = KalmanInterface.getField(new Vec(0., SVTcenter, 0.), fM);
        double conFac = 1.0e12 / c;
        alphaCenter = conFac/ centerB.mag();
<<<<<<< HEAD
=======
    }
    
    public void summary() {
        System.out.format("KalmanInterface::summary: number of events with > 200 hits=%d.\n", nBigEvents);
        System.out.format("                          Maximum event size = %d strip hits.\n", maxHits);
        System.out.format("                          Events with > %d hits were not processed.\n", _siHitsLimit);
>>>>>>> 762371a1
    }

    // Return the reference to the parameter setting code for the driver to use
    public KalmanParams getKalmanParams() {
        return kPar;
    }
    
    // Transformation from HPS global coordinates to Kalman global coordinates
    public static Vec vectorGlbToKalman(double[] HPSvec) { 
        Vec kalVec = new Vec(HPSvec[0], HPSvec[2], -HPSvec[1]);
        return kalVec;
    }
    
    // Transformation from Kalman global coordinates to HPS global coordinates
    public static double[] vectorKalmanToGlb(Vec KalVec) {
        double[] HPSvec = new double[3];
        HPSvec[0] = KalVec.v[0];
        HPSvec[1] = -KalVec.v[2];
        HPSvec[2] = KalVec.v[1];
        return HPSvec;
    }
    
    // Transformation from Kalman global coordinates to HPS tracking coordinates
    public static double[] vectorKalmanToTrk(Vec KalVec) {
        double[] HPSvec = new double[3];
        HPSvec[0] = KalVec.v[1];
        HPSvec[1] = KalVec.v[0];
        HPSvec[2] = -KalVec.v[2];
        return HPSvec;
    }
    
    // Transformation from HPS tracking coordinates to Kalman global coordinates
    public static Vec vectorTrkToKalman(double[] HPSvec) { 
        Vec kalVec = new Vec(HPSvec[1], HPSvec[0], -HPSvec[2]);
        return kalVec;
    }
    
    // Transformation from HPS sensor coordinates to Kalman sensor coordinates
    public static Vec localHpsToKal(double[] HPSvec) { 
        Vec kalVec = new Vec(-HPSvec[1], HPSvec[0], HPSvec[2]);
        return kalVec;
    }
    
    // Transformation from Kalman sensor coordinates to HPS sensor coordinates
    public static double[] localKalToHps(Vec KalVec) {
        double[] HPSvec = new double[3];
        HPSvec[0] = KalVec.v[1];
        HPSvec[1] = -KalVec.v[0];
        HPSvec[2] = KalVec.v[2];
        return HPSvec;
    }

    // Return the entire list of Kalman SiModule
    public ArrayList<SiModule> getSiModuleList() {
        return SiMlist;
    }

    // Return a list of all measurements for all SiModule
    public ArrayList<Measurement> getMeasurements() {
        ArrayList<Measurement> measList = new ArrayList<Measurement>();;
        for (SiModule SiM : SiMlist) {
            for (Measurement m : SiM.hits) {
                measList.add(m);
            }
        }
        return measList;
    }

    // Clear the event hit and track information without deleting the SiModule geometry information
    public void clearInterface() {
        logger.fine("Clearing the Kalman interface");
        hitMap.clear();
        simHitMap.clear();
        trackHitsKalman.clear();
        for (SiModule SiM : SiMlist) {
            SiM.hits.clear();
        }
    }

    // Create an HPS TrackState from a Kalman HelixState at the location of a particular SiModule
    public TrackState createTrackState(MeasurementSite ms, int loc, boolean useSmoothed) {
        // Note that the helix parameters that get stored in the TrackState assume a B-field exactly oriented in the
        // z direction and a pivot point at the origin (0,0,0). The referencePoint of the TrackState is set to the
        // intersection point with the detector plane.
        StateVector sv = null;
        if (useSmoothed) {
            if (!ms.smoothed) return null;
            sv = ms.aS;
        } else {   // using the filtered state is really not recommended
            if (!ms.filtered) return null;
            sv = ms.aF;
        }

        return sv.helix.toTrackState(alphaCenter, ms.m.p, loc);
    }

    static TrackState toTrackState(HelixState helixState, Plane pln, double alphaCenter, int loc) {
        final boolean debug = false;
<<<<<<< HEAD
        
        double phiInt = helixState.planeIntersect(pln);
        if (Double.isNaN(phiInt)) {
            Logger logger = Logger.getLogger(KalmanInterface.class.getName());
            logger.fine(String.format("toTrackState: no intersection with the plane at %s",pln.toString()));
            phiInt = 0.;
        }
        // Transforms helix to a pivot point on the helix itself (so rho0 and z0 become zero)
        Vec newPivot = helixState.atPhi(phiInt);
        Vec helixParamsPivoted = helixState.pivotTransform(newPivot);
        DMatrixRMaj F = new DMatrixRMaj(5,5);
        helixState.makeF(helixParamsPivoted, F);
        if (debug) {
            System.out.format("Entering KalmanInterface.toTrackState for location %d\n", loc);
            helixState.print("provided");
            pln.print("provided");
            newPivot.print("new pivot");
            helixParamsPivoted.print("pivoted helix params");
            System.out.format("turning angle to the plane containing the helixState origin=%10.6f\n", phiInt);
            Vec intGlb = helixState.toGlobal(newPivot);
            intGlb.print("global intersection with plane");
        }
        
        // Then rotate the helix to the global system. This isn't quite kosher, since the B-field will not
        // be aligned with the global system in general, but we have to do it to fit back into the HPS TrackState
        // coordinate convention, for which the field is assumed to be uniform and aligned.
        DMatrixRMaj fRot = new DMatrixRMaj(5,5);
        Vec helixParamsRotated = HelixState.rotateHelix(helixParamsPivoted, helixState.Rot.invert(), fRot);
        CommonOps_DDRM.mult(fRot, F, Ft);             
        
=======
        
        double phiInt = helixState.planeIntersect(pln);
        if (Double.isNaN(phiInt)) {
            Logger logger = Logger.getLogger(KalmanInterface.class.getName());
            logger.fine(String.format("toTrackState: no intersection with the plane at %s",pln.toString()));
            phiInt = 0.;
        }
        // Transforms helix to a pivot point on the helix itself (so rho0 and z0 become zero)
        Vec newPivot = helixState.atPhi(phiInt);
        Vec helixParamsPivoted = helixState.pivotTransform(newPivot);
        DMatrixRMaj F = new DMatrixRMaj(5,5);
        helixState.makeF(helixParamsPivoted, F);
        if (debug) {
            System.out.format("Entering KalmanInterface.toTrackState for location %d\n", loc);
            helixState.print("provided");
            pln.print("provided");
            newPivot.print("new pivot");
            helixParamsPivoted.print("pivoted helix params");
            System.out.format("turning angle to the plane containing the helixState origin=%10.6f\n", phiInt);
            Vec intGlb = helixState.toGlobal(newPivot);
            intGlb.print("global intersection with plane");
        }
        
        // Then rotate the helix to the global system. This isn't quite kosher, since the B-field will not
        // be aligned with the global system in general, but we have to do it to fit back into the HPS TrackState
        // coordinate convention, for which the field is assumed to be uniform and aligned.
        DMatrixRMaj fRot = new DMatrixRMaj(5,5);
        Vec helixParamsRotated = HelixState.rotateHelix(helixParamsPivoted, helixState.Rot.invert(), fRot);
        CommonOps_DDRM.mult(fRot, F, Ft);             
        
>>>>>>> 762371a1
        CommonOps_DDRM.multTransB(helixState.C, Ft, tempM);
        DMatrixRMaj covRotated = new DMatrixRMaj(5,5);
        CommonOps_DDRM.mult(Ft, tempM, covRotated);
        if (debug) helixParamsRotated.print("rotated helix params");
        
        // Transform the pivot to the global system. 
        Vec pivotGlobal = helixState.toGlobal(newPivot);
        if (debug) pivotGlobal.print("pivot in global system");
        
        // Pivot transform to the final pivot at the origin
        Vec finalPivot = new Vec(0.,0.,0.);
        Vec finalHelixParams = HelixState.pivotTransform(finalPivot, helixParamsRotated, pivotGlobal, alphaCenter, 0.);
        HelixState.makeF(finalHelixParams, F, helixParamsRotated, alphaCenter);
        CommonOps_DDRM.multTransB(covRotated, F, tempM);
        CommonOps_DDRM.mult(F, tempM, covRotated);
        if (debug) {
            finalPivot.print("final pivot point");
            finalHelixParams.print("final helix parameters");
            HelixPlaneIntersect hpi = new HelixPlaneIntersect();
            phiInt = hpi.planeIntersect(finalHelixParams, finalPivot, alphaCenter, pln);
            if (!Double.isNaN(phiInt)) {
                Vec rInt = HelixState.atPhi(finalPivot, finalHelixParams, phiInt, alphaCenter);
                rInt.print("final helix intersection with given plane");
            }
            System.out.format("Exiting HelixState.toTrackState\n");
        }
                
        return new BaseTrackState( KalmanInterface.getLCSimParams(finalHelixParams.v, alphaCenter) , 
                KalmanInterface.getLCSimCov(covRotated, alphaCenter).asPackedArray(true), 
                KalmanInterface.vectorKalmanToGlb(pivotGlobal) , loc);
    }
    
    public void printGBLStripClusterData(GBLStripClusterData clstr) {
        System.out.format("\nKalmanInterface.printGBLStripClusterData: cluster ID=%d, scatterOnly=%d\n", clstr.getId(), clstr.getScatterOnly());
        System.out.format("  HPS tracking system U=%s\n", clstr.getU().toString());
        System.out.format("  HPS tracking system V=%s\n", clstr.getV().toString());
        System.out.format("  HPS tracking system W=%s\n", clstr.getW().toString());
        System.out.format("  HPS tracking system Track direction=%s\n", clstr.getTrackDirection().toString());
        System.out.format("  phi=%10.6f, lambda=%10.6f\n", clstr.getTrackPhi(), clstr.getTrackLambda());
        System.out.format("  Arc length 2D=%10.5f mm,  Arc length 3D=%10.5f mm\n", clstr.getPath(), clstr.getPath3D());
        System.out.format("  Measurement = %10.5f +- %8.5f mm\n", clstr.getMeas(), clstr.getMeasErr());
        System.out.format("  Track intercept in sensor frame = %s\n", clstr.getTrackPos().toString());
        System.out.format("  RMS projected scattering angle=%10.6f\n", clstr.getScatterAngle());
    }
    
    // Make a GBLStripClusterData object for each MeasurementSite of a Kalman track
    public List<GBLStripClusterData> createGBLStripClusterData(KalTrack kT) {
        List<GBLStripClusterData> rtnList = new ArrayList<GBLStripClusterData>(kT.SiteList.size());
        
        for (MeasurementSite site : kT.SiteList) {
            GBLStripClusterData clstr = new GBLStripClusterData(kT.SiteList.indexOf(site));
            
            // Sites without hits are "scatter-only"
            if (site.hitID < 0) clstr.setScatterOnly(1);
            else clstr.setScatterOnly(0);
            
            // Arc length along helix from the previous site
            clstr.setPath3D(site.arcLength);
            double tanL = site.aS.helix.a.v[4];
            clstr.setPath(site.arcLength/FastMath.sqrt(1.+tanL*tanL));
            
            // Direction cosines of the sensor axes in the HPS tracking coordinate system
            Hep3Vector u = new BasicHep3Vector(vectorKalmanToTrk(site.m.p.V().scale(-1.0)));
            Hep3Vector v = new BasicHep3Vector(vectorKalmanToTrk(site.m.p.U()));
            Hep3Vector w = new BasicHep3Vector(vectorKalmanToTrk(site.m.p.T()));
            clstr.setU(u);
            clstr.setV(v);
            clstr.setW(w);
            
            // Direction of the track in the HPS tracking coordinate system
            // Find the momentum from the smoothed helix at the sensor location, make it a unit vector, 
            // and then transform from the B-field frame to the Kalman global tracking frame.
            Vec momentum = site.aS.helix.getMom(0.);
            Vec pDir= site.aS.helix.Rot.inverseRotate(momentum.unitVec());
            Hep3Vector trackDir = new BasicHep3Vector(vectorKalmanToTrk(pDir));
            clstr.setTrackDir(trackDir);
            
            // Phi and lambda of the track (assuming standard spherical polar coordinates)
            double phi = FastMath.atan2(trackDir.y(), trackDir.x());
            double ct = trackDir.z()/trackDir.magnitude();
            double tanLambda = ct/FastMath.sqrt(1-ct*ct);  // Should be very much the same as tanL above, after accounting for the field tilt
            if (debug) {
                Vec tilted = site.aS.helix.Rot.inverseRotate(new Vec(0.,0.,1.));
                double tiltAngle = FastMath.acos(tilted.v[2]);
                System.out.format("KalmanInterface.createGBLStripClusterData: layer=%d det=%d tanL=%10.6f, tanLambda=%10.6f, tilt=%10.6f, sum=%10.6f\n", 
                        site.m.Layer, site.m.detector, -tanL, tanLambda, tiltAngle, tiltAngle+tanLambda);
            }
            clstr.setTrackPhi(phi);
            clstr.setTrackLambda(FastMath.atan(tanLambda));
            
            // Measured value in the sensor coordinates (u-value in the HPS system)
            double uMeas, uMeasErr;
            if (site.hitID >= 0) {
                uMeas = site.m.hits.get(site.hitID).v; 
                uMeasErr = FastMath.sqrt(site.aS.R);
            } else {
                uMeas = -999.;
                uMeasErr = -9999.;
            }
            clstr.setMeas(uMeas);
            clstr.setMeasErr(uMeasErr);
            
            // Track position in local frame. First coordinate will be the predicted measurement.
            Vec rGlb = site.aS.helix.toGlobal(site.aS.helix.atPhi(0.));
            Vec rLoc = site.m.toLocal(rGlb);
            Hep3Vector rLocHps = new BasicHep3Vector(localKalToHps(rLoc));
            clstr.setTrackPos(rLocHps);
            
            // rms projected scattering angle
            double ctSensor = pDir.dot(site.m.p.T());
<<<<<<< HEAD
            double XL = Math.abs(site.radLen/ctSensor);
=======
            double XL = Math.abs(site.m.thickness/site.radLen/ctSensor);
>>>>>>> 762371a1
            clstr.setScatterAngle(HelixState.projMSangle(momentum.mag(), XL));
            
            rtnList.add(clstr);
        }
        return rtnList;
    }

    // Propagate a TrackState "stateHPS" to a plane given by "location" and "direction".
    // The PropagatedTrackState object created includes the new propagated TrackState plus information on
    // the intersection point of the track with the plane.
    public PropagatedTrackState propagateTrackState(TrackState stateHPS, double [] location, double [] direction) {
        return new PropagatedTrackState(stateHPS, location, direction, detPlanes, fM);
    }
    
    // Create an HPS track from a Kalman track
    public BaseTrack createTrack(KalTrack kT, boolean storeTrackStates) {
        if (kT.SiteList == null) {
            logger.log(Level.WARNING, "KalmanInterface.createTrack: Kalman track is incomplete.");
            return null;
        }
        if (kT.covNaN()) {
            logger.log(Level.FINE, "KalmanInterface.createTrack: Kalman track has NaN cov matrix.");
            return null;
        }
        
        kT.sortSites(true);
        BaseTrack newTrack = new BaseTrack();
        
        // Add trackstate at IP as first trackstate,
        // and make this trackstate's params the overall track params
        DMatrixRMaj globalCov = new DMatrixRMaj(kT.originCovariance());
        double[] globalParams = kT.originHelixParms();
        // To get the LCSIM curvature parameter, we want the curvature at the center of the SVT (more-or-less the
        // center of the magnet), so we need to use the magnetic field there to convert from 1/pt to curvature.
        // Field at the origin => For 2016 this is ~ 0.430612 T
        //In the center of SVT => For 2016 this is ~ 0.52340 T
        Vec Bfield = KalmanInterface.getField(new Vec(0., SVTcenter ,0.), kT.SiteList.get(0).m.Bfield);
        double B = Bfield.mag();
        double[] newParams = getLCSimParams(globalParams, alphaCenter);
        double[] newCov = getLCSimCov(globalCov, alphaCenter).asPackedArray(true);
        TrackState ts = new BaseTrackState(newParams, newCov, new double[]{0., 0., 0.}, TrackState.AtIP);
        if (ts != null) {
            newTrack.getTrackStates().add(ts);                    
            newTrack.setTrackParameters(ts.getParameters(), B);
            newTrack.setCovarianceMatrix(new SymmetricMatrix(5, ts.getCovMatrix(), true));
        }
        
        // Add the hits to the track
        for (MeasurementSite site : kT.SiteList) {
            if (site.hitID < 0) continue;
            newTrack.addHit(getHpsHit(site.m.hits.get(site.hitID)));
        }
        //System.out.printf("PF::Debug::newTrack site size %d \n",newTrack.getTrackerHits().size());
        
        // Get the track states at each layer
        for (int i = 0; i < kT.SiteList.size(); i++) {
            MeasurementSite site = kT.SiteList.get(i);
            ts = null;
            int loc = TrackState.AtOther;

            //HpsSiSensor hssd = (HpsSiSensor) moduleMap.get(site.m).getSensor();
            //int lay = hssd.getMillepedeId();
            // System.out.printf("ssp id %d \n", hssd.getMillepedeId());

            if (i == 0) {
                loc = TrackState.AtFirstHit;
            } else if (i == kT.SiteList.size() - 1) 
                loc = TrackState.AtLastHit;
            
            /*
              //DO Not att the missing layer track states yet.
            if (storeTrackStates) {
                for (int k = 1; k < lay - prevID; k++) {
                    // uses new lcsim constructor
                    BaseTrackState dummy = new BaseTrackState(dummyCounter);
                    newTrack.getTrackStates().add(dummy);
                    dummyCounter--;
                }
                prevID = lay;
            }
            */
                        
            if (loc == TrackState.AtFirstHit || loc == TrackState.AtLastHit || storeTrackStates) {
                ts = createTrackState(site, loc, true);
                if (ts != null) newTrack.getTrackStates().add(ts);
            }
        }
        
        // Extrapolate to the ECAL and make a new trackState there.
        BaseTrackState ts_ecal = TrackUtils.getTrackExtrapAtEcalRK(newTrack, fM);
        newTrack.getTrackStates().add(ts_ecal);
        
        // other track properties
        newTrack.setChisq(kT.chi2);
        newTrack.setNDF(kT.SiteList.size() - 5);
        newTrack.setTrackType(BaseTrack.TrackType.Y_FIELD.ordinal());
        newTrack.setFitSuccess(true);
        
        return newTrack;
    }

    // Convert helix parameters from Kalman to LCSim
    static double[] getLCSimParams(double[] oldParams, double alpha) {  
        // Note: since HPS-java has assumed a constant field for tracking, the alpha value used here should
        // correspond to the field at the center of the SVT or magnet.   See the class variable alphaCenter.
        double[] params = new double[5];
        params[ParameterName.d0.ordinal()] = oldParams[0];
        params[ParameterName.phi0.ordinal()] = -1.0 * oldParams[1];
        params[ParameterName.omega.ordinal()] = oldParams[2] / alpha * -1.0;
        params[ParameterName.z0.ordinal()] = oldParams[3] * -1.0;
        params[ParameterName.tanLambda.ordinal()] = oldParams[4] * -1.0;
        // System.out.printf("d0 ordinal = %d\n", ParameterName.d0.ordinal());
        // System.out.printf("phi0 ordinal = %d\n", ParameterName.phi0.ordinal());
        // System.out.printf("omega ordinal = %d\n", ParameterName.omega.ordinal());
        // System.out.printf("z0 ordinal = %d\n", ParameterName.z0.ordinal());
        // System.out.printf("tanLambda ordinal = %d\n",
        // ParameterName.tanLambda.ordinal());

        return params;
    }

    // Convert helix parameters from LCSim to Kalman
    static double[] unGetLCSimParams(double[] oldParams, double alpha) { 
        // Note: since HPS-java has assumed a constant field for tracking, the alpha value used here should
        // correspond to the field at the center of the SVT or magnet.   See the class variable alphaCenter.
        double[] params = new double[5];
        params[0] = oldParams[ParameterName.d0.ordinal()];
        params[1] = -1.0 * oldParams[ParameterName.phi0.ordinal()];
        params[2] = oldParams[ParameterName.omega.ordinal()] * alpha * -1.0;
        params[3] = oldParams[ParameterName.z0.ordinal()] * -1.0;
        params[4] = oldParams[ParameterName.tanLambda.ordinal()] * -1.0;
        return params;
    }

    // Convert helix parameter covariance matrix from Kalman to LCSim
    static SymmetricMatrix getLCSimCov(DMatrixRMaj oldCov, double alpha) {
        // Note: since HPS-java has assumed a constant field for tracking, the alpha value used here should
        // correspond to the field at the center of the SVT or magnet.   See the class variable alphaCenter.
        double[] d = { 1.0, -1.0, -1.0 / alpha, -1.0, -1.0 };
        SymmetricMatrix cov = new SymmetricMatrix(5);
        for (int i = 0; i < 5; i++) {
            for (int j = 0; j < 5; j++) {
                cov.setElement(i, j, d[i] * d[j] * oldCov.unsafe_get(i, j));
            }
        }
        /*
         * for (int i = 0; i <= 2; i++) { for (int j = 0; j <= 2; j++) {
         * cov.setElement(i, j, oldCov.M[i][j]); } } for (int i = 3; i <= 4; i++) { for
         * (int j = 0; j <= 4; j++) { cov.setElement(i, j, oldCov.M[j][i]);
         * cov.setElement(j, i, oldCov.M[i][j]); } }
         */
        return cov;
    }

    // Convert helix parameter covariance matrix from LCSim to Kalman
    static double[][] ungetLCSimCov(double[] oldCov, double alpha) {
        // Note: since HPS-java has assumed a constant field for tracking, the alpha value used here should
        // correspond to the field at the center of the SVT or magnet.   See the class variable alphaCenter.
        double[] d = { 1.0, -1.0, -1.0 * alpha, -1.0, -1.0 };
        double[][] cov = new double[5][5];
        cov[0][0] = oldCov[0] * d[0] * d[0];
        cov[1][0] = oldCov[1] * d[1] * d[0];
        cov[1][1] = oldCov[2] * d[1] * d[1];
        cov[2][0] = oldCov[3] * d[2] * d[0];
        cov[2][1] = oldCov[4] * d[2] * d[1];
        cov[2][2] = oldCov[5] * d[2] * d[2];
        cov[3][0] = oldCov[6] * d[3] * d[0];
        cov[3][1] = oldCov[7] * d[3] * d[1];
        cov[3][2] = oldCov[8] * d[3] * d[2];
        cov[3][3] = oldCov[9] * d[3] * d[3];
        cov[4][0] = oldCov[10] * d[4] * d[0];
        cov[4][1] = oldCov[11] * d[4] * d[1];
        cov[4][2] = oldCov[12] * d[4] * d[2];
        cov[4][3] = oldCov[13] * d[4] * d[3];
        cov[4][4] = oldCov[14] * d[4] * d[4];
        for (int i = 0; i < 5; ++i) {
            for (int j = i + 1; j < 5; ++j) {
                cov[i][j] = cov[j][i];
            }
        }
        return cov;
    }

    // Used only for Kalman tracks made by fitting hits on a GBL track
    private void addHitsToTrack(BaseTrack newTrack) {
        List<Measurement> measList = getMeasurements();

        for (Measurement meas : measList) {
            TrackerHit hit = hitMap.get(meas);
            if (hit != null) { 
                if (!newTrack.getTrackerHits().contains(hit)) newTrack.addHit(hit); 
            }
        }
        newTrack.setNDF(newTrack.getTrackerHits().size());
    }

    // Create an HPS track from a Kalman seed
    public BaseTrack createTrack(SeedTrack trk) {
        double[] newPivot = { 0., 0., 0. };
        double[] params = getLCSimParams(trk.pivotTransform(newPivot), alphaCenter);
        SymmetricMatrix cov = getLCSimCov(trk.covariance(), alphaCenter);
        BaseTrack newTrack = new BaseTrack();
        newTrack.setTrackParameters(params, trk.B());
        newTrack.setCovarianceMatrix(cov);
        addHitsToTrack(newTrack);
        newTrack.setTrackType(BaseTrack.TrackType.Y_FIELD.ordinal());
        newTrack.setFitSuccess(trk.success);

        return newTrack;
    }

    // Method to create one Kalman SiModule object for each silicon-strip detector
    public void createSiModules(List<SiStripPlane> inputPlanes) {
        if (debug) {
            System.out.format("Entering KalmanInterface.creasteSiModules\n");
        }
        detPlanes = inputPlanes;  // keep this reference for use by other methods
        
        //2016 => 12 planes, 2019 => 14 planes
        int nPlanes = inputPlanes.size();
        //System.out.printf("PF::nPlanes::%d", nPlanes);
        if (nPlanes == 40) { // 2019 vs 2016 detector first layer
            kPar.setFirstLayer(0);
        } else {            
            kPar.setFirstLayer(2);
        }
        
        SiMlist.clear();

        for (SiStripPlane inputPlane : inputPlanes) {

            HpsSiSensor temp = (HpsSiSensor) (inputPlane.getSensor());

            double[] uGlb = new double[3];
            double[] vGlb = new double[3];
            double[] tGlb = new double[3];
            for (int row=0; row<3; ++row) {
                uGlb[row] = inputPlane.getSensor().getGeometry().getLocalToGlobal().getRotation().getRotationMatrix().e(row,0);
                vGlb[row] = inputPlane.getSensor().getGeometry().getLocalToGlobal().getRotation().getRotationMatrix().e(row,1);
                tGlb[row] = inputPlane.getSensor().getGeometry().getLocalToGlobal().getRotation().getRotationMatrix().e(row,2);
            }
            Vec uK = (vectorGlbToKalman(vGlb).scale(-1.0));  // u and v are reversed in hps compared to kalman
            Vec vK = vectorGlbToKalman(uGlb);
            Vec tK = vectorGlbToKalman(tGlb);

            double[] pointOnPlane = inputPlane.getSensor().getGeometry().getLocalToGlobal().getTranslation().getTranslationVector().v();
            Vec pointOnPlaneTransformed = vectorGlbToKalman(pointOnPlane);

            if (debug) {
                System.out.format("\nSiTrackerHit local to global rotation matrix for %s:\n",temp.getName());
                for (int row=0; row<3; ++row) {
                    for (int col=0; col<3; ++col) {
                        System.out.format("  %10.6f", inputPlane.getSensor().getGeometry().getLocalToGlobal().getRotation().getRotationMatrix().e(row,col));
                    }
                    System.out.format("\n");
                }
                System.out.format("SiTrackerHit local to global translation vector for %s: %s\n",temp.getName(),
                        inputPlane.getSensor().getGeometry().getLocalToGlobal().getTranslation().getTranslationVector().toString());     
                uK.print("u in Kalman coordinates");
                vK.print("v in Kalman coordinates");
                tK.print("t in Kalman coordinates");           
                pointOnPlaneTransformed.print("point on plane in Kalman coordinates");
                Vec oldBadPoint = HpsSvtToKalman.rotate(new Vec(3, inputPlane.origin().v()));
                oldBadPoint.print("old, bad point on plane in Kalman coordinates");
                pointOnPlaneTransformed.dif(oldBadPoint).print("difference good - bad");
                System.out.printf("    Building with Kalman plane: point %s normal %s \n",
                        new BasicHep3Vector(pointOnPlaneTransformed.v).toString(), new BasicHep3Vector(tK.v).toString());
            }
            Plane p =new Plane(pointOnPlaneTransformed, tK, uK, vK);
                        
            int kalLayer;                         
<<<<<<< HEAD
            if (nPlanes == 40) { //Indexing valid for 2019 detector -> Include new layer-0, layers go from 0 to 13!!
                kalLayer = temp.getLayerNumber()-1;
            } else {            //Indexing valid for 2016 detector
                kalLayer = temp.getLayerNumber()+1;
=======
            boolean split;
            if (nPlanes == 40) { //Indexing valid for 2019 detector -> Include new layer-0, layers go from 0 to 13!!
                kalLayer = temp.getLayerNumber()-1;
                split = (kalLayer < 4);
            } else {            //Indexing valid for 2016 detector
                kalLayer = temp.getLayerNumber()+1;
                split = false;
>>>>>>> 762371a1
            }
            
            int detector = temp.getModuleNumber();
            if (kalLayer > 13) {
                System.out.format("***KalmanInterface.createSiModules Warning: Kalman layer %d , tempLayer = %d out of range.***\n", kalLayer,temp.getLayerNumber());
            }           
            int millipedeID = temp.getMillepedeId();
            SiModule newMod = new SiModule(kalLayer, p, temp.isStereo(), inputPlane.getWidth(), inputPlane.getLength(),
<<<<<<< HEAD
                    inputPlane.getThickness(), fM, detector, millipedeID);           
=======
                    split, inputPlane.getThickness(), fM, detector, millipedeID);           
>>>>>>> 762371a1
            moduleMap.put(newMod, inputPlane);
            SiMlist.add(newMod);
        }
        Collections.sort(SiMlist, new SortByLayer());
        for (SiModule sim : SiMlist) {
            logger.log(Level.INFO, sim.toString());
        }
    }
    
    // Method to feed simulated hits into the pattern recognition, for testing
    private boolean fillAllSimHits(EventHeader event, IDDecoder decoder) {
        boolean success = false;

        if (debug || event.getEventNumber() < 50) System.out.format("KalmanInterface.fillAllSimHits: entering for event %d\n", event.getEventNumber());
        
        // Get the collection of 1D hits
        String stripHitInputCollectionName = "TrackerHits";
        if (!event.hasCollection(TrackerHit.class, stripHitInputCollectionName))
            return false;
                    
        List<SimTrackerHit> striphits = event.get(SimTrackerHit.class, stripHitInputCollectionName);

        // Make a mapping from (Layer,Module) to hits
        Map<Pair<Integer,Integer>, ArrayList<SimTrackerHit>> hitSensorMap = new HashMap<Pair<Integer,Integer>, ArrayList<SimTrackerHit>>();
        for (SimTrackerHit hit1D : striphits) {
            //double[] tkMom = hit1D.getMomentum();
            //System.out.format("MC true hit momentum=%10.5f %10.5f %10.5f\n",tkMom[0],tkMom[1],tkMom[2]);
            decoder.setID(hit1D.getCellID());
            int Layer = decoder.getValue("layer") + 1;
            int Module = decoder.getValue("module");
            Pair<Integer,Integer> sensor = new Pair<Integer,Integer>(Layer,Module);

            ArrayList<SimTrackerHit> hitsInSensor = null;
            if (hitSensorMap.containsKey(sensor)) {
                hitsInSensor = hitSensorMap.get(sensor);
            } else {
                hitsInSensor = new ArrayList<SimTrackerHit>();
            }
            hitsInSensor.add(hit1D);
            hitSensorMap.put(sensor, hitsInSensor);
            if (debug) System.out.format("    Adding hit for layer %d, module %d\n", Layer, Module);
        }

        int hitsFilled = 0;
        for (int modIndex = 0; modIndex < SiMlist.size(); ++modIndex) {
            SiModule module = SiMlist.get(modIndex);
            Pair<Integer,Integer> sensor = new Pair<Integer,Integer>(module.Layer,module.detector);
            if (debug) System.out.format("   Si module in layer %d module %d, extent=%8.3f to %8.3f\n", module.Layer, module.detector, module.yExtent[0], module.yExtent[1]);

            if (!hitSensorMap.containsKey(sensor)) continue;
            ArrayList<SimTrackerHit> hitsInSensor = hitSensorMap.get(sensor);
            if (hitsInSensor == null) continue;

            for (int i = 0; i < hitsInSensor.size(); i++) {
                SimTrackerHit hit = hitsInSensor.get(i);
                Vec rGlobal = vectorGlbToKalman(hit.getPosition());
                Vec rLocal = module.toLocal(rGlobal);
                //module.Rinv.print("Inverse rot matrix");
                //module.p.print("Si module plane");

                double du = 0.006;
                double umeas = rLocal.v[1] + rnd.nextGaussian()*du;

                if (debug) {
                    System.out.format("\nKalmanInterface:fillAllSimHits %d, the measurement uncertainty is set to %10.7f\n", i, du);
                    System.out.printf("Filling SiMod Layer %d, detector %d\n", module.Layer, module.detector);
                    module.p.print("Corresponding KalmanPlane");
                    Vec globalX = module.R.rotate(new Vec(1, 0, 0));
                    Vec globalY = module.R.rotate(new Vec(0, 1, 0));
                    globalX.print("globalX");
                    globalY.print("globalY");
                    System.out.format("     Adding measurement %10.5f to layer %d, module %d\n", umeas, module.Layer, module.detector);
                }
<<<<<<< HEAD
                Measurement m = new Measurement(umeas, du, 0., hit.getdEdx()*1000000., rGlobal, rLocal.v[1]);
=======
                Measurement m = new Measurement(umeas, 0., du, 0., hit.getdEdx()*1000000., rGlobal, rLocal.v[1]);
>>>>>>> 762371a1
                //rGlobal.print("new global hit location");

                module.addMeasurement(m);
                simHitMap.put(m, hit);
                hitsFilled++;
            }
            if (debug) { module.print("SiModule-filled"); }
        }
        if (hitsFilled > 0) success = true;
        if (debug) System.out.format("KalmanInterface.fillAllSimHits: %d hits were filled into Si Modules\n", hitsFilled);

        return success;
    }
       
    // Method to fill all Si hits into the SiModule objects, to feed to the pattern recognition.
    private boolean fillAllMeasurements(EventHeader event) {
        boolean success = false;

        // Get the collection of 1D hits
        String stripHitInputCollectionName = "StripClusterer_SiTrackerHitStrip1D";
        List<TrackerHit> striphits = event.get(TrackerHit.class, stripHitInputCollectionName);
        
        if (striphits.size() > maxHits) maxHits = striphits.size(); 
        if (striphits.size() > 200) nBigEvents++;
        if (_siHitsLimit > 0 && striphits.size() > _siHitsLimit) {
            System.out.format("KalmanInterface::Skip event %d with %s %d hits > %d\n", event.getEventNumber(), 
                    stripHitInputCollectionName, striphits.size(), _siHitsLimit);
            return false;
        } else if (striphits.size() > 500) {
            System.out.format("KalmanInterface::fillAllMeasurements: event %d has > 500 hits!\n", event.getEventNumber());
        }

        // Make a mapping from sensor to hits
        Map<HpsSiSensor, ArrayList<TrackerHit>> hitSensorMap = new HashMap<HpsSiSensor, ArrayList<TrackerHit>>();
        if (debug) {
            if (striphits.size() == 0) {
                System.out.format("KalmanInterface:fillAllMeasurements, there are no strip hits in event %d\n",event.getEventNumber());
            }
        }
        for (TrackerHit hit1D : striphits) {
            HpsSiSensor sensor = (HpsSiSensor) ((RawTrackerHit) hit1D.getRawHits().get(0)).getDetectorElement();

            ArrayList<TrackerHit> hitsInSensor = null;
            if (hitSensorMap.containsKey(sensor)) {
                hitsInSensor = hitSensorMap.get(sensor);
            } else {
                hitsInSensor = new ArrayList<TrackerHit>();
            }
            hitsInSensor.add(hit1D);
            hitSensorMap.put(sensor, hitsInSensor);
        }

        int hitsFilled = 0;
        for (int modIndex = 0; modIndex < SiMlist.size(); ++modIndex) {
            SiModule module = SiMlist.get(modIndex);
            SiStripPlane plane = moduleMap.get(module);
            if (!hitSensorMap.containsKey(plane.getSensor())) continue;
            ArrayList<TrackerHit> hitsInSensor = hitSensorMap.get(plane.getSensor());
            if (hitsInSensor == null) continue;            

            for (int i = 0; i < hitsInSensor.size(); i++) {
                TrackerHit hit = hitsInSensor.get(i);

                SiTrackerHitStrip1D localHit = (new SiTrackerHitStrip1D(hit)).getTransformedHit(TrackerHitType.CoordinateSystem.SENSOR);

                if (debug) {
                    System.out.format("\nFilling hits in SiModule for %s\n", plane.getName());
                    SiTrackerHitStrip1D global = (new SiTrackerHitStrip1D(hit)).getTransformedHit(TrackerHitType.CoordinateSystem.GLOBAL); 
                    Vec rGlobal = vectorGlbToKalman(global.getPosition());
                    Vec rLocal = module.toLocal(rGlobal);
                    Vec hpsLocal = new Vec(3,localHit.getPosition());
                    rLocal.print("hps global hit transformed to Kalman local frame");
                    hpsLocal.print("hps local hit");
                    
                    /*
                    System.out.format("\nTesting the hps coordinate transformation matrices and displacements for %s\n",plane.getSensor().getName());
                    Vec hitGlobal = new Vec(3,global.getPosition());
                    Vec hitLocal = new Vec(3,localHit.getPosition());
                    System.out.format("SiTrackerHit local to global rotation matrix:\n");
                    RotMatrix lTogRot = new RotMatrix();
                    RotMatrix gTolRot = new RotMatrix();
                    Vec lTogTran = new Vec(3);
                    Vec gTolTran = new Vec(3);
                    for (int row=0; row<3; ++row) {
                        lTogTran.v[row] = plane.getSensor().getGeometry().getLocalToGlobal().getTranslation().getTranslationVector().v()[row];
                        gTolTran.v[row] = plane.getSensor().getGeometry().getGlobalToLocal().getTranslation().getTranslationVector().v()[row];
                        for (int col=0; col<3; ++col) {
                            lTogRot.M[row][col] = plane.getSensor().getGeometry().getLocalToGlobal().getRotation().getRotationMatrix().e(row,col);
                            gTolRot.M[row][col] = plane.getSensor().getGeometry().getGlobalToLocal().getRotation().getRotationMatrix().e(row,col);
                            //System.out.format("  %10.6f", localHit.getLocalToGlobal().getRotation().getRotationMatrix().e(row,col));
                            System.out.format("  %10.6f", plane.getSensor().getGeometry().getLocalToGlobal().getRotation().getRotationMatrix().e(row,col));
                        }
                        System.out.format("\n");
                    }
                    System.out.format("SiTrackerHit local to global translation vector:\n");
                    //System.out.println(localHit.getLocalToGlobal().getTranslation().getTranslationVector().toString());
                    System.out.println(plane.getSensor().getGeometry().getLocalToGlobal().getTranslation().getTranslationVector().toString());
                    lTogRot.print("rotation local to global");
                    lTogTran.print("translation local to global");   
                    Vec newHitGlobal = lTogRot.rotate(hitLocal).sum(lTogTran);
                    hitLocal.print("local hps hit");
                    hitGlobal.print("global hps hit");
                    newHitGlobal.print("transformed local hit");
                    gTolRot.print("rotation global to local");
                    gTolTran.print("translation global to local");
                    hitGlobal.print("global hps hit");
                    hitLocal.print("local hps hit");
                    Vec newHitLocal = gTolRot.rotate(hitGlobal).sum(gTolTran);
                    newHitLocal.print("transformed global hit");
                    newHitLocal = lTogRot.inverseRotate(hitGlobal.dif(lTogTran));
                    newHitLocal.print("transformed global hit");
                    */
                }
<<<<<<< HEAD
                
                double umeas = localHit.getPosition()[0];
                double du = FastMath.sqrt(localHit.getCovarianceAsMatrix().diagonal(0));
                double time = localHit.getTime();
=======
                double [] lpos = localHit.getPosition();
                double umeas = lpos[0];
                double du = FastMath.sqrt(localHit.getCovarianceAsMatrix().diagonal(0));
                double time = localHit.getTime(); 
                double xStrip = -lpos[1];    // Center of strip, i.e. ~0 except in layers 0 and 1
                if (xStrip > module.xExtent[1] || xStrip < module.xExtent[0]) {
                    logger.log(Level.FINE, String.format("Event %d Layer %d, local hit at %9.4f %9.4f, %9.4f is outside detector extents %8.3f->%8.3f %8.3f->%8.3f", 
                            event.getEventNumber(), module.Layer, lpos[0], lpos[1], lpos[2], module.yExtent[0], module.yExtent[1], module.xExtent[0], module.xExtent[1]));
                }
                if (debug) {
                    int nstrp = localHit.getRawHits().size();
                    System.out.format("%d %d u = %9.4f +- %9.4f    cov=%10.4e, %10.4e, %10.4e\n", module.Layer, nstrp, umeas, du, localHit.getCovarianceAsMatrix().e(0,0), 
                            localHit.getCovarianceAsMatrix().e(1,0), localHit.getCovarianceAsMatrix().e(1,1));
                }
>>>>>>> 762371a1

                // If HPS measured coordinate axis is opposite to Kalman measured coordinate axis
                // This really should not happen, as the Kalman axis is copied directly from the hps geometry.
                Hep3Vector planeMeasuredVec = VecOp.mult(HpsSvtToKalmanMatrix, plane.getMeasuredCoordinate());
                if (planeMeasuredVec.z() * module.p.V().v[2] < 0) {
                    System.out.format("*** KalmanInterface.fillAllMeasurements: flipping Kalman coordinate sign %d! ***\n", i);
                    umeas *= -1.0;
                }

                if (debug) {
                    System.out.format("\nKalmanInterface:fillAllMeasurements Measurement %d, the measurement uncertainty is set to %10.7f\n", i,
                            du);
                    System.out.printf("Filling SiMod: %s \n", plane.getName());
                    System.out.printf("HPSplane MeasuredCoord %s UnmeasuredCoord %s Normal %s umeas %f\n",
                            plane.getMeasuredCoordinate().toString(), plane.getUnmeasuredCoordinate().toString(), plane.normal().toString(),
                            umeas);
                    System.out.printf(" converted to Kalman Coords  Measured %s Unmeasured %s umeas %f \n", planeMeasuredVec.toString(),
                            VecOp.mult(HpsSvtToKalmanMatrix, plane.getUnmeasuredCoordinate()).toString(), umeas);
                    module.p.print("Corresponding KalmanPlane");
                    Vec globalX = module.R.rotate(new Vec(1, 0, 0));
                    Vec globalY = module.R.rotate(new Vec(0, 1, 0));
                    globalX.print("globalX");
                    globalY.print("globalY");
                }
<<<<<<< HEAD
                Measurement m = new Measurement(umeas, du, time, localHit.getdEdx()*1000000.);
=======
                Measurement m = new Measurement(umeas, xStrip, du, time, localHit.getdEdx()*1000000.);
>>>>>>> 762371a1
                module.addMeasurement(m);
                hitMap.put(m, hit);
                hitsFilled++;
            }
            if (debug) { module.print("SiModule-filled"); }
        }
        if (hitsFilled > 0) success = true;
        if (debug) System.out.format("KalmanInterface.fillAllMeasurements: %d hits were filled into Si Modules\n", hitsFilled);
        
        // Add MC truth information to each hit if it is available
        if (event.hasCollection(LCRelation.class, "SVTTrueHitRelations")) {
            RelationalTable rawtomc = new BaseRelationalTable(RelationalTable.Mode.MANY_TO_MANY, RelationalTable.Weighting.UNWEIGHTED);
    
            List<LCRelation> trueHitRelations = event.get(LCRelation.class, "SVTTrueHitRelations");
            for (LCRelation relation : trueHitRelations) {
                if (relation != null && relation.getFrom() != null && relation.getTo() != null)
                    rawtomc.add(relation.getFrom(), relation.getTo());
            }
            for (SiModule mod : SiMlist) {
                for (Measurement hit : mod.hits) {
                    hit.tksMC = new ArrayList<Integer>();
                    TrackerHit hpsHit = getHpsHit(hit);
                    List<RawTrackerHit> rawHits = hpsHit.getRawHits();
                    for (RawTrackerHit rawHit : rawHits) {
                        Set<SimTrackerHit> simHits = rawtomc.allFrom(rawHit);
                        for (SimTrackerHit simHit : simHits) {
                            if (hit.rGlobal == null) hit.rGlobal = vectorGlbToKalman(simHit.getPosition());
                            MCParticle mcp = simHit.getMCParticle();
                            if (!hit.tksMC.contains(mcp.hashCode())) hit.tksMC.add(mcp.hashCode());
                        }
                    }
                }
            }
        }                               
        return success;
    }

    // Method to fill the Si hits into the SiModule objects for a given track, in order to refit the track
    private double fillMeasurements(List<TrackerHit> hits1D, int addMode) {
        double firstZ = 10000;
        Map<HpsSiSensor, ArrayList<TrackerHit>> hitsMap = new HashMap<HpsSiSensor, ArrayList<TrackerHit>>();

        for (TrackerHit hit1D : hits1D) {
            HpsSiSensor temp = ((HpsSiSensor) ((RawTrackerHit) hit1D.getRawHits().get(0)).getDetectorElement());
            int lay = temp.getLayerNumber();
            if (addMode == 0 && !SeedTrackLayers.contains((lay + 1) / 2)) continue;
            else if (addMode == 1 && SeedTrackLayers.contains((lay + 1) / 2)) continue;

            ArrayList<TrackerHit> hitsInLayer = null;
            if (hitsMap.containsKey(temp)) {
                hitsInLayer = hitsMap.get(temp);
            } else {
                hitsInLayer = new ArrayList<TrackerHit>();
            }
            hitsInLayer.add(hit1D);
            if (hit1D.getPosition()[2] < firstZ) firstZ = hit1D.getPosition()[2];
            hitsMap.put(temp, hitsInLayer);
        }

        for (SiModule mod : SiMlist) {
            SiStripPlane plane = moduleMap.get(mod);
            if (!hitsMap.containsKey(plane.getSensor())) { continue; }
            ArrayList<TrackerHit> temp = hitsMap.get(plane.getSensor());
            if (temp == null) { continue; }

            Hep3Vector planeMeasuredVec = VecOp.mult(HpsSvtToKalmanMatrix, plane.getMeasuredCoordinate());

            for (int i = 0; i < temp.size(); i++) {
                TrackerHit hit = temp.get(i);

                SiTrackerHitStrip1D local = (new SiTrackerHitStrip1D(hit)).getTransformedHit(TrackerHitType.CoordinateSystem.SENSOR);
                // SiTrackerHitStrip1D global = (new
                // SiTrackerHitStrip1D(hit)).getTransformedHit(TrackerHitType.CoordinateSystem.GLOBAL);

                double umeas = local.getPosition()[0];
<<<<<<< HEAD
=======
                double xStrip = -local.getPosition()[1];
>>>>>>> 762371a1
                double du = FastMath.sqrt(local.getCovarianceAsMatrix().diagonal(0));

                // if hps measured coord axis is opposite to kalman measured coord axis
                // This really should not happen, as the Kalman axis is copied directly from the hps geometry.
                if (planeMeasuredVec.z() * mod.p.V().v[2] < 0) { 
                    System.out.format("*** KalmanInterface.fillMeasurements: flipping Kalman coordinate sign %d! ***\n", i);
                    umeas *= -1.0; 
                }

                if (debug) {
                    System.out.format("\nKalmanInterface:fillMeasurements Measurement %d, the measurement uncertainty is set to %10.7f\n", i,
                            du);
                    System.out.printf("Filling SiMod: %s \n", plane.getName());
                    System.out.printf("HPSplane MeasuredCoord %s UnmeasuredCoord %s Normal %s umeas %f\n",
                            plane.getMeasuredCoordinate().toString(), plane.getUnmeasuredCoordinate().toString(), plane.normal().toString(),
                            umeas);
                    System.out.printf(" converted to Kalman Coords  Measured %s Unmeasured %s umeas %f \n", planeMeasuredVec.toString(),
                            VecOp.mult(HpsSvtToKalmanMatrix, plane.getUnmeasuredCoordinate()).toString(), umeas);
                    mod.p.print("Corresponding KalmanPlane");
                    Vec globalX = mod.R.rotate(new Vec(1, 0, 0));
                    Vec globalY = mod.R.rotate(new Vec(0, 1, 0));
                    globalX.print("globalX");
                    globalY.print("globalY");
                }
<<<<<<< HEAD
                Measurement m = new Measurement(umeas, du, 0., hit.getdEdx()*1000000.);
=======
                Measurement m = new Measurement(umeas, xStrip, du, 0., hit.getdEdx()*1000000.);
>>>>>>> 762371a1

                KalHit hitPair = new KalHit(mod,m);
                trackHitsKalman.add(hitPair);
                mod.addMeasurement(m);
                hitMap.put(m, hit);

            }
            if (debug) { mod.print("SiModule-filled"); }
        }
        return firstZ;
    }

    // Make a linear fit to a set of hits to be used to initialize the Kalman Filter
    public SeedTrack createKalmanSeedTrack(Track track, RelationalTable hitToStrips, RelationalTable hitToRotated) {
        List<TrackerHit> hitsOnTrack = TrackUtils.getStripHits(track, hitToStrips, hitToRotated);
        double firstHitZ = fillMeasurements(hitsOnTrack, 0);
        if (debug) System.out.printf("firstHitZ %f \n", firstHitZ);
        return new SeedTrack(trackHitsKalman, firstHitZ, 0.);
    }

    // Method to refit an existing track's hits, using the Kalman seed-track to initialize the Kalman Filter.
    public KalmanTrackFit2 createKalmanTrackFit(int evtNumb, SeedTrack seed, Track track, RelationalTable hitToStrips,
            RelationalTable hitToRotated, int nIt) {
        double firstHitZ = 10000.;
        List<TrackerHit> hitsOnTrack = TrackUtils.getStripHits(track, hitToStrips, hitToRotated);
        if (debug) { System.out.format("createKalmanTrackFit: number of hits on track = %d\n", hitsOnTrack.size()); }
        for (TrackerHit hit1D : hitsOnTrack) {
            if (hit1D.getPosition()[2] < firstHitZ) firstHitZ = hit1D.getPosition()[2];
        }

        ArrayList<SiModule> SiMoccupied = new ArrayList<SiModule>();
        int startIndex = 0;
        fillMeasurements(hitsOnTrack, 1);
        for (SiModule SiM : SiMlist) {
            if (!SiM.hits.isEmpty()) SiMoccupied.add(SiM);
        }
        Collections.sort(SiMoccupied, new SortByLayer());

        for (int i = 0; i < SiMoccupied.size(); i++) {
            SiModule SiM = SiMoccupied.get(i);
            if (SeedTrackLayers.contains((SiM.Layer + 1) / 2) && (i > startIndex)) { startIndex = i; }
            if (debug) { SiM.print(String.format("SiMoccupied%d", i)); }
        }
        // startIndex++;

        if (debug) { System.out.printf("createKTF: using %d SiModules, startIndex %d \n", SiMoccupied.size(), startIndex); }

        DMatrixRMaj cov = seed.covariance().copy();
        CommonOps_DDRM.scale(100., cov);

        return new KalmanTrackFit2(evtNumb, SiMoccupied, startIndex, nIt, new Vec(0., seed.yOrigin, 0.), seed.helixParams(), cov, kPar, fM);
    }

    // Method to refit an existing track, using the track's helix parameters and covariance to initialize the Kalman Filter.
    public KalmanTrackFit2 createKalmanTrackFit(int evtNumb, Vec helixParams, Vec pivot, DMatrixRMaj cov, Track track,
            RelationalTable hitToStrips, RelationalTable hitToRotated, int nIt) {
        List<TrackerHit> hitsOnTrack = TrackUtils.getStripHits(track, hitToStrips, hitToRotated);
        if (debug) { System.out.format("createKalmanTrackFit: using GBL fit as start; number of hits on track = %d\n", hitsOnTrack.size()); }

        ArrayList<SiModule> SiMoccupied = new ArrayList<SiModule>();

        fillMeasurements(hitsOnTrack, 2);
        for (SiModule SiM : SiMlist) {
            if (!SiM.hits.isEmpty()) SiMoccupied.add(SiM);
        }
        Collections.sort(SiMoccupied, new SortByLayer());

        for (int i = 0; i < SiMoccupied.size(); i++) {
            SiModule SiM = SiMoccupied.get(i);
            if (debug) SiM.print(String.format("SiMoccupied%d", i));
        }

        int startIndex = 0;
        if (debug) System.out.printf("createKTF: using %d SiModules, startIndex %d \n", SiMoccupied.size(), startIndex); 
        CommonOps_DDRM.scale(100., cov);
        return new KalmanTrackFit2(evtNumb, SiMoccupied, startIndex, nIt, pivot, helixParams, cov, kPar, fM);
    }

    // public KalTrack createKalmanTrack(KalmanTrackFit2 ktf, int trackID) {
    // return new KalTrack(trackID, ktf.sites.size(), ktf.sites, ktf.chi2s);
    // }

    class SortByLayer implements Comparator<SiModule> {
        @Override
        public int compare(SiModule o1, SiModule o2) {
            return o1.Layer - o2.Layer;
        }
    }

    // Method to drive the Kalman-Filter based pattern recognition
    public ArrayList<KalTrack>[] KalmanPatRec(EventHeader event, IDDecoder decoder) {
<<<<<<< HEAD
=======
        if (debug) System.out.format("KalmanInterface: entering KalmanPatRec for event %d\n", event.getEventNumber());
>>>>>>> 762371a1
        ArrayList<KalTrack>[] outList = new ArrayList[2];
        if (!fillAllMeasurements(event)) {
            if (debug) System.out.format("KalmanInterface.KalmanPatRec: recon SVT hits not found for event %d\n",event.getEventNumber());
            for (int topBottom=0; topBottom<2; ++topBottom) {
                outList[topBottom] = new ArrayList<KalTrack>();
            }
            return outList;  // Return empty track lists if there are no hits
        }

        int evtNum = event.getEventNumber();
        
        for (int topBottom=0; topBottom<2; ++topBottom) {
            ArrayList<SiModule> SiMoccupied = new ArrayList<SiModule>();
            for (SiModule SiM : SiMlist) {
                if (topBottom == 0) {
                    if (SiM.p.X().v[2] < 0.) continue;
                } else {
                    if (SiM.p.X().v[2] > 0.) continue;
                }
                SiMoccupied.add(SiM);  // Need to keep all of these even if there are no hits!!!!!!
            }
            Collections.sort(SiMoccupied, new SortByLayer());
            
            if (debug) {
                for (int i = 0; i < SiMoccupied.size(); i++) {
                    SiModule SiM = SiMoccupied.get(i);
                    SiM.print(String.format("SiMoccupied Number %d for topBottom=%d", i, topBottom));
                }
                System.out.format("KalmanInterface.KalmanPatRec event %d: calling KalmanPatRecHPS for topBottom=%d\n", event.getEventNumber(), topBottom);
            }
            outList[topBottom] = kPat.kalmanPatRec(SiMoccupied, topBottom, evtNum);
        }
        return outList;
    }
    
    public void plotGBLtracks(String path, EventHeader event) {
        
        String trackCollectionName = "GBLTracks";
        if (!event.hasCollection(Track.class, trackCollectionName)) {
            System.out.format("KalmanInterface.plotGBLtracks: the track collection %s is missing. Abort.\n",trackCollectionName);
            return;
        }
        String stripHitInputCollectionName = "StripClusterer_SiTrackerHitStrip1D";
        if (!event.hasCollection(TrackerHit.class, stripHitInputCollectionName)) {
            System.out.format("KalmanInterface.plotGBLtracks: the hit collection %s is missing. Abort.\n",stripHitInputCollectionName);
            return;
        }
        
        PrintWriter printWriter3 = null;
        int eventNumber = event.getEventNumber();
        String fn = String.format("%sGBLhelix_%d.gp", path, eventNumber);
        System.out.format("KalmanInterface.plotGBLtracks: Outputting single GBL event plot to file %s\n", fn);
        File file3 = new File(fn);
        file3.getParentFile().mkdirs();
        try {
            printWriter3 = new PrintWriter(file3);
        } catch (FileNotFoundException e1) {
            System.out.format("KalmanInterface.plotGBLtracks: could not create the gnuplot output file %s", fn);
            e1.printStackTrace();
            return;
        }
        // printWriter3.format("set xrange [-500.:1500]\n");
        // printWriter3.format("set yrange [-1000.:1000.]\n");
        printWriter3.format("set title 'GBL Event Number %d'\n", eventNumber);
        printWriter3.format("set xlabel 'X'\n");
        printWriter3.format("set ylabel 'Y'\n");
       

        List<Track> tracksGBL = event.get(Track.class, trackCollectionName);
        RelationalTable hitToStrips = TrackUtils.getHitToStripsTable(event);
        RelationalTable hitToRotated = TrackUtils.getHitToRotatedTable(event);

        double vPos = 0.9;
        for (Track tkr : tracksGBL) {
            double [] a = new double[5];
            for (int i=0; i<5; ++i) {
                a[i] = tkr.getTrackStates().get(0).getParameter(i);
            }
            double Q = tkr.getCharge();
            double chi2 = tkr.getChi2();
            int nHits = tkr.getTrackerHits().size();
            String s = String.format("Track %d, Q=%4.1f, %d hits, chi^2=%7.1f, helix=%8.3f %8.3f %8.3f %8.3f %8.3f", tracksGBL.indexOf(tkr),  
                    Q, nHits, chi2, a[0], a[1], a[2], a[3], a[4]);
            printWriter3.format("set label '%s' at screen 0.1, %2.2f\n", s, vPos);
            vPos = vPos - 0.03;
        }
        
        for (Track tkr : tracksGBL) {
            printWriter3.format("$tkr%d << EOD\n", tracksGBL.indexOf(tkr));
            for (TrackState state : tkr.getTrackStates()) {
                int loc = state.getLocation();
                if (loc != state.AtIP && loc != state.AtCalorimeter && loc != state.AtOther && loc != state.AtVertex) {
                    double [] pnt = state.getReferencePoint();
                    printWriter3.format(" %10.6f %10.6f %10.6f\n", pnt[0], pnt[2], -pnt[1]);
                }
            }
            printWriter3.format("EOD\n");
        }       
        
        for (Track tkr : tracksGBL) {
            printWriter3.format("$tkp%d << EOD\n", tracksGBL.indexOf(tkr));
            List<TrackerHit> hitsOnTrack = TrackUtils.getStripHits(tkr, hitToStrips, hitToRotated);
            for (TrackerHit ht : hitsOnTrack) {                
                double [] pnt = ht.getPosition();
                printWriter3.format(" %10.6f %10.6f %10.6f\n", pnt[0], pnt[2], -pnt[1]);
            }
            printWriter3.format("EOD\n");
        }
        
        List<TrackerHit> stripHits = event.get(TrackerHit.class, stripHitInputCollectionName);
        printWriter3.format("$pnts << EOD\n");
        unUsedHits: for (TrackerHit ht : stripHits) {
            for (Track tkr : tracksGBL) {
                List<TrackerHit> hitsOnTrack = TrackUtils.getStripHits(tkr, hitToStrips, hitToRotated);
                for (TrackerHit ht2 : hitsOnTrack) {
                    if (ht2 == ht) continue unUsedHits;
                }
            }
            double [] pnt = ht.getPosition();
            printWriter3.format(" %10.6f %10.6f %10.6f\n", pnt[0], pnt[2], -pnt[1]);
        }
        printWriter3.format("EOD\n");
        
        printWriter3.format("splot $pnts u 1:2:3 with points pt 6 ps 2");
        for (Track tkr : tracksGBL) {
            printWriter3.format(", $tkp%d u 1:2:3 with points pt 7 ps 2", tracksGBL.indexOf(tkr));
            //printWriter3.format(", $tkr%d u 1:2:3 with lines lw 3", tracksGBL.indexOf(tkr));
        }
        printWriter3.format("\n");
        printWriter3.close();
    }
    // This method makes a Gnuplot file to display the Kalman tracks and hits in 3D.
    public void plotKalmanEvent(String path, EventHeader event, ArrayList<KalTrack>[] patRecList) {
        
        PrintWriter printWriter3 = null;
        int eventNumber = event.getEventNumber();
        String fn = String.format("%shelix3_%d.gp", path, eventNumber);
        System.out.format("KalmanInterface.plotKalmanEvent: Outputting single event plot to file %s\n", fn);
        File file3 = new File(fn);
        file3.getParentFile().mkdirs();
        try {
            printWriter3 = new PrintWriter(file3);
        } catch (FileNotFoundException e1) {
            System.out.format("KalmanInterface.plotKalmanEvent: could not create the gnuplot output file %s", fn);
            e1.printStackTrace();
            return;
        }
        // printWriter3.format("set xrange [-500.:1500]\n");
        // printWriter3.format("set yrange [-1000.:1000.]\n");
        printWriter3.format("set title 'Event Number %d'\n", eventNumber);
        printWriter3.format("set xlabel 'X'\n");
        printWriter3.format("set ylabel 'Y'\n");
        double vPos = 0.9;
        for (int topBottom=0; topBottom<2; ++topBottom) {
            for (KalTrack tkr : patRecList[topBottom]) {
                double [] a = tkr.originHelixParms();
                if (a == null) a = tkr.SiteList.get(0).aS.helix.a.v;
                String s = String.format("TB %d Track %d, %d hits, chi^2=%7.1f, a=%8.3f %8.3f %8.3f %8.3f %8.3f t=%6.1f", 
                        topBottom, tkr.ID, tkr.nHits, tkr.chi2, a[0], a[1], a[2], a[3], a[4], tkr.getTime());
                printWriter3.format("set label '%s' at screen 0.1, %2.2f\n", s, vPos);
                vPos = vPos - 0.03;
            }
        }
        int [] nTkpL = {0, 0};
        int [] nTkpS = {0, 0};
        for (int topBottom=0; topBottom<2; ++topBottom) {   // Plotting tracks as lines
            for (KalTrack tkr : patRecList[topBottom]) {
                printWriter3.format("$tkr%d_%d << EOD\n", tkr.ID, topBottom);
                for (MeasurementSite site : tkr.SiteList) {
                    StateVector aS = site.aS;
                    SiModule module = site.m;
                    if (aS == null) {
                        System.out.println("KalmanInterface.plotKalmanEvent: missing track state pointer.");
                        site.print(" bad site ");
                        continue;
                    }
                    if (module == null) {
                        System.out.println("KalmanInterface.plotKalmanEvent: missing module pointer.");
                        site.print(" bad site ");
                        continue;
                    }
                    double phiS = aS.helix.planeIntersect(module.p);
                    if (Double.isNaN(phiS)) continue;
                    Vec rLocal = aS.helix.atPhi(phiS);
                    Vec rGlobal = aS.helix.toGlobal(rLocal);
                    printWriter3.format(" %10.6f %10.6f %10.6f\n", rGlobal.v[0], rGlobal.v[1], rGlobal.v[2]);
                    // Vec rDetector = m.toLocal(rGlobal);
                    // double vPred = rDetector.v[1];
                    // if (site.hitID >= 0) {
                    // System.out.format("vPredPrime=%10.6f, vPred=%10.6f, v=%10.6f\n", vPred, aS.mPred, m.hits.get(site.hitID).v);
                    // }
                }
                printWriter3.format("EOD\n");
            }

            for (KalTrack tkr : patRecList[topBottom]) {    // Plotting hits on tracks
                printWriter3.format("$tkp%d_%d << EOD\n", tkr.ID, topBottom);
                for (MeasurementSite site : tkr.SiteList) {
                    SiModule module = site.m;
                    int hitID = site.hitID;
                    if (hitID < 0) continue;
                    Measurement mm = module.hits.get(hitID);
                    if (mm.energy < kPar.minSeedE[module.Layer]) continue;
                    if (mm.tracks.size() > 1) continue;
                    Vec rLoc = null;
                    if (mm.rGlobal == null) {         // If there is no MC truth, use the track intersection for x and z
                        StateVector aS = site.aS;
                        double phiS = aS.helix.planeIntersect(module.p);
                        if (!Double.isNaN(phiS)) {
                            Vec rLocal = aS.helix.atPhi(phiS);        // Position in the Bfield frame
                            Vec rGlobal = aS.helix.toGlobal(rLocal);  // Position in the global frame                 
                            rLoc = module.toLocal(rGlobal);     // Position in the detector frame
                        } else {
                            rLoc = new Vec(0.,0.,0.);
                        }
                    } else {
                        rLoc = module.toLocal(mm.rGlobal); // Use MC truth for the x and z coordinates in the detector frame
                    }
                    Vec rmG = module.toGlobal(new Vec(rLoc.v[0], mm.v, rLoc.v[2]));
                    printWriter3.format(" %10.6f %10.6f %10.6f\n", rmG.v[0], rmG.v[1], rmG.v[2]);
                }
                printWriter3.format("EOD\n");
            }
            for (KalTrack tkr : patRecList[topBottom]) {    // Plotting shared hits on tracks
                printWriter3.format("$tkpS%d_%d << EOD\n", tkr.ID, topBottom);
                for (MeasurementSite site : tkr.SiteList) {
                    SiModule module = site.m;
                    int hitID = site.hitID;
                    if (hitID < 0) continue;
                    Measurement mm = module.hits.get(hitID);
                    if (mm.energy < kPar.minSeedE[module.Layer]) continue;
                    if (mm.tracks.size() <= 1) continue;
                    Vec rLoc = null;
                    if (mm.rGlobal == null) {         // If there is no MC truth, use the track intersection for x and z
                        StateVector aS = site.aS;
                        double phiS = aS.helix.planeIntersect(module.p);
                        if (!Double.isNaN(phiS)) {
                            Vec rLocal = aS.helix.atPhi(phiS);        // Position in the Bfield frame
                            Vec rGlobal = aS.helix.toGlobal(rLocal);  // Position in the global frame                 
                            rLoc = module.toLocal(rGlobal);     // Position in the detector frame
                        } else {
                            rLoc = new Vec(0.,0.,0.);
                        }
                    } else {
                        rLoc = module.toLocal(mm.rGlobal); // Use MC truth for the x and z coordinates in the detector frame
                    }
                    Vec rmG = module.toGlobal(new Vec(rLoc.v[0], mm.v, rLoc.v[2]));
                    printWriter3.format(" %10.6f %10.6f %10.6f\n", rmG.v[0], rmG.v[1], rmG.v[2]);
                    nTkpS[topBottom]++;
                }
                printWriter3.format("EOD\n");
            }
            for (KalTrack tkr : patRecList[topBottom]) {    // Plotting low-ph hits on tracks
                printWriter3.format("$tkpL%d_%d << EOD\n", tkr.ID, topBottom);
                for (MeasurementSite site : tkr.SiteList) {
                    SiModule module = site.m;
                    int hitID = site.hitID;
                    if (hitID < 0) continue;
                    Measurement mm = module.hits.get(hitID);
                    if (mm.energy >= kPar.minSeedE[module.Layer]) continue;
                    Vec rLoc = null;
                    if (mm.rGlobal == null) {         // If there is no MC truth, use the track intersection for x and z
                        StateVector aS = site.aS;
                        double phiS = aS.helix.planeIntersect(module.p);
                        if (!Double.isNaN(phiS)) {
                            Vec rLocal = aS.helix.atPhi(phiS);        // Position in the Bfield frame
                            Vec rGlobal = aS.helix.toGlobal(rLocal);  // Position in the global frame                 
                            rLoc = module.toLocal(rGlobal);           // Position in the detector frame
                        } else {
                            rLoc = new Vec(0.,0.,0.);
                        }
                    } else {
                        rLoc = module.toLocal(mm.rGlobal); // Use MC truth for the x and z coordinates in the detector frame
                    }
                    Vec rmG = module.toGlobal(new Vec(rLoc.v[0], mm.v, rLoc.v[2]));
                    printWriter3.format(" %10.6f %10.6f %10.6f\n", rmG.v[0], rmG.v[1], rmG.v[2]);
                    nTkpL[topBottom]++;
                }
                printWriter3.format("EOD\n");
            }
        }
        printWriter3.format("$pnts << EOD\n");
        for (SiModule si : SiMlist) {
            for (Measurement mm : si.hits) {    // Plotting high-amplitude hits not on tracks
                if (mm.tracks.size() > 0) continue;
                if (mm.energy < kPar.minSeedE[si.Layer]) continue;
                Vec rLoc = null;
                if (mm.rGlobal == null) {
                    rLoc = new Vec(0.,0.,0.);      // Use the center of the detector if there is no MC truth info
                } else {
                    rLoc = si.toLocal(mm.rGlobal); // Use MC truth for the x and z coordinates in the detector frame
                }
                Vec rmG = si.toGlobal(new Vec(rLoc.v[0], mm.v, rLoc.v[2]));
                printWriter3.format(" %10.6f %10.6f %10.6f\n", rmG.v[0], rmG.v[1], rmG.v[2]);
            }
        }
        printWriter3.format("EOD\n");
        printWriter3.format("$pntsL << EOD\n");
        for (SiModule si : SiMlist) {
            for (Measurement mm : si.hits) {    // Plotting low-amplitude hits not on tracks
                if (mm.tracks.size() > 0) continue;
                if (mm.energy >= kPar.minSeedE[si.Layer]) continue;
                Vec rLoc = null;
                if (mm.rGlobal == null) {
                    rLoc = new Vec(0.,0.,0.);      // Use the center of the detector if there is no MC truth info
                } else {
                    rLoc = si.toLocal(mm.rGlobal); // Use MC truth for the x and z coordinates in the detector frame
                }
                Vec rmG = si.toGlobal(new Vec(rLoc.v[0], mm.v, rLoc.v[2]));
                printWriter3.format(" %10.6f %10.6f %10.6f\n", rmG.v[0], rmG.v[1], rmG.v[2]);
            }
        }
        printWriter3.format("EOD\n");
        int idx = 1;
        printWriter3.format("splot $pnts u 1:2:3 with points pt 6 ps 2 lc %d", idx);
        idx++;
        printWriter3.format(", $pntsL u 1:2:3 with points pt 4 ps 1 lc %d", idx);
        for (int topBottom=0; topBottom<2; ++topBottom) {
            for (KalTrack tkr : patRecList[topBottom]) { 
                idx++;
                printWriter3.format(", $tkr%d_%d u 1:2:3 with lines lw 3 lc %d", tkr.ID, topBottom, idx); 
                printWriter3.format(", $tkp%d_%d u 1:2:3 with points pt 7 ps 2 lc %d", tkr.ID, topBottom, idx); 
                if (nTkpL[topBottom] > 0) printWriter3.format(", $tkpL%d_%d u 1:2:3 with points pt 9 ps 2 lc %d", tkr.ID, topBottom, idx);
                if (nTkpS[topBottom] > 0) printWriter3.format(", $tkpS%d_%d u 1:2:3 with points pt 15 ps 2 lc %d", tkr.ID, topBottom, idx);
            }
        }
        printWriter3.format("\n");
        printWriter3.close();
    }
}<|MERGE_RESOLUTION|>--- conflicted
+++ resolved
@@ -74,11 +74,8 @@
     private static boolean uniformB;
     private static DMatrixRMaj tempM;
     private static DMatrixRMaj Ft;
-<<<<<<< HEAD
-=======
     private int maxHits;
     private int nBigEvents;
->>>>>>> 762371a1
     
     private static final boolean debug = false;    
     private static final double SVTcenter = 505.57;
@@ -158,11 +155,8 @@
         this.kPar = kPar;
         logger = Logger.getLogger(KalmanInterface.class.getName());
         logger.info("Entering the KalmanInterface constructor");
-<<<<<<< HEAD
-=======
         maxHits = 0;
         nBigEvents = 0;
->>>>>>> 762371a1
         
         tempM = new DMatrixRMaj(5,5);
         Ft = new DMatrixRMaj(5,5);
@@ -213,15 +207,12 @@
         Vec centerB = KalmanInterface.getField(new Vec(0., SVTcenter, 0.), fM);
         double conFac = 1.0e12 / c;
         alphaCenter = conFac/ centerB.mag();
-<<<<<<< HEAD
-=======
     }
     
     public void summary() {
         System.out.format("KalmanInterface::summary: number of events with > 200 hits=%d.\n", nBigEvents);
         System.out.format("                          Maximum event size = %d strip hits.\n", maxHits);
         System.out.format("                          Events with > %d hits were not processed.\n", _siHitsLimit);
->>>>>>> 762371a1
     }
 
     // Return the reference to the parameter setting code for the driver to use
@@ -320,7 +311,6 @@
 
     static TrackState toTrackState(HelixState helixState, Plane pln, double alphaCenter, int loc) {
         final boolean debug = false;
-<<<<<<< HEAD
         
         double phiInt = helixState.planeIntersect(pln);
         if (Double.isNaN(phiInt)) {
@@ -351,38 +341,6 @@
         Vec helixParamsRotated = HelixState.rotateHelix(helixParamsPivoted, helixState.Rot.invert(), fRot);
         CommonOps_DDRM.mult(fRot, F, Ft);             
         
-=======
-        
-        double phiInt = helixState.planeIntersect(pln);
-        if (Double.isNaN(phiInt)) {
-            Logger logger = Logger.getLogger(KalmanInterface.class.getName());
-            logger.fine(String.format("toTrackState: no intersection with the plane at %s",pln.toString()));
-            phiInt = 0.;
-        }
-        // Transforms helix to a pivot point on the helix itself (so rho0 and z0 become zero)
-        Vec newPivot = helixState.atPhi(phiInt);
-        Vec helixParamsPivoted = helixState.pivotTransform(newPivot);
-        DMatrixRMaj F = new DMatrixRMaj(5,5);
-        helixState.makeF(helixParamsPivoted, F);
-        if (debug) {
-            System.out.format("Entering KalmanInterface.toTrackState for location %d\n", loc);
-            helixState.print("provided");
-            pln.print("provided");
-            newPivot.print("new pivot");
-            helixParamsPivoted.print("pivoted helix params");
-            System.out.format("turning angle to the plane containing the helixState origin=%10.6f\n", phiInt);
-            Vec intGlb = helixState.toGlobal(newPivot);
-            intGlb.print("global intersection with plane");
-        }
-        
-        // Then rotate the helix to the global system. This isn't quite kosher, since the B-field will not
-        // be aligned with the global system in general, but we have to do it to fit back into the HPS TrackState
-        // coordinate convention, for which the field is assumed to be uniform and aligned.
-        DMatrixRMaj fRot = new DMatrixRMaj(5,5);
-        Vec helixParamsRotated = HelixState.rotateHelix(helixParamsPivoted, helixState.Rot.invert(), fRot);
-        CommonOps_DDRM.mult(fRot, F, Ft);             
-        
->>>>>>> 762371a1
         CommonOps_DDRM.multTransB(helixState.C, Ft, tempM);
         DMatrixRMaj covRotated = new DMatrixRMaj(5,5);
         CommonOps_DDRM.mult(Ft, tempM, covRotated);
@@ -493,11 +451,7 @@
             
             // rms projected scattering angle
             double ctSensor = pDir.dot(site.m.p.T());
-<<<<<<< HEAD
-            double XL = Math.abs(site.radLen/ctSensor);
-=======
             double XL = Math.abs(site.m.thickness/site.radLen/ctSensor);
->>>>>>> 762371a1
             clstr.setScatterAngle(HelixState.projMSangle(momentum.mag(), XL));
             
             rtnList.add(clstr);
@@ -769,12 +723,6 @@
             Plane p =new Plane(pointOnPlaneTransformed, tK, uK, vK);
                         
             int kalLayer;                         
-<<<<<<< HEAD
-            if (nPlanes == 40) { //Indexing valid for 2019 detector -> Include new layer-0, layers go from 0 to 13!!
-                kalLayer = temp.getLayerNumber()-1;
-            } else {            //Indexing valid for 2016 detector
-                kalLayer = temp.getLayerNumber()+1;
-=======
             boolean split;
             if (nPlanes == 40) { //Indexing valid for 2019 detector -> Include new layer-0, layers go from 0 to 13!!
                 kalLayer = temp.getLayerNumber()-1;
@@ -782,7 +730,6 @@
             } else {            //Indexing valid for 2016 detector
                 kalLayer = temp.getLayerNumber()+1;
                 split = false;
->>>>>>> 762371a1
             }
             
             int detector = temp.getModuleNumber();
@@ -791,11 +738,7 @@
             }           
             int millipedeID = temp.getMillepedeId();
             SiModule newMod = new SiModule(kalLayer, p, temp.isStereo(), inputPlane.getWidth(), inputPlane.getLength(),
-<<<<<<< HEAD
-                    inputPlane.getThickness(), fM, detector, millipedeID);           
-=======
                     split, inputPlane.getThickness(), fM, detector, millipedeID);           
->>>>>>> 762371a1
             moduleMap.put(newMod, inputPlane);
             SiMlist.add(newMod);
         }
@@ -869,11 +812,7 @@
                     globalY.print("globalY");
                     System.out.format("     Adding measurement %10.5f to layer %d, module %d\n", umeas, module.Layer, module.detector);
                 }
-<<<<<<< HEAD
-                Measurement m = new Measurement(umeas, du, 0., hit.getdEdx()*1000000., rGlobal, rLocal.v[1]);
-=======
                 Measurement m = new Measurement(umeas, 0., du, 0., hit.getdEdx()*1000000., rGlobal, rLocal.v[1]);
->>>>>>> 762371a1
                 //rGlobal.print("new global hit location");
 
                 module.addMeasurement(m);
@@ -987,12 +926,6 @@
                     newHitLocal.print("transformed global hit");
                     */
                 }
-<<<<<<< HEAD
-                
-                double umeas = localHit.getPosition()[0];
-                double du = FastMath.sqrt(localHit.getCovarianceAsMatrix().diagonal(0));
-                double time = localHit.getTime();
-=======
                 double [] lpos = localHit.getPosition();
                 double umeas = lpos[0];
                 double du = FastMath.sqrt(localHit.getCovarianceAsMatrix().diagonal(0));
@@ -1007,7 +940,6 @@
                     System.out.format("%d %d u = %9.4f +- %9.4f    cov=%10.4e, %10.4e, %10.4e\n", module.Layer, nstrp, umeas, du, localHit.getCovarianceAsMatrix().e(0,0), 
                             localHit.getCovarianceAsMatrix().e(1,0), localHit.getCovarianceAsMatrix().e(1,1));
                 }
->>>>>>> 762371a1
 
                 // If HPS measured coordinate axis is opposite to Kalman measured coordinate axis
                 // This really should not happen, as the Kalman axis is copied directly from the hps geometry.
@@ -1032,11 +964,7 @@
                     globalX.print("globalX");
                     globalY.print("globalY");
                 }
-<<<<<<< HEAD
-                Measurement m = new Measurement(umeas, du, time, localHit.getdEdx()*1000000.);
-=======
                 Measurement m = new Measurement(umeas, xStrip, du, time, localHit.getdEdx()*1000000.);
->>>>>>> 762371a1
                 module.addMeasurement(m);
                 hitMap.put(m, hit);
                 hitsFilled++;
@@ -1112,10 +1040,7 @@
                 // SiTrackerHitStrip1D(hit)).getTransformedHit(TrackerHitType.CoordinateSystem.GLOBAL);
 
                 double umeas = local.getPosition()[0];
-<<<<<<< HEAD
-=======
                 double xStrip = -local.getPosition()[1];
->>>>>>> 762371a1
                 double du = FastMath.sqrt(local.getCovarianceAsMatrix().diagonal(0));
 
                 // if hps measured coord axis is opposite to kalman measured coord axis
@@ -1140,11 +1065,7 @@
                     globalX.print("globalX");
                     globalY.print("globalY");
                 }
-<<<<<<< HEAD
-                Measurement m = new Measurement(umeas, du, 0., hit.getdEdx()*1000000.);
-=======
                 Measurement m = new Measurement(umeas, xStrip, du, 0., hit.getdEdx()*1000000.);
->>>>>>> 762371a1
 
                 KalHit hitPair = new KalHit(mod,m);
                 trackHitsKalman.add(hitPair);
@@ -1236,10 +1157,7 @@
 
     // Method to drive the Kalman-Filter based pattern recognition
     public ArrayList<KalTrack>[] KalmanPatRec(EventHeader event, IDDecoder decoder) {
-<<<<<<< HEAD
-=======
         if (debug) System.out.format("KalmanInterface: entering KalmanPatRec for event %d\n", event.getEventNumber());
->>>>>>> 762371a1
         ArrayList<KalTrack>[] outList = new ArrayList[2];
         if (!fillAllMeasurements(event)) {
             if (debug) System.out.format("KalmanInterface.KalmanPatRec: recon SVT hits not found for event %d\n",event.getEventNumber());
