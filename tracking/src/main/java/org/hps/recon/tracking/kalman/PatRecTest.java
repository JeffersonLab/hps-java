package org.hps.recon.tracking.kalman;

import java.io.File;
import java.io.FileNotFoundException;
import java.io.IOException;
import java.io.PrintWriter;
import java.time.Instant;
import java.time.LocalDateTime;
import java.time.ZoneId;
import java.util.ArrayList;
import java.util.HashSet;
import java.util.Random;
import java.util.Set;

import org.hps.recon.tracking.gbl.matrix.EigenvalueDecomposition;
import org.hps.recon.tracking.gbl.matrix.Matrix;
import org.hps.util.Pair;

//This is for testing only and is not part of the Kalman fitting code
class PatRecTest {

    Random rnd;

    PatRecTest(String path) {
        // Units are Tesla, GeV, mm

        int nTrials = 1000;              // The number of test eventNumbers to generate for pattern recognition and fitting
        int mxPlot = 0;                // Maximum number of single event plots
        int [] eventToPrint = {};
        boolean perfect = false;

        boolean rungeKutta = true;      // Set true to generate the helix by Runge Kutta integration instead of a piecewise helix
        boolean verbose = false;
        boolean noisy = true;
        boolean smear = true;          // Smear initial momentum vector randomly
        boolean uniformB = false;
        double hitEfficiency = 0.90;
        double [] vtxRes = {0.1, 0.5, 0.05};
        double executionTime = 0.;

        // Seed the random number generator
        long rndSeed = -3113005327838135103L;
        rnd = new Random();
        rnd.setSeed(rndSeed);

        // Set pattern recognition parameters
        KalmanParams kPar = new KalmanParams();
        kPar.setIterations(2);
        
        // Definition of the magnetic field
        String mapType = "binary";
        //String mapFile = "C:\\Users\\Robert\\Documents\\GitHub\\hps-java\\fieldmap\\125acm2_3kg_corrected_unfolded_scaled_0.7992_v3.bin";
        String mapFile = "C:\\Users\\Robert\\Documents\\GitHub\\hps-java\\fieldmap\\209acm2_5kg_corrected_unfolded_scaled_1.04545_v4.bin";
        FieldMap fM = null;
        try {
            fM = new FieldMap(mapFile, mapType, uniformB, 21.17, 0., 457.2);       // for fitting tracks
        } catch (IOException e) {
            System.out.format("Could not open or read the field map %s\n", mapFile);
            return;
        }
        if (mapType != "binary") fM.writeBinaryFile("C:\\Users\\Robert\\Documents\\GitHub\\hps-java\\fieldmap\\fieldmap.bin");

        // Tracking instrument description
        double thickness = 0.32; // Silicon thickness in mm
        if (perfect) { thickness = 0.0000000000001; }
        ArrayList<SiModule> SiModules = new ArrayList<SiModule>();
        Plane plnInt;
        SiModule newModule;

        double yStart = 103.69;
        plnInt = new Plane(new Vec(3.4814, yStart, 20.781), new Vec(-0.030928, -0.99952, 0.00056169), -0.100076);
        newModule = new SiModule(2, plnInt, true, 200., 47.17, thickness, fM, 0);
        SiModules.add(newModule);

        plnInt = new Plane(new Vec(3.7752, 111.75, 20.770), new Vec(0.029092, 0.99957, 0.0031495), 0.000303);
        newModule = new SiModule(3, plnInt, false, 200., 47.17, thickness, fM, 0);
        SiModules.add(newModule);

        plnInt = new Plane(new Vec(6.6595, 203.81, 22.296), new Vec(-0.029875, -0.99954, 0.0053661), -0.099851);
        newModule = new SiModule(4, plnInt, true, 200., 47.17, thickness, fM, 0);
        SiModules.add(newModule);

        plnInt = new Plane(new Vec(6.7661, 211.87, 22.281), new Vec(0.028940, 0.99958, 0.0028008), 0.000145);
        newModule = new SiModule(5, plnInt, false, 200., 47.17, thickness, fM, 0);
        SiModules.add(newModule);

        plnInt = new Plane(new Vec(9.4835, 303.76, 23.796), new Vec(-0.029471, -0.99955, 0.0048642), -0.100012);
        newModule = new SiModule(6, plnInt, true, 200., 47.17, thickness, fM, 0);
        SiModules.add(newModule);

        plnInt = new Plane(new Vec(9.7121, 311.63, 23.777), new Vec(0.027875, 0.99961, -0.0027053), 0.000106);
        newModule = new SiModule(7, plnInt, false, 200., 47.17, thickness, fM, 0);
        SiModules.add(newModule);

        plnInt = new Plane(new Vec(-35.087, 505.57, 29.328), new Vec(-0.029044, -0.99958, 0.0022785), -0.049060);
        newModule = new SiModule(8, plnInt, true, 100., 40.34, thickness, fM, 0);
        SiModules.add(newModule);

        plnInt = new Plane(new Vec(65.791, 502.52, 24.294), new Vec(-0.030402, -0.99954, 0.0012687), -0.050671);
        newModule = new SiModule(8, plnInt, true, 100., 40.34, thickness, fM, 1);
        SiModules.add(newModule);

        plnInt = new Plane(new Vec(-34.848, 513.08, 26.824), new Vec(0.030086, 0.99954, -0.0021664), 0.000199);
        newModule = new SiModule(9, plnInt, false, 100., 40.34, thickness, fM, 0);
        SiModules.add(newModule);

        plnInt = new Plane(new Vec(65.958, 510.03, 26.821), new Vec(0.030452, 0.99954, -0.00060382), 0.000194);
        newModule = new SiModule(9, plnInt, false, 100., 40.34, thickness, fM, 1);
        SiModules.add(newModule);

        plnInt = new Plane(new Vec(-29.010, 705.47, 32.358), new Vec(-0.030508, -0.99953, -0.00048837), -0.050035);
        newModule = new SiModule(10, plnInt, true, 100., 40.34, thickness, fM, 0);
        SiModules.add(newModule);

        plnInt = new Plane(new Vec(71.778, 702.43, 27.322), new Vec(-0.029627, -0.99956, -0.0015542), -0.050102);
        newModule = new SiModule(10, plnInt, true, 100., 40.34, thickness, fM, 1);
        SiModules.add(newModule);

        plnInt = new Plane(new Vec(-28.846, 713.07, 29.845), new Vec(0.029810, 0.99956, -0.00084633), 0.000172);
        newModule = new SiModule(11, plnInt, false, 100., 40.34, thickness, fM, 0);
        SiModules.add(newModule);

        plnInt = new Plane(new Vec(72.034, 710.03, 29.845), new Vec(0.030891, 0.99952, 0.00016092), 0.000205);
        newModule = new SiModule(11, plnInt, false, 100., 40.34, thickness, fM, 1);
        SiModules.add(newModule);

        plnInt = new Plane(new Vec(-22.879, 905.35, 35.309), new Vec(-0.029214, -0.99957, 0.0019280), -0.049801);
        newModule = new SiModule(12, plnInt, true, 100., 40.34, thickness, fM, 0);
        SiModules.add(newModule);

        plnInt = new Plane(new Vec(77.869, 902.35, 30.284), new Vec(-0.029989, -0.99955, -0.00062471), -0.049863);
        newModule = new SiModule(12, plnInt, true, 100., 40.34, thickness, fM, 1);
        SiModules.add(newModule);

        plnInt = new Plane(new Vec(-22.795, 912.89, 32.839), new Vec(0.028266, 0.99960, -0.0014105), 0.000107);
        newModule = new SiModule(13, plnInt, false, 100., 40.34, thickness, fM, 0);
        SiModules.add(newModule);

        plnInt = new Plane(new Vec(78.097, 909.99, 32.835), new Vec(0.030889, 0.99952, -0.00029751), 0.000071);
        newModule = new SiModule(13, plnInt, false, 100., 40.34, thickness, fM, 1);
        SiModules.add(newModule);
        
        for (SiModule siM : SiModules) {
            siM.print(" ");
        }

        int nLayers = 14; // Layer 0 not yet implemented here
        double resolution = 0.006; // SSD point resolution, in mm
        double[] location = new double[nLayers];
        double[] xdet = new double[SiModules.size()];
        double[] ydet = new double[SiModules.size()];
        double[] zdet = new double[SiModules.size()];
        int[] lyr = new int[SiModules.size()];
        for (int i = 0; i < SiModules.size(); i++) {
            SiModule si = SiModules.get(i);
            if (si.Layer >= 0) { location[si.Layer] = si.p.X().v[1]; }
            lyr[i] = si.Layer;
            xdet[i] = si.p.X().v[0];
            ydet[i] = si.p.X().v[1];
            zdet[i] = si.p.X().v[2];
            System.out.format("Si Module %d, Layer=%d, Detector=%d, location=%8.2f, x=%8.2f, y=%8.2f, z=%8.2f\n", i, si.Layer, si.detector,
                    si.p.X().v[1], xdet[i], ydet[i], zdet[i]);
        }

        int nHelices = 2; // Number of helix tracks to simulate
        if (!smear) nHelices = 1;
        double[] Q = new double[nHelices]; // charge
        double[] p = new double[nHelices]; // momentum
        Vec helixOrigin = new Vec(0., 0., 0.); // Pivot point of initial helices
        double Phi = 91. * Math.PI / 180.;
        double Theta = 88.5 * Math.PI / 180.;
        double energy0 = 2.4;

        // Define histograms
        Histogram hNtracks = new Histogram(10, 0., 1., "Number of tracks found and fitted", "tracks", "events");
        Histogram hNhits = new Histogram(15, 0., 1., "Number of hits per fitted track", "hits", "tracks");
        Histogram hScatProj = new Histogram(100, -0.01, 0.0002, "Projected Scattering Angle", "radians", "Si planes");
        Histogram hTkChi2 = new Histogram(100, 0., 1.0, "Track helix fit chi^2 after smoothing", "chi^2", "tracks");
        Histogram hEdrhoS = new Histogram(100, -10., 0.2, "Smoothed helix parameter drho error", "sigmas", "track");
        Histogram hEdrho = new Histogram(100, -2., 0.04, "drho error", "mm", "tracks");
        Histogram hEphi0S = new Histogram(100, -10., 0.2, "Smoothed helix parameter phi0 error", "sigmas", "track");
        Histogram hEphi0 = new Histogram(100, -2., 0.04, "phi0 error", "degrees", "tracks");
        Histogram hEkS = new Histogram(100, -10., 0.2, "Smoothed helix parameter K error", "sigmas", "track");
        Histogram hEk = new Histogram(100, -40., 0.8, "curvature error", "percent", "tracks");
        Histogram hEdzS = new Histogram(100, -10., 0.2, "Smoothed helix parameter dz error", "sigmas", "track");
        Histogram hEdz = new Histogram(100, -1., 0.02, "dz error", "mm", "tracks");
        Histogram hEtanlS = new Histogram(100, -10., 0.2, "Smoothed helix parameter tanl error", "sigmas", "track");
        Histogram hEtanl = new Histogram(100, -.01, 0.0002, "tanl error", " ", "tracks");
        Histogram hChi2HelixS = new Histogram(80, 0., 0.4, "Smoothed chi^2 of helix parameters", "chi^2", "tracks");
        Histogram hXerr = new Histogram(100, -20., 0.4, "error on the vertex x coordinate", "sigmas", "tracks");
        Histogram hYerr = new Histogram(100, -20., 0.4, "error on the vertex y coordinate", "sigmas", "tracks");
        Histogram hZerr = new Histogram(100, -20., 0.4, "error on the vertex z coordinate", "sigmas", "tracks");
        Histogram hEdrhoS1 = new Histogram(100, -10., 0.2, "Smoothed helix parameter drho error at lyr1", "sigmas", "track");
        Histogram hEphi0S1 = new Histogram(100, -10., 0.2, "Smoothed helix parameter phi0 error at lyr1", "sigmas", "track");
        Histogram hEkS1 = new Histogram(100, -10., 0.2, "Smoothed helix parameter K error at lyr1", "sigmas", "track");
        Histogram hEdzS1 = new Histogram(100, -10., 0.2, "Smoothed helix parameter dz error at lyr1", "sigmas", "track");
        Histogram hEtanlS1 = new Histogram(100, -10., 0.2, "Smoothed helix parameter tanl error at lyr1", "sigmas", "track");
        Histogram hMomentum = new Histogram(100, 0., 0.05, "Reconstructed track momentum","GeV","tracks");
        Histogram[] hScatXY = new Histogram[nLayers];
        Histogram[] hScatZY = new Histogram[nLayers];
        Histogram[] hResidS0 = new Histogram[nLayers];
        Histogram[] hResidS2 = new Histogram[nLayers];
        Histogram[] hUnbias = new Histogram[nLayers];
        Histogram[] hUnbiasSig = new Histogram[nLayers];
        for (int i = 2; i < nLayers; i++) {
            hScatXY[i] = new Histogram(100, -0.001, 0.00002, String.format("Scattering angle in xy for layer %d", i), "radians", "tracks");
            hScatZY[i] = new Histogram(100, -0.001, 0.00002, String.format("Scattering angle in xy for layer %d", i), "radians", "tracks");
            hResidS0[i] = new Histogram(100, -10., 0.2, String.format("Smoothed fit residual for plane %d", i), "sigmas", "hits");
            hResidS2[i] = new Histogram(100, -0.02, 0.0004, String.format("Smoothed fit residual for plane %d", i), "mm", "hits");
            hUnbias[i] = new Histogram(100, -0.2, 0.004, String.format("Unbiased residual for plant %d", i), "mm", "hits");
            hUnbiasSig[i] = new Histogram(100, -10., 0.2, String.format("Unbiased residuals for layer %d", i), "sigmas", "hits");
        }
        Histogram[] covEigenV = new Histogram[5];
        covEigenV[0] = new Histogram(100, -0.05, 0.001, "Largest eigenvalue of track covariance", " ", "tracks");
        covEigenV[1] = new Histogram(100, -0.005, 0.0001, "Second eigenvalue of track covariance", " ", "tracks");
        covEigenV[2] = new Histogram(100, -0.0005, 0.00001, "Third eigenvalue of track covariance", " ", "tracks");
        covEigenV[3] = new Histogram(100, -0.0000005, 0.0000000001, "Fourth eigenvalue of track covariance", " ", "tracks");
        covEigenV[4] = new Histogram(100, -0.000000005, 0.000000000001, "Smalles eigenvalue of track covariance", " ", "tracks");
        Histogram hNmcHt = new Histogram(10,0.,1.,"Bad variance number of MC tracks contributing to hit","N","tracks");
        Histogram hNmcTk = new Histogram(10,0.,1.,"Bad variance number of MC tracks contributing to track","N","tracks");
        Histogram hMCgood = new Histogram(5,0.,1.,"Bad variance number of bad or good tracks","goodness","tracks");
        Histogram hBadLyr = new Histogram(20,0.,1.,"Bad variance, layer of bad hit","layer","tracks");
        Histogram hBadnHits = new Histogram(20,0.,1.,"Bad variance, number of hits on tracks","hits","tracks");
        
        Instant timestamp = Instant.now();
        System.out.format("Beginning time = %s\n", timestamp.toString());
        LocalDateTime ldt = LocalDateTime.ofInstant(timestamp, ZoneId.systemDefault());
        System.out.format("%s %d %d at %d:%d %d.%d seconds\n", ldt.getMonth(), ldt.getDayOfMonth(), ldt.getYear(), ldt.getHour(),
                ldt.getMinute(), ldt.getSecond(), ldt.getNano());

        Helix[] TkSaved = new Helix[nHelices];
        HelixPlaneIntersect hpi = new HelixPlaneIntersect();
        int nPlot = 0;
        for (int eventNumber = 0; eventNumber < nTrials; eventNumber++) {
            if (Math.floorMod(eventNumber, 100)==0) System.out.format("Starting trial event %d\n", eventNumber);
            verbose = false;
            for (int i : eventToPrint) {
                if (eventNumber == i) {
                    verbose = true;
                    break;
                }
            }
            Vec[] initialDirection = new Vec[nHelices];
            for (int i = 0; i < nHelices; i++) {
                double PhiR = Phi;
                double ThetaR = Theta;
                if (smear) {
                    if (rnd.nextGaussian() > 0.) Q[i] = 1.0;    // Randomize the momentum vectors
                    else Q[i] = -1.0;
                    p[i] = energy0 + rnd.nextGaussian() * 0.02;
                    PhiR += rnd.nextGaussian() * 0.25 * Math.PI / 180.;
                    ThetaR += rnd.nextGaussian() * 0.25 * Math.PI / 180.;
                } else {
                    Q[i] = 1.0;
                    p[i] = energy0;
                }
                initialDirection[i] = new Vec(Math.cos(PhiR) * Math.sin(ThetaR), Math.sin(PhiR) * Math.sin(ThetaR), Math.cos(ThetaR));
                if (verbose) initialDirection[i].print("initial particle direction");
            }
            double[] drho = new double[nHelices]; // Helix parameters
            double[] dz = new double[nHelices]; 
            double[] phi0 = new double[nHelices]; 
            double[] tanl = new double[nHelices]; 
            double[] K = new double[nHelices];
            Helix[] TkInitial = new Helix[nHelices];
            Vec[] helixMCtrue = new Vec[nHelices];
            for (int i = 0; i < nHelices; i++) {
                Vec momentum = new Vec(p[i] * initialDirection[i].v[0], p[i] * initialDirection[i].v[1], p[i] * initialDirection[i].v[2]);
                if (verbose) momentum.print("initial helix momentum");
                TkInitial[i] = new Helix(Q[i], helixOrigin, momentum, helixOrigin, fM, rnd);
                drho[i] = TkInitial[i].p.v[0];
                phi0[i] = TkInitial[i].p.v[1];
                K[i] = TkInitial[i].p.v[2];
                dz[i] = TkInitial[i].p.v[3];
                tanl[i] = TkInitial[i].p.v[4];
                if (verbose) TkInitial[i].print(String.format("Initial helix %d", i));
                double pt = p[i] / Math.sqrt(1.0 + tanl[i] * tanl[i]);
                if (verbose) {
                    System.out.format("Momentum p=%10.4f GeV, pt=%10.4f GeV\n", p[i], pt);
                    System.out.format("True starting helix %d is %10.6f %10.6f %10.6f %10.6f %10.6f\n", i, drho[i], phi0[i], K[i], dz[i], tanl[i]);
                }
                helixMCtrue[i] = TkInitial[i].p.copy();
            }
            
            // Extrapolate each helix from the origin to the first detector layer
            SiModule si1 = SiModules.get(0);
            int plnBegin = si1.Layer;
            if (verbose) System.out.format("Beginning layer number = %d", plnBegin);
            Helix[] helixBegin = new Helix[nHelices];
            for (int i = 0; i < nHelices; i++) {
                double phi1 = TkInitial[i].planeIntersect(si1.p);
                if (Double.isNaN(phi1)) {
                    System.out.format("Oops! No intersection found with initial plane");
                    return;
                }
                Vec p1 = new Vec(3);
                HelixPlaneIntersect hpi1 = new HelixPlaneIntersect();
                Vec pivotBegin = hpi1.rkIntersect(si1.p, TkInitial[i].atPhiGlobal(0.), TkInitial[i].getMomGlobal(0.), Q[i], fM, p1);
                helixBegin[i] = new Helix(Q[i], pivotBegin, p1, pivotBegin, fM, rnd);
                if (verbose) helixBegin[i].print("helixBegin");
            }
            PrintWriter printWriter2 = null;
            if (verbose) {
                File file2 = new File(path + "helix2.gp");
                file2.getParentFile().mkdirs();
                try {
                    printWriter2 = new PrintWriter(file2);
                } catch (FileNotFoundException e1) {
                    System.out.println("Could not create the gnuplot output file.");
                    e1.printStackTrace();
                    return;
                }
                // printWriter2.format("set xrange [-500.:1500]\n");
                // printWriter2.format("set yrange [-1000.:1000.]\n");
                printWriter2.format("set xlabel 'X'\n");
                printWriter2.format("set ylabel 'Y'\n");           
            }            

            Helix[] Tk = new Helix[nHelices];
            for (int i = 0; i < nHelices; i++) {
                Tk[i] = helixBegin[i].copy();
                if (verbose) Tk[i].print("copied beginning helix");
            }

            for (SiModule thisSi : SiModules) { // Zero out the hit lists from previous event
                thisSi.reset();
            }
            // Populate the Si detector planes with noise hits
            if (noisy) {
                for (SiModule thisSi : SiModules) {
                    // Assume a strip every 60 microns
                    double dy = 0.060;
                    double a = 3.0;
                    int nstrips = (int) ((thisSi.yExtent[1] - thisSi.yExtent[0]) / dy);
                    for (int i = 1; i < nstrips - 1; i++) {
                        double ys = thisSi.yExtent[0] + i * dy;
                        double occ = 0.0002 + 0.005 * Math.exp(-(thisSi.yExtent[1] - ys) / a);
                        if (rnd.nextDouble() < occ) {
                            Vec pntGlobal = thisSi.toGlobal(new Vec(0., ys, 0.));
                            Measurement ms = new Measurement(ys, resolution, 0., pntGlobal, 999.);
                            thisSi.addMeasurement(ms);
                        }
                    }
                }
            }

            // Populate the Si detector planes with hits from helices scattered at each plane
            for (int ih = 0; ih < nHelices; ih++) {
                if (verbose) {
                    printWriter2.format("$helix%d << EOD\n", ih);
                    System.out.format("Begin simulation of helix number %d\n", ih);
                }
                for (int icm = 0; icm < SiModules.size(); icm++) {
                    SiModule thisSi = SiModules.get(icm);
                    if (thisSi.Layer < 0) { continue; }
                    int pln = thisSi.Layer;
                    int det = thisSi.detector;
                    if (verbose) {
                        System.out.format("Extrapolating to plane #%d, detector %d\n", pln, det);
                        Tk[ih].print("this plane");
                    }
                    double phiInt = Tk[ih].planeIntersect(thisSi.p);
                    if (Double.isNaN(phiInt)) {
                        if (verbose) { System.out.format("Plane %d, detector %d, no intersection found", pln, det); }
                        break;
                    }
                    if (verbose) { System.out.format("Plane %d, phiInt1= %12.10f\n", pln, phiInt); }
                    Vec rscat = new Vec(3);
                    Vec pInt = new Vec(3);
                    if (rungeKutta) {
                        rscat = hpi.rkIntersect(thisSi.p, Tk[ih].atPhiGlobal(0.), Tk[ih].getMomGlobal(0.), Q[ih], fM, pInt);
                    } else {
                        rscat = Tk[ih].atPhiGlobal(phiInt);
                        pInt = Tk[ih].getMomGlobal(phiInt);
                    }
                    if (verbose) {
                        double check = (rscat.dif(thisSi.p.X()).dot(thisSi.p.T()));
                        System.out.format("Dot product of vector in plane with plane direction=%12.8e, should be zero\n", check);
                        Tk[ih].atPhi(phiInt).print("local intersection point of helix");
                        Vec xIntGlob = Tk[ih].atPhiGlobal(phiInt);
                        xIntGlob.print("global intersection point of helix");
                        double dPhi = -Q[ih] * (phiInt) / 20.0;
                        int npnts = 0;
                        for (double phi = 0.; phi < Math.abs(phiInt); phi = phi + dPhi) {
                            npnts++;
                            Vec r = Tk[ih].atPhiGlobal(-Q[ih] * phi);
                            printWriter2.format("%10.6f %10.6f %10.6f\n", r.v[0], r.v[1], r.v[2]);
                            if (npnts > 1000) break;
                        }
                        // printWriter2.format("%10.6f %10.6f %10.6f\n", rscat.v[0], rscat.v[1], rscat.v[2]);
                        if (rungeKutta) {
                            double errX = rscat.dif(xIntGlob).mag();
                            System.out.format("Runge-Kutta difference from Helix extrapolation is %12.5e mm for plane %d\n", errX, pln);
                            rscat.print("Runge-Kutta intersection point");
                            pInt.print("Runge-Kutta momentum at intersection point");
                        }
                    }
                    Vec rDet = thisSi.toLocal(rscat);
                    if (verbose) {
                        thisSi.p.print(String.format("layer %d, detector %d", pln, det));
                        rscat.print("       Gobal intersection point 1");
                        rDet.print("       helix intersection in detector frame");
                    }
                    // Check whether the intersection is within the bounds of the detector
                    if (rDet.v[0] > thisSi.xExtent[1] || rDet.v[0] < thisSi.xExtent[0] || rDet.v[1] > thisSi.yExtent[1]
                            || rDet.v[1] < thisSi.yExtent[0]) {
                        if (verbose) { System.out.format("     Intersection point is outside of the detector %d in layer %d\n", det, pln); }
                        continue;
                    }
                    if (rnd.nextDouble() < hitEfficiency) { // Apply some hit inefficiency
                        double[] gran = new double[2];
                        if (perfect) {
                            gran[0] = 0.;
                            gran[1] = 0.;
                        } else {
                            gran[0] = rnd.nextGaussian();
                            gran[1] = rnd.nextGaussian();
                        }
                        double m1 = rDet.v[1] + resolution * gran[0];
                        if (verbose) { System.out.format("       Measurement 1= %10.7f,  Truth=%10.7f\n", m1, rDet.v[1]); }
                        Measurement md = null;
                        for (Measurement mm : thisSi.hits) {
                            if (Math.abs(mm.v - m1) < 0.04) { // assume hits overlap if less than 40 microns apart
                                md = mm;
                                break;
                            }
                        }
                        if (md != null) {
                            md.v = 0.5 * (md.v + m1); // overlapping hits, take the average
                            md.sigma *= 1.5; // reduce resolution for overlapping hits
                            md.addMC(ih);
                            if (verbose) { System.out.format("Overlapping with hit at v=%8.4f\n", md.v); }
                        } else {
                            Measurement thisM1 = new Measurement(m1, resolution, 0., rscat, rDet.v[1]);
                            thisM1.addMC(ih);
                            thisSi.addMeasurement(thisM1);
                            if (verbose) { System.out.format("Adding measurement. Size of hit array=%d\n", thisSi.hits.size()); }
                        }
                    }
                    if (icm + 1 < SiModules.size()) {
                        Vec t1 = Tk[ih].getMomGlobal(phiInt).unitVec();
                        if (verbose) {
                            Tk[ih].getMom(phiInt).print("helix local momentum before scatter");
                            Tk[ih].getMomGlobal(phiInt).print("helix global momentum before scatter");
                        }
                        // Scatter the helix before going on to the next plane
                        Tk[ih] = Tk[ih].randomScat(thisSi.p, rscat, pInt, thisSi.thickness);
                        if (pln == plnBegin) {
                            TkSaved[ih] = Tk[ih].copy();
                            if (verbose) { System.out.format("Saving helix after scatter in plane %d\n", pln); }
                        }
                        Vec t2 = Tk[ih].getMomGlobal(0.).unitVec();
                        Vec p2 = Tk[ih].getMomGlobal(0.);                       
                        double scattAng = Math.acos(Math.min(1.0, t1.dot(t2)));
                        double scattAngProj = Math.atan2(t1.v[0], t1.v[1]) - Math.atan2(t2.v[0], t2.v[1]);
                        hScatProj.entry(scattAngProj);
                        if (verbose) {
                            Tk[ih].print("scattered from the detector plane");
                            p2.print("momentum after scatter");
                            System.out.format("Scattering angle from 1st layer of thickness %10.5f = %10.7f; p=%10.7f\n", thickness, scattAng,
                                            p2.mag());
                        }
                    }
                }
                if (verbose) { printWriter2.format("EOD\n"); }
            }

            if (verbose) {
                printWriter2.format("$pnts << EOD\n");
                System.out.format("\n\n ******* Printing out the list of Si modules: ********\n");
                for (SiModule si : SiModules) { System.out.format("Layer %d, size of hit list=%d\n", si.Layer, si.hits.size()); }
                for (SiModule si : SiModules) {
                    si.print("in list");
                    for (Measurement mm : si.hits) {
                        Vec rLoc = si.toLocal(mm.rGlobal); // Use MC truth for the x and z coordinates in the detector frame
                        Vec rmG = si.toGlobal(new Vec(rLoc.v[0], mm.v, rLoc.v[2]));
                        // printWriter2.format(" %10.6f %10.6f %10.6f\n", rmG.v[0], rmG.v[1], rmG.v[2]);
                        printWriter2.format(" %10.6f %10.6f %10.6f\n", mm.rGlobal.v[0], mm.rGlobal.v[1], mm.rGlobal.v[2]);
                        System.out.format("   Hit location %10.6f %10.6f %10.6f\n", rmG.v[0], rmG.v[1], rmG.v[2]);
                    }
                }
                printWriter2.format("EOD\n");
                printWriter2.format("splot $pnts u 1:2:3 with points pt 6 ps 2");
                for (int ih = 0; ih < nHelices; ih++) { printWriter2.format(", $helix%d u 1:2:3 with lines lw 3", ih); }
                printWriter2.close();
            }

            if (verbose) System.out.format("\n\n ******* PatRecTest: now making the call to KalmanPatRecHPS.\n");
            Vec vtx = helixOrigin.copy();
            for (int i=0; i<3; ++i) {
                vtx.v[i] += rnd.nextGaussian() * vtxRes[i];
            }
            SquareMatrix vtxCov = new SquareMatrix(3);
            vtxCov.M[0][0] = vtxRes[0]*vtxRes[0];
            vtxCov.M[1][1] = vtxRes[1]*vtxRes[1];
            vtxCov.M[2][2] = vtxRes[2]*vtxRes[2];
<<<<<<< HEAD
            //KalScatteredElectronFinder scatElec = new KalScatteredElectronFinder(SiModules, vtx.v, vtxCov.M, eventNumber);
            long startTime = System.nanoTime();
            KalmanPatRecHPS patRec = new KalmanPatRecHPS(SiModules, 0, eventNumber, kPar);
            long endTime = System.nanoTime();
            double runTime = (double)(endTime - startTime)/1000000.;
=======
            long startTimeF = System.nanoTime();
            KalmanPatRecHPS patRec = new KalmanPatRecHPS(SiModules, 0, eventNumber, kPar);
            long endTimeF = System.nanoTime();
            double runTime = (double)(endTimeF - startTimeF)/1000000.;
>>>>>>> 6b99ec88
            executionTime += runTime;
            if (nPlot < mxPlot && verbose) {  // Code to make a single event display using gnuplot
                nPlot++;
                PrintWriter printWriter3 = null;
                String fn = String.format("%shelix3_%d.gp", path, eventNumber);
                System.out.format("Output single event plot to file %s\n", fn);
                File file3 = new File(fn);
                file3.getParentFile().mkdirs();
                try {
                    printWriter3 = new PrintWriter(file3);
                } catch (FileNotFoundException e1) {
                    System.out.println("Could not create the gnuplot output file.");
                    e1.printStackTrace();
                    return;
                }
                // printWriter3.format("set xrange [-500.:1500]\n");
                // printWriter3.format("set yrange [-1000.:1000.]\n");
                printWriter3.format("set title 'Event Number %d'\n", eventNumber);
                printWriter3.format("set xlabel 'X'\n");
                printWriter3.format("set ylabel 'Y'\n");
                double vPos = 0.9;
                for (KalTrack tkr : patRec.TkrList) {
                    double [] a = tkr.originHelixParms();
                    String s = String.format("TB %d Track %d, %d hits, chi^2=%7.1f, a=%8.3f %8.3f %8.3f %8.3f %8.3f", 
                            patRec.topBottom, tkr.ID, tkr.nHits, tkr.chi2, a[0], a[1], a[2], a[3], a[4]);
                    printWriter3.format("set label '%s' at screen 0.1, %2.2f\n", s, vPos);
                    vPos = vPos - 0.03;
                }
                for (KalTrack tkr : patRec.TkrList) {
                    printWriter3.format("$tkr%d << EOD\n", tkr.ID);
                    for (MeasurementSite site : tkr.SiteList) {
                        StateVector aS = site.aS;
                        SiModule m = site.m;
                        double phiS = aS.helix.planeIntersect(m.p);
                        if (Double.isNaN(phiS)) continue;
                        Vec rLocal = aS.helix.atPhi(phiS);
                        Vec rGlobal = aS.helix.toGlobal(rLocal);
                        printWriter3.format(" %10.6f %10.6f %10.6f\n", rGlobal.v[0], rGlobal.v[1], rGlobal.v[2]);
                        // Vec rDetector = m.toLocal(rGlobal);
                        // double vPred = rDetector.v[1];
                        // if (site.hitID >= 0) {
                        // System.out.format("vPredPrime=%10.6f, vPred=%10.6f, v=%10.6f\n", vPred, aS.mPred, m.hits.get(site.hitID).v);
                        // }
                    }
                    printWriter3.format("EOD\n");
                }
                for (KalTrack tkr : patRec.TkrList) {
                    printWriter3.format("$tkp%d << EOD\n", tkr.ID);
                    for (MeasurementSite site : tkr.SiteList) {
                        SiModule m = site.m;
                        int hitID = site.hitID;
                        if (hitID < 0) continue;
                        Measurement mm = m.hits.get(hitID);
                        Vec rLoc = m.toLocal(mm.rGlobal); // Use MC truth for the x and z coordinates in the detector frame
                        Vec rmG = m.toGlobal(new Vec(rLoc.v[0], mm.v, rLoc.v[2]));
                        printWriter3.format(" %10.6f %10.6f %10.6f\n", rmG.v[0], rmG.v[1], rmG.v[2]);
                    }
                    printWriter3.format("EOD\n");
                }
                printWriter3.format("$pnts << EOD\n");
                for (SiModule si : SiModules) {
                    for (Measurement mm : si.hits) {
                        if (mm.tracks.size() > 0) continue;
                        Vec rLoc = si.toLocal(mm.rGlobal); // Use MC truth for the x and z coordinates in the detector frame
                        Vec rmG = si.toGlobal(new Vec(rLoc.v[0], mm.v, rLoc.v[2]));
                        printWriter3.format(" %10.6f %10.6f %10.6f\n", rmG.v[0], rmG.v[1], rmG.v[2]);
                    }
                }
                printWriter3.format("EOD\n");
                printWriter3.format("splot $pnts u 1:2:3 with points pt 6 ps 2");
                for (KalTrack tkr : patRec.TkrList) { printWriter3.format(", $tkr%d u 1:2:3 with lines lw 3", tkr.ID); }
                for (KalTrack tkr : patRec.TkrList) { printWriter3.format(", $tkp%d u 1:2:3 with points pt 7 ps 2", tkr.ID); }
                printWriter3.format("\n");
                printWriter3.close();
            }
            // Analysis of the tracking results
            int nTracks = patRec.TkrList.size();
            hNtracks.entry(nTracks);
            for (KalTrack tkr : patRec.TkrList) {
                // Check on the covariance matrix
                Matrix C = new Matrix(tkr.originCovariance());
                EigenvalueDecomposition eED= new EigenvalueDecomposition(C);
                double [] ev = eED.getRealEigenvalues();
                for (int i=0; i<5; ++i) {
                    covEigenV[i].entry(ev[i]);
                    if (ev[i] < 0.) {
                        System.out.format("Event %d, eigenvalue %d = %10.5e of covariance is negative!\n", eventNumber, i, ev[i]);
                    }
                }
                if (eventNumber < 10) {
                    Vec evV = new Vec(5,ev);
                    evV.print("Eigenvalues of covariance");
                }
                tkr.sortSites(true);
                if (verbose) {
                    System.out.format("Track %d, %d hits, chi^2=%10.5f, 1st layer=%d\n", tkr.ID, tkr.nHits, tkr.chi2,
                            tkr.SiteList.get(0).m.Layer);
                    tkr.print("from KalmanPatRecHPS");
                }
                hNhits.entry(tkr.nHits);
                hTkChi2.entry(tkr.chi2);
                double[] momentum = tkr.originP();
                double pMag = Math.sqrt(momentum[0]*momentum[0]+momentum[1]*momentum[1]+momentum[2]*momentum[2]);
                hMomentum.entry(pMag);
                Set<Integer> MCtks = new HashSet<Integer>();
                int [] MCfreq = new int[nHelices];
                int nH = 0;
                for (MeasurementSite site : tkr.SiteList) {
                    int layer = site.m.Layer;
                    hScatXY[layer].entry(tkr.scatX(layer));
                    hScatZY[layer].entry(tkr.scatZ(layer));
                    hResidS0[layer].entry(site.aS.r/Math.sqrt(site.aS.R));
                    hResidS2[layer].entry(site.aS.r);
                    if (site.hitID >= 0) {
                        nH++;
                        for (int iMC : site.m.hits.get(site.hitID).tksMC) {                    
                            MCtks.add(iMC);
                            MCfreq[iMC]++;
                        }
                    }
                }
                if (nH != tkr.nHits) System.out.format("Event %d, the number of hits %d in KalTrack is incorrect. Should be %d\n", eventNumber, tkr.nHits, nH);
                int jMC = -1;
                int mxMC = 0;
                for (int i=0; i<MCfreq.length; ++i) {
                    if (MCfreq[i]>mxMC) {
                        mxMC = MCfreq[i];
                        jMC = i;
                    }
                }
                for (int layer=2; layer < nLayers; ++layer) {
                    Pair<Double, Double> resid = tkr.unbiasedResidual(layer);
                    if (resid.getSecondElement() > -999.) {                       
                        double unbResid =  resid.getFirstElement();
                        double variance = resid.getSecondElement();
                        double sigma = Math.sqrt(variance);
                        hUnbias[layer].entry(unbResid);
                        hUnbiasSig[layer].entry(unbResid/sigma);
                        /*
                        if (variance < 0.) {
                            System.out.format("Event %d layer %d, unbiased residual variance < 0: %10.5f, chi2=%9.2f, hits=%d, resid=%9.6f, lyrs:", 
                                                eventNumber, layer, variance, tkr.chi2, tkr.nHits, unbResid);
                            for (MeasurementSite site : tkr.SiteList) {
                                if (site.hitID < 0) continue;
                                System.out.format(" %d ", site.m.Layer);
                            }
                            System.out.format("\n");
                            for (MeasurementSite site : tkr.SiteList) {
                                if (site.m.Layer == layer) {
                                    if (site.hitID >= 0) {
                                        hNmcHt.entry(site.m.hits.get(site.hitID).tksMC.size());
                                        hNmcTk.entry(MCtks.size());
                                        int good = 0;
                                        if (site.m.hits.get(site.hitID).tksMC.size()==1) {
                                            if (site.m.hits.get(site.hitID).tksMC.get(0) == jMC) good = 1;                                               
                                        }
                                        hMCgood.entry(good);
                                        hBadLyr.entry(layer);
                                        hBadnHits.entry(tkr.nHits);
                                    }
                                    break;
                                }
                            }                           
                        }
                        */
                    }
                }

                // Compare with the generated particles
                if (!tkr.originHelix()) continue;
                Vec helixAtOrigin = new Vec(5, tkr.originHelixParms());
                SquareMatrix Cinv = (new SquareMatrix(5, tkr.originCovariance())).invert();
                double minChi2 = 9999.e33;
                int iBest = -1;
                for (int ih = 0; ih < nHelices; ih++) {
                    Vec trueErr = helixAtOrigin.dif(TkInitial[ih].p);
                    double helixChi2 = trueErr.dot(trueErr.leftMultiply(Cinv));
                    if (helixChi2 < minChi2) {
                        minChi2 = helixChi2;
                        iBest = ih;
                    }
                }
                if (iBest == -1) continue;
                Vec trueErr = helixAtOrigin.dif(TkInitial[iBest].p);
                if (verbose) {
                    TkInitial[iBest].print("Best MC track");
                    for (int i = 0; i < 5; i++) {
                        double diff = (trueErr.v[i]) / tkr.helixErr(i);
                        System.out.format("     Helix parameter %d after smoothing, error = %10.5f sigma, true error=%10.7f, estimate=%10.7f\n",
                                i, diff, trueErr.v[i], tkr.helixErr(i));
                    }
                }
                hEdrhoS.entry(trueErr.v[0] / tkr.helixErr(0));
                hEphi0S.entry(trueErr.v[1] / tkr.helixErr(1));
                hEkS.entry(trueErr.v[2] / tkr.helixErr(2));
                hEdzS.entry(trueErr.v[3] / tkr.helixErr(3));
                hEtanlS.entry(trueErr.v[4] / tkr.helixErr(4));
                hEdrho.entry(trueErr.v[0]);
                hEphi0.entry(trueErr.v[1] * 180. / Math.PI);
                hEk.entry(100. * trueErr.v[2] / helixAtOrigin.v[2]);
                hEdz.entry(trueErr.v[3]);
                hEtanl.entry(trueErr.v[4]);
                hChi2HelixS.entry(minChi2);
                double xErr = (tkr.originX()[0] - helixOrigin.v[0]) / Math.sqrt(tkr.originXcov()[0][0]);
                hXerr.entry(xErr);
                double yErr = (tkr.originX()[1] - helixOrigin.v[1]) / Math.sqrt(tkr.originXcov()[1][1]);
                hYerr.entry(yErr);
                double zErr = (tkr.originX()[2] - helixOrigin.v[2]) / Math.sqrt(tkr.originXcov()[2][2]);
                hZerr.entry(zErr);

                // Repeat comparison just after the first tracker plane 
                if (tkr.SiteList.get(0).m.Layer == 2) {
                    StateVector S = tkr.SiteList.get(0).aS;
                    Vec helixAtLayer1 = S.helix.pivotTransform(TkSaved[iBest].X0);
                    trueErr = helixAtLayer1.dif(TkSaved[iBest].p);
                    Vec helErrs = tkr.SiteList.get(0).aS.helix.helixErrors();
                    if (verbose) {
                        helixAtLayer1.print("reconstructed helix at layer 1");
                        S.helix.origin.print("reconstructed helix origin at layer 1");
                        S.helix.X0.print("reconstructed helix pivot at layer 1");
                        TkSaved[iBest].p.print(String.format("generated helix at layer 1 for iBest=%d", iBest));
                        TkSaved[iBest].X0.print("generated helix pivot at layer 1");
                        TkSaved[iBest].origin.print("generated helix origin at layer 1");
                        for (int i = 0; i < 5; i++) {
                            System.out.format("     Helix parameter %d after smoothing, true error=%10.7f, estimate=%10.7f\n", i, trueErr.v[i],
                                    helErrs.v[i]);
                        }
                    }
                    hEdrhoS1.entry(trueErr.v[0] / helErrs.v[0]);
                    hEphi0S1.entry(trueErr.v[1] / helErrs.v[1]);
                    hEkS1.entry(trueErr.v[2] / helErrs.v[2]);
                    hEdzS1.entry(trueErr.v[3] / helErrs.v[3]);
                    hEtanlS1.entry(trueErr.v[4] / helErrs.v[4]);
                }
            }
        }
        timestamp = Instant.now();
        System.out.format("Ending time = %s\n", timestamp.toString());
        ldt = LocalDateTime.ofInstant(timestamp, ZoneId.systemDefault());
        System.out.format("%s %d %d at %d:%d %d.%d seconds\n", ldt.getMonth(), ldt.getDayOfMonth(), ldt.getYear(), ldt.getHour(),
                ldt.getMinute(), ldt.getSecond(), ldt.getNano());
<<<<<<< HEAD
        System.out.format("Elapsed time for executing the Kalman filter = %10.3f ms\n", executionTime);
=======
        System.out.format("Elapsed time for Kalman Pattern Recognition = %10.4f ms\n", executionTime);
>>>>>>> 6b99ec88

        hNtracks.plot(path + "nTracks.gp", true, " ", " ");
        hNhits.plot(path + "nHits.gp", true, " ", " ");
        hTkChi2.plot(path + "tkrChi2.gp", true, " ", " ");
        hEdrhoS.plot(path + "drhoErrorS.gp", true, "gaus", " ");
        hEphi0S.plot(path + "phi0ErrorS.gp", true, "gaus", " ");
        hEkS.plot(path + "kErrorS.gp", true, "gaus", " ");
        hEdzS.plot(path + "dzErrorS.gp", true, "gaus", " ");
        hEtanlS.plot(path + "tanlErrorS.gp", true, "gaus", " ");
        hEdrhoS1.plot(path + "drhoErrorS1.gp", true, "gaus", " ");
        hEphi0S1.plot(path + "phi0ErrorS1.gp", true, "gaus", " ");
        hEkS1.plot(path + "kErrorS1.gp", true, "gaus", " ");
        hEdzS1.plot(path + "dzErrorS1.gp", true, "gaus", " ");
        hEtanlS1.plot(path + "tanlErrorS1.gp", true, "gaus", " ");
        hEdrho.plot(path + "drhoError.gp", true, "gaus", " ");
        hEphi0.plot(path + "phi0Error.gp", true, "gaus", " ");
        hEk.plot(path + "kError.gp", true, "gaus", " ");
        hEdz.plot(path + "dzError.gp", true, "gaus", " ");
        hEtanl.plot(path + "tanlError.gp", true, "gaus", " ");
        hChi2HelixS.plot(path + "chi2helixS.gp", true, " ", " ");
        hXerr.plot(path + "xErr.gp", true, "gaus", " ");
        hYerr.plot(path + "yErr.gp", true, "gaus", " ");
        hZerr.plot(path + "zErr.gp", true, "gaus", " ");
        hMomentum.plot(path+"momentum.gp", true, "gaus", " ");
        hScatProj.plot(path+"scatt.gp",true," "," ");
        for (int layer=2; layer<nLayers; ++layer) {
            hScatXY[layer].plot(path + String.format("ScatXY_%d.gp", layer), true, " ", " ");
            hScatZY[layer].plot(path + String.format("ScatZY_%d.gp", layer), true, " ", " ");
            hResidS0[layer].plot(path + String.format("ResidS0_%d.gp", layer), true, " ", " ");
            hResidS2[layer].plot(path + String.format("ResidS2_%d.gp", layer), true, " ", " ");
            hUnbias[layer].plot(path + String.format("residUnbiased1_%d.gp", layer), true, "gaus", " ");
            hUnbiasSig[layer].plot(path + String.format("residUnbiased2_%d.gp", layer), true, "gaus", " ");
        }
        for (int i=0; i<5; i++) {
            covEigenV[i].plot(path + String.format("eigenvalue_%d.gp", i), true, " ", " ");
        }
        hNmcHt.plot(path + "NmcHt.gp",  true,  " ",  " ");
        hNmcTk.plot(path + "NmcTk.gp",  true,  " ",  " "); 
        hMCgood.plot(path + "MCgood.gp",  true,  " ",  " "); 
        hBadLyr.plot(path + "BadLyr.gp",  true,  " ",  " "); 
        hBadnHits.plot(path + "BadnHits.gp",  true,  " ",  " "); 
    }

}<|MERGE_RESOLUTION|>--- conflicted
+++ resolved
@@ -494,18 +494,10 @@
             vtxCov.M[0][0] = vtxRes[0]*vtxRes[0];
             vtxCov.M[1][1] = vtxRes[1]*vtxRes[1];
             vtxCov.M[2][2] = vtxRes[2]*vtxRes[2];
-<<<<<<< HEAD
-            //KalScatteredElectronFinder scatElec = new KalScatteredElectronFinder(SiModules, vtx.v, vtxCov.M, eventNumber);
-            long startTime = System.nanoTime();
-            KalmanPatRecHPS patRec = new KalmanPatRecHPS(SiModules, 0, eventNumber, kPar);
-            long endTime = System.nanoTime();
-            double runTime = (double)(endTime - startTime)/1000000.;
-=======
             long startTimeF = System.nanoTime();
             KalmanPatRecHPS patRec = new KalmanPatRecHPS(SiModules, 0, eventNumber, kPar);
             long endTimeF = System.nanoTime();
             double runTime = (double)(endTimeF - startTimeF)/1000000.;
->>>>>>> 6b99ec88
             executionTime += runTime;
             if (nPlot < mxPlot && verbose) {  // Code to make a single event display using gnuplot
                 nPlot++;
@@ -747,11 +739,7 @@
         ldt = LocalDateTime.ofInstant(timestamp, ZoneId.systemDefault());
         System.out.format("%s %d %d at %d:%d %d.%d seconds\n", ldt.getMonth(), ldt.getDayOfMonth(), ldt.getYear(), ldt.getHour(),
                 ldt.getMinute(), ldt.getSecond(), ldt.getNano());
-<<<<<<< HEAD
-        System.out.format("Elapsed time for executing the Kalman filter = %10.3f ms\n", executionTime);
-=======
         System.out.format("Elapsed time for Kalman Pattern Recognition = %10.4f ms\n", executionTime);
->>>>>>> 6b99ec88
 
         hNtracks.plot(path + "nTracks.gp", true, " ", " ");
         hNhits.plot(path + "nHits.gp", true, " ", " ");
