package org.hps.recon.tracking.kalman;

import java.io.File;
import java.io.FileNotFoundException;
import java.io.IOException;
import java.io.PrintWriter;
import java.time.Instant;
import java.time.LocalDateTime;
import java.time.ZoneId;
import java.util.ArrayList;
import java.util.HashSet;
import java.util.Random;
import java.util.Set;

import org.hps.recon.tracking.gbl.matrix.EigenvalueDecomposition;
import org.hps.recon.tracking.gbl.matrix.Matrix;
import org.hps.util.Pair;
/**
 * This is for stand-alone testing of the pattern recognition only and is not part of the Kalman fitting code
 * @author Robert Johnson
 *
 */
class PatRecTest {

    Random rnd;

    PatRecTest(String path) {
        // Units are Tesla, GeV, mm

        int nTrials = 1000;              // The number of test eventNumbers to generate for pattern recognition and fitting
        int mxPlot = 10;                  // Maximum number of single event plots
        int [] eventToPrint = {1,2,3,4,5,6,7,8,9,10};
        boolean perfect = false;
        int mxHitsTkr = 5;               // Maximum number of hits for a simulated helix

        boolean rungeKutta = true;       // Set true to generate the helix by Runge Kutta integration instead of a piecewise helix
        boolean verbose = false;
        boolean noisy = false;
        boolean smear = true;            // Smear initial momentum vector randomly
        boolean uniformB = false;
        double hitEfficiency = 0.90;
        double [] vtxRes = {0.1, 0.5, 0.05};
        int nHelices = 1; // Number of helix tracks to simulate
        if (!smear) nHelices = 1;
        double executionTime = 0.;

        // Seed the random number generator
        long rndSeed = -3113005327838135103L;
        rnd = new Random();
        rnd.setSeed(rndSeed);

        // Set pattern recognition parameters
        KalmanParams kPar = new KalmanParams();
        kPar.setIterations(2);
        kPar.setMinHits(5);
        KalmanPatRecHPS patRec = new KalmanPatRecHPS(kPar);
        
        // Definition of the magnetic field
        String mapType = "binary";
        //String mapFile = "C:\\Users\\Robert\\Documents\\GitHub\\hps-java\\fieldmap\\125acm2_3kg_corrected_unfolded_scaled_0.7992_v3.bin";
        String mapFile = "C:\\Users\\Robert\\Documents\\GitHub\\hps-java\\fieldmap\\209acm2_5kg_corrected_unfolded_scaled_1.04545_v4.bin";
        FieldMap fM = null;
        try {
            fM = new FieldMap(mapFile, mapType, uniformB, 21.17, 0., 457.2);       // for fitting tracks
        } catch (IOException e) {
            System.out.format("Could not open or read the field map %s\n", mapFile);
            return;
        }
        if (mapType != "binary") fM.writeBinaryFile("C:\\Users\\Robert\\Documents\\GitHub\\hps-java\\fieldmap\\fieldmap.bin");

        // Tracking instrument description
        double thickness = 0.32; // Silicon thickness in mm
        if (perfect) { thickness = 0.0000000000001; }
        ArrayList<SiModule> SiModules = new ArrayList<SiModule>();
        Plane plnInt;
        SiModule newModule;

        double yStart = 103.69;
        plnInt = new Plane(new Vec(3.4814, yStart, 20.781), new Vec(-0.030928, -0.99952, 0.00056169), -0.100076);
        newModule = new SiModule(2, plnInt, true, 200., 47.17, false, thickness, fM, 0);
        SiModules.add(newModule);

        plnInt = new Plane(new Vec(3.7752, 111.75, 20.770), new Vec(0.029092, 0.99957, 0.0031495), 0.000303);
        newModule = new SiModule(3, plnInt, false, 200., 47.17, false, thickness, fM, 0);
        SiModules.add(newModule);

        plnInt = new Plane(new Vec(6.6595, 203.81, 22.296), new Vec(-0.029875, -0.99954, 0.0053661), -0.099851);
        newModule = new SiModule(4, plnInt, true, 200., 47.17, false, thickness, fM, 0);
        SiModules.add(newModule);

        plnInt = new Plane(new Vec(6.7661, 211.87, 22.281), new Vec(0.028940, 0.99958, 0.0028008), 0.000145);
        newModule = new SiModule(5, plnInt, false, 200., 47.17, false, thickness, fM, 0);
        SiModules.add(newModule);

        plnInt = new Plane(new Vec(9.4835, 303.76, 23.796), new Vec(-0.029471, -0.99955, 0.0048642), -0.100012);
        newModule = new SiModule(6, plnInt, true, 200., 47.17, false, thickness, fM, 0);
        SiModules.add(newModule);

        plnInt = new Plane(new Vec(9.7121, 311.63, 23.777), new Vec(0.027875, 0.99961, -0.0027053), 0.000106);
        newModule = new SiModule(7, plnInt, false, 200., 47.17, false, thickness, fM, 0);
        SiModules.add(newModule);

        plnInt = new Plane(new Vec(-35.087, 505.57, 29.328), new Vec(-0.029044, -0.99958, 0.0022785), -0.049060);
        newModule = new SiModule(8, plnInt, true, 100., 40.34, false, thickness, fM, 0);
        SiModules.add(newModule);

        plnInt = new Plane(new Vec(65.791, 502.52, 24.294), new Vec(-0.030402, -0.99954, 0.0012687), -0.050671);
        newModule = new SiModule(8, plnInt, true, 100., 40.34, false, thickness, fM, 1);
        SiModules.add(newModule);

        plnInt = new Plane(new Vec(-34.848, 513.08, 26.824), new Vec(0.030086, 0.99954, -0.0021664), 0.000199);
        newModule = new SiModule(9, plnInt, false, 100., 40.34, false, thickness, fM, 0);
        SiModules.add(newModule);

        plnInt = new Plane(new Vec(65.958, 510.03, 26.821), new Vec(0.030452, 0.99954, -0.00060382), 0.000194);
        newModule = new SiModule(9, plnInt, false, 100., 40.34, false, thickness, fM, 1);
        SiModules.add(newModule);

        plnInt = new Plane(new Vec(-29.010, 705.47, 32.358), new Vec(-0.030508, -0.99953, -0.00048837), -0.050035);
        newModule = new SiModule(10, plnInt, true, 100., 40.34, false, thickness, fM, 0);
        SiModules.add(newModule);

        plnInt = new Plane(new Vec(71.778, 702.43, 27.322), new Vec(-0.029627, -0.99956, -0.0015542), -0.050102);
        newModule = new SiModule(10, plnInt, true, 100., 40.34, false, thickness, fM, 1);
        SiModules.add(newModule);

        plnInt = new Plane(new Vec(-28.846, 713.07, 29.845), new Vec(0.029810, 0.99956, -0.00084633), 0.000172);
        newModule = new SiModule(11, plnInt, false, 100., 40.34, false, thickness, fM, 0);
        SiModules.add(newModule);

        plnInt = new Plane(new Vec(72.034, 710.03, 29.845), new Vec(0.030891, 0.99952, 0.00016092), 0.000205);
        newModule = new SiModule(11, plnInt, false, 100., 40.34, false, thickness, fM, 1);
        SiModules.add(newModule);

        plnInt = new Plane(new Vec(-22.879, 905.35, 35.309), new Vec(-0.029214, -0.99957, 0.0019280), -0.049801);
        newModule = new SiModule(12, plnInt, true, 100., 40.34, false, thickness, fM, 0);
        SiModules.add(newModule);

        plnInt = new Plane(new Vec(77.869, 902.35, 30.284), new Vec(-0.029989, -0.99955, -0.00062471), -0.049863);
        newModule = new SiModule(12, plnInt, true, 100., 40.34, false, thickness, fM, 1);
        SiModules.add(newModule);

        plnInt = new Plane(new Vec(-22.795, 912.89, 32.839), new Vec(0.028266, 0.99960, -0.0014105), 0.000107);
        newModule = new SiModule(13, plnInt, false, 100., 40.34, false, thickness, fM, 0);
        SiModules.add(newModule);

        plnInt = new Plane(new Vec(78.097, 909.99, 32.835), new Vec(0.030889, 0.99952, -0.00029751), 0.000071);
        newModule = new SiModule(13, plnInt, false, 100., 40.34, false, thickness, fM, 1);
        SiModules.add(newModule);
        
        for (SiModule siM : SiModules) {
            siM.print(" ");
        }

        int nLayers = 14; // Layer 0 not yet implemented here
        double resolution = 0.006; // SSD point resolution, in mm
        double[] location = new double[nLayers];
        double[] xdet = new double[SiModules.size()];
        double[] ydet = new double[SiModules.size()];
        double[] zdet = new double[SiModules.size()];
        int[] lyr = new int[SiModules.size()];
        for (int i = 0; i < SiModules.size(); i++) {
            SiModule si = SiModules.get(i);
            if (si.Layer >= 0) { location[si.Layer] = si.p.X().v[1]; }
            lyr[i] = si.Layer;
            xdet[i] = si.p.X().v[0];
            ydet[i] = si.p.X().v[1];
            zdet[i] = si.p.X().v[2];
            System.out.format("Si Module %d, Layer=%d, Detector=%d, location=%8.2f, x=%8.2f, y=%8.2f, z=%8.2f\n", i, si.Layer, si.detector,
                    si.p.X().v[1], xdet[i], ydet[i], zdet[i]);
        }

        double[] Q = new double[nHelices]; // charge
        double[] p = new double[nHelices]; // momentum
        Vec helixOrigin = new Vec(0., 0., 0.); // Pivot point of initial helices
        double Phi = 91. * Math.PI / 180.;
        double Theta = 88.5 * Math.PI / 180.;
        double energy0 = 2.4;

        // Define histograms
        Histogram hNtracks = new Histogram(10, 0., 1., "Number of tracks found and fitted", "tracks", "events");
        Histogram hNhits = new Histogram(15, 0., 1., "Number of hits per fitted track", "hits", "tracks");
        Histogram hScatProj = new Histogram(100, -0.01, 0.0002, "Projected Scattering Angle", "radians", "Si planes");
        Histogram hTkChi2 = new Histogram(100, 0., 1.0, "Track helix fit chi^2 after smoothing", "chi^2", "tracks");
        Histogram hTkChi2Vtx = new Histogram(100, 0., 0.1, "Track vtx constraint chi^2", "chi^2", "tracks");
        Histogram hEdrhoS = new Histogram(100, -10., 0.2, "Smoothed helix parameter drho error", "sigmas", "track");
        Histogram hEdrho = new Histogram(100, -2., 0.04, "drho error", "mm", "tracks");
        Histogram hEphi0S = new Histogram(100, -10., 0.2, "Smoothed helix parameter phi0 error", "sigmas", "track");
        Histogram hEphi0 = new Histogram(100, -2., 0.04, "phi0 error", "degrees", "tracks");
        Histogram hEkS = new Histogram(100, -10., 0.2, "Smoothed helix parameter K error", "sigmas", "track");
        Histogram hEk = new Histogram(100, -40., 0.8, "curvature error", "percent", "tracks");
        Histogram hEdzS = new Histogram(100, -10., 0.2, "Smoothed helix parameter dz error", "sigmas", "track");
        Histogram hEdz = new Histogram(100, -1., 0.02, "dz error", "mm", "tracks");
        Histogram hEtanlS = new Histogram(100, -10., 0.2, "Smoothed helix parameter tanl error", "sigmas", "track");
        Histogram hEtanl = new Histogram(100, -.01, 0.0002, "tanl error", " ", "tracks");
        Histogram hChi2HelixS = new Histogram(80, 0., 0.4, "Smoothed chi^2 of helix parameters", "chi^2", "tracks");
        Histogram hXerr = new Histogram(100, -20., 0.4, "error on the vertex x coordinate", "sigmas", "tracks");
        Histogram hYerr = new Histogram(100, -20., 0.4, "error on the vertex y coordinate", "sigmas", "tracks");
        Histogram hZerr = new Histogram(100, -20., 0.4, "error on the vertex z coordinate", "sigmas", "tracks");
        Histogram hEdrhoS1 = new Histogram(100, -10., 0.2, "Smoothed helix parameter drho error at lyr1", "sigmas", "track");
        Histogram hEphi0S1 = new Histogram(100, -10., 0.2, "Smoothed helix parameter phi0 error at lyr1", "sigmas", "track");
        Histogram hEkS1 = new Histogram(100, -10., 0.2, "Smoothed helix parameter K error at lyr1", "sigmas", "track");
        Histogram hEdzS1 = new Histogram(100, -10., 0.2, "Smoothed helix parameter dz error at lyr1", "sigmas", "track");
        Histogram hEtanlS1 = new Histogram(100, -10., 0.2, "Smoothed helix parameter tanl error at lyr1", "sigmas", "track");
        Histogram hMomentum = new Histogram(100, 0., 0.05, "Reconstructed track momentum","GeV","tracks");
        Histogram[] hScatXY = new Histogram[nLayers];
        Histogram[] hScatZY = new Histogram[nLayers];
        Histogram[] hResidS0 = new Histogram[nLayers];
        Histogram[] hResidS2 = new Histogram[nLayers];
        Histogram[] hUnbias = new Histogram[nLayers];
        Histogram[] hUnbiasSig = new Histogram[nLayers];
        for (int i = 2; i < nLayers; i++) {
            hScatXY[i] = new Histogram(100, -0.001, 0.00002, String.format("Scattering angle in xy for layer %d", i), "radians", "tracks");
            hScatZY[i] = new Histogram(100, -0.001, 0.00002, String.format("Scattering angle in xy for layer %d", i), "radians", "tracks");
            hResidS0[i] = new Histogram(100, -10., 0.2, String.format("Smoothed fit residual for plane %d", i), "sigmas", "hits");
            hResidS2[i] = new Histogram(100, -0.02, 0.0004, String.format("Smoothed fit residual for plane %d", i), "mm", "hits");
            hUnbias[i] = new Histogram(100, -0.2, 0.004, String.format("Unbiased residual for plant %d", i), "mm", "hits");
            hUnbiasSig[i] = new Histogram(100, -10., 0.2, String.format("Unbiased residuals for layer %d", i), "sigmas", "hits");
        }
        Histogram[] covEigenV = new Histogram[5];
        covEigenV[0] = new Histogram(100, -0.05, 0.001, "Largest eigenvalue of track covariance", " ", "tracks");
        covEigenV[1] = new Histogram(100, -0.005, 0.0001, "Second eigenvalue of track covariance", " ", "tracks");
        covEigenV[2] = new Histogram(100, -0.0005, 0.00001, "Third eigenvalue of track covariance", " ", "tracks");
        covEigenV[3] = new Histogram(100, -0.0000005, 0.0000000001, "Fourth eigenvalue of track covariance", " ", "tracks");
        covEigenV[4] = new Histogram(100, -0.000000005, 0.000000000001, "Smalles eigenvalue of track covariance", " ", "tracks");
        Histogram hNmcHt = new Histogram(10,0.,1.,"Bad variance number of MC tracks contributing to hit","N","tracks");
        Histogram hNmcTk = new Histogram(10,0.,1.,"Bad variance number of MC tracks contributing to track","N","tracks");
        Histogram hMCgood = new Histogram(5,0.,1.,"Bad variance number of bad or good tracks","goodness","tracks");
        Histogram hBadLyr = new Histogram(20,0.,1.,"Bad variance, layer of bad hit","layer","tracks");
        Histogram hBadnHits = new Histogram(20,0.,1.,"Bad variance, number of hits on tracks","hits","tracks");
        
        Instant timestamp = Instant.now();
        System.out.format("Beginning time = %s\n", timestamp.toString());
        LocalDateTime ldt = LocalDateTime.ofInstant(timestamp, ZoneId.systemDefault());
        System.out.format("%s %d %d at %d:%d %d.%d seconds\n", ldt.getMonth(), ldt.getDayOfMonth(), ldt.getYear(), ldt.getHour(),
                ldt.getMinute(), ldt.getSecond(), ldt.getNano());

        Helix[] TkSaved = new Helix[nHelices];
        HelixPlaneIntersect hpi = new HelixPlaneIntersect();
        int nPlot = 0;
        for (int eventNumber = 0; eventNumber < nTrials; eventNumber++) {
            if (Math.floorMod(eventNumber, 100)==0) System.out.format("Starting trial event %d\n", eventNumber);
            verbose = false;
            for (int i : eventToPrint) {
                if (eventNumber == i) {
                    verbose = true;
                    break;
                }
            }
            Vec[] initialDirection = new Vec[nHelices];
            for (int i = 0; i < nHelices; i++) {
                double PhiR = Phi;
                double ThetaR = Theta;
                if (smear) {
                    if (rnd.nextGaussian() > 0.) Q[i] = 1.0;    // Randomize the momentum vectors
                    else Q[i] = -1.0;
                    p[i] = energy0 + rnd.nextGaussian() * 0.02;
                    PhiR += rnd.nextGaussian() * 0.25 * Math.PI / 180.;
                    ThetaR += rnd.nextGaussian() * 0.25 * Math.PI / 180.;
                } else {
                    Q[i] = 1.0;
                    p[i] = energy0;
                }
                initialDirection[i] = new Vec(Math.cos(PhiR) * Math.sin(ThetaR), Math.sin(PhiR) * Math.sin(ThetaR), Math.cos(ThetaR));
                if (verbose) initialDirection[i].print("initial particle direction");
            }
            double[] drho = new double[nHelices]; // Helix parameters
            double[] dz = new double[nHelices]; 
            double[] phi0 = new double[nHelices]; 
            double[] tanl = new double[nHelices]; 
            double[] K = new double[nHelices];
            Helix[] TkInitial = new Helix[nHelices];
            Vec[] helixMCtrue = new Vec[nHelices];
            for (int i = 0; i < nHelices; i++) {
                Vec momentum = new Vec(p[i] * initialDirection[i].v[0], p[i] * initialDirection[i].v[1], p[i] * initialDirection[i].v[2]);
                if (verbose) momentum.print("initial helix momentum");
                TkInitial[i] = new Helix(Q[i], helixOrigin, momentum, helixOrigin, fM, rnd);
                drho[i] = TkInitial[i].p.v[0];
                phi0[i] = TkInitial[i].p.v[1];
                K[i] = TkInitial[i].p.v[2];
                dz[i] = TkInitial[i].p.v[3];
                tanl[i] = TkInitial[i].p.v[4];
                if (verbose) TkInitial[i].print(String.format("Initial helix %d", i));
                double pt = p[i] / Math.sqrt(1.0 + tanl[i] * tanl[i]);
                if (verbose) {
                    System.out.format("Momentum p=%10.4f GeV, pt=%10.4f GeV\n", p[i], pt);
                    System.out.format("True starting helix %d is %10.6f %10.6f %10.6f %10.6f %10.6f\n", i, drho[i], phi0[i], K[i], dz[i], tanl[i]);
                }
                helixMCtrue[i] = TkInitial[i].p.copy();
            }
            
            // Extrapolate each helix from the origin to the first detector layer
            SiModule si1 = SiModules.get(0);
            int plnBegin = si1.Layer;
            if (verbose) System.out.format("Beginning layer number = %d", plnBegin);
            Helix[] helixBegin = new Helix[nHelices];
            for (int i = 0; i < nHelices; i++) {
                double phi1 = TkInitial[i].planeIntersect(si1.p);
                if (Double.isNaN(phi1)) {
                    System.out.format("Oops! No intersection found with initial plane");
                    return;
                }
                Vec p1 = new Vec(3);
                HelixPlaneIntersect hpi1 = new HelixPlaneIntersect();
                Vec pivotBegin = hpi1.rkIntersect(si1.p, TkInitial[i].atPhiGlobal(0.), TkInitial[i].getMomGlobal(0.), Q[i], fM, p1);
                helixBegin[i] = new Helix(Q[i], pivotBegin, p1, pivotBegin, fM, rnd);
                if (verbose) helixBegin[i].print("helixBegin");
            }
            PrintWriter printWriter2 = null;
            if (verbose) {
                File file2 = new File(path + "helix2.gp");
                file2.getParentFile().mkdirs();
                try {
                    printWriter2 = new PrintWriter(file2);
                } catch (FileNotFoundException e1) {
                    System.out.println("Could not create the gnuplot output file.");
                    e1.printStackTrace();
                    return;
                }
                // printWriter2.format("set xrange [-500.:1500]\n");
                // printWriter2.format("set yrange [-1000.:1000.]\n");
                printWriter2.format("set xlabel 'X'\n");
                printWriter2.format("set ylabel 'Y'\n");           
            }            

            Helix[] Tk = new Helix[nHelices];
            for (int i = 0; i < nHelices; i++) {
                Tk[i] = helixBegin[i].copy();
                if (verbose) Tk[i].print("copied beginning helix");
            }

            for (SiModule thisSi : SiModules) { // Zero out the hit lists from previous event
                thisSi.reset();
            }
            // Populate the Si detector planes with noise hits
            if (noisy) {
                for (SiModule thisSi : SiModules) {
                    // Assume a strip every 60 microns
                    double dy = 0.060;
                    double a = 3.0;
                    int nstrips = (int) ((thisSi.yExtent[1] - thisSi.yExtent[0]) / dy);
                    for (int i = 1; i < nstrips - 1; i++) {
                        double ys = thisSi.yExtent[0] + i * dy;
                        double occ = 0.0002 + 0.005 * Math.exp(-(thisSi.yExtent[1] - ys) / a);
                        if (rnd.nextDouble() < occ) {
                            Vec pntGlobal = thisSi.toGlobal(new Vec(0., ys, 0.));
<<<<<<< HEAD
                            Measurement ms = new Measurement(ys, resolution, 0., 10., pntGlobal, 999.);
=======
                            Measurement ms = new Measurement(ys, 0., resolution, 0., 10., pntGlobal, 999.);
>>>>>>> 762371a1
                            thisSi.addMeasurement(ms);
                        }
                    }
                }
            }

            // Populate the Si detector planes with hits from helices scattered at each plane
            for (int ih = 0; ih < nHelices; ih++) {
                if (verbose) {
                    printWriter2.format("$helix%d << EOD\n", ih);
                    System.out.format("Begin simulation of helix number %d\n", ih);
                }
                int nLyrHit = 0;
                for (int icm = 0; icm < SiModules.size(); icm++) {
                    SiModule thisSi = SiModules.get(icm);
                    if (thisSi.Layer < 0) { continue; }
                    int pln = thisSi.Layer;
                    int det = thisSi.detector;
                    if (verbose) {
                        System.out.format("Extrapolating to plane #%d, detector %d\n", pln, det);
                        Tk[ih].print("this plane");
                    }
                    double phiInt = Tk[ih].planeIntersect(thisSi.p);
                    if (Double.isNaN(phiInt)) {
                        if (verbose) { System.out.format("Plane %d, detector %d, no intersection found", pln, det); }
                        break;
                    }
                    if (verbose) { System.out.format("Plane %d, phiInt1= %12.10f\n", pln, phiInt); }
                    Vec rscat = new Vec(3);
                    Vec pInt = new Vec(3);
                    if (rungeKutta) {
                        rscat = hpi.rkIntersect(thisSi.p, Tk[ih].atPhiGlobal(0.), Tk[ih].getMomGlobal(0.), Q[ih], fM, pInt);
                    } else {
                        rscat = Tk[ih].atPhiGlobal(phiInt);
                        pInt = Tk[ih].getMomGlobal(phiInt);
                    }
                    if (verbose) {
                        double check = (rscat.dif(thisSi.p.X()).dot(thisSi.p.T()));
                        System.out.format("Dot product of vector in plane with plane direction=%12.8e, should be zero\n", check);
                        Tk[ih].atPhi(phiInt).print("local intersection point of helix");
                        Vec xIntGlob = Tk[ih].atPhiGlobal(phiInt);
                        xIntGlob.print("global intersection point of helix");
                        double dPhi = -Q[ih] * (phiInt) / 20.0;
                        int npnts = 0;
                        for (double phi = 0.; phi < Math.abs(phiInt); phi = phi + dPhi) {
                            npnts++;
                            Vec r = Tk[ih].atPhiGlobal(-Q[ih] * phi);
                            printWriter2.format("%10.6f %10.6f %10.6f\n", r.v[0], r.v[1], r.v[2]);
                            if (npnts > 1000) break;
                        }
                        // printWriter2.format("%10.6f %10.6f %10.6f\n", rscat.v[0], rscat.v[1], rscat.v[2]);
                        if (rungeKutta) {
                            double errX = rscat.dif(xIntGlob).mag();
                            System.out.format("Runge-Kutta difference from Helix extrapolation is %12.5e mm for plane %d\n", errX, pln);
                            rscat.print("Runge-Kutta intersection point");
                            pInt.print("Runge-Kutta momentum at intersection point");
                        }
                    }
                    Vec rDet = thisSi.toLocal(rscat);
                    if (verbose) {
                        thisSi.p.print(String.format("layer %d, detector %d", pln, det));
                        rscat.print("       Gobal intersection point 1");
                        rDet.print("       helix intersection in detector frame");
                    }
                    // Check whether the intersection is within the bounds of the detector
                    if (rDet.v[0] > thisSi.xExtent[1] || rDet.v[0] < thisSi.xExtent[0] || rDet.v[1] > thisSi.yExtent[1]
                            || rDet.v[1] < thisSi.yExtent[0]) {
                        if (verbose) { System.out.format("     Intersection point is outside of the detector %d in layer %d\n", det, pln); }
                        continue;
                    }
                    if (rnd.nextDouble() < hitEfficiency && nLyrHit < mxHitsTkr) { // Apply some hit inefficiency
                        double[] gran = new double[2];
                        if (perfect) {
                            gran[0] = 0.;
                            gran[1] = 0.;
                        } else {
                            gran[0] = rnd.nextGaussian();
                            gran[1] = rnd.nextGaussian();
                        }
                        double m1 = rDet.v[1] + resolution * gran[0];
                        if (verbose) { System.out.format("       Measurement 1= %10.7f,  Truth=%10.7f\n", m1, rDet.v[1]); }
                        Measurement md = null;
                        for (Measurement mm : thisSi.hits) {
                            if (Math.abs(mm.v - m1) < 0.04) { // assume hits overlap if less than 40 microns apart
                                md = mm;
                                break;
                            }
                        }
                        if (md != null) {
                            md.v = 0.5 * (md.v + m1); // overlapping hits, take the average
                            md.sigma *= 1.5; // reduce resolution for overlapping hits
                            md.addMC(ih);
                            if (verbose) { System.out.format("Overlapping with hit at v=%8.4f\n", md.v); }
                        } else {
<<<<<<< HEAD
                            Measurement thisM1 = new Measurement(m1, resolution, 0., 10., rscat, rDet.v[1]);
=======
                            Measurement thisM1 = new Measurement(m1, 0., resolution, 0., 10., rscat, rDet.v[1]);
>>>>>>> 762371a1
                            thisM1.addMC(ih);
                            thisSi.addMeasurement(thisM1);
                            if (verbose) System.out.format("Adding measurement. Size of hit array=%d\n", thisSi.hits.size());
                            nLyrHit++;
                        }
                    }
                    if (icm + 1 < SiModules.size()) {
                        Vec t1 = Tk[ih].getMomGlobal(phiInt).unitVec();
                        if (verbose) {
                            Tk[ih].getMom(phiInt).print("helix local momentum before scatter");
                            Tk[ih].getMomGlobal(phiInt).print("helix global momentum before scatter");
                        }
                        // Scatter the helix before going on to the next plane
                        Tk[ih] = Tk[ih].randomScat(thisSi.p, rscat, pInt, thisSi.thickness);
                        if (pln == plnBegin) {
                            TkSaved[ih] = Tk[ih].copy();
                            if (verbose) { System.out.format("Saving helix after scatter in plane %d\n", pln); }
                        }
                        Vec t2 = Tk[ih].getMomGlobal(0.).unitVec();
                        Vec p2 = Tk[ih].getMomGlobal(0.);                       
                        double scattAng = Math.acos(Math.min(1.0, t1.dot(t2)));
                        double scattAngProj = Math.atan2(t1.v[0], t1.v[1]) - Math.atan2(t2.v[0], t2.v[1]);
                        hScatProj.entry(scattAngProj);
                        if (verbose) {
                            Tk[ih].print("scattered from the detector plane");
                            p2.print("momentum after scatter");
                            System.out.format("Scattering angle from 1st layer of thickness %10.5f = %10.7f; p=%10.7f\n", thickness, scattAng,
                                            p2.mag());
                        }
                    }
                }
                if (verbose) { printWriter2.format("EOD\n"); }
            }

            if (verbose) {
                printWriter2.format("$pnts << EOD\n");
                System.out.format("\n\n ******* Printing out the list of Si modules: ********\n");
                for (SiModule si : SiModules) { System.out.format("Layer %d, size of hit list=%d\n", si.Layer, si.hits.size()); }
                for (SiModule si : SiModules) {
                    si.print("in list");
                    for (Measurement mm : si.hits) {
                        Vec rLoc = si.toLocal(mm.rGlobal); // Use MC truth for the x and z coordinates in the detector frame
                        Vec rmG = si.toGlobal(new Vec(rLoc.v[0], mm.v, rLoc.v[2]));
                        // printWriter2.format(" %10.6f %10.6f %10.6f\n", rmG.v[0], rmG.v[1], rmG.v[2]);
                        printWriter2.format(" %10.6f %10.6f %10.6f\n", mm.rGlobal.v[0], mm.rGlobal.v[1], mm.rGlobal.v[2]);
                        System.out.format("   Hit location %10.6f %10.6f %10.6f\n", rmG.v[0], rmG.v[1], rmG.v[2]);
                    }
                }
                printWriter2.format("EOD\n");
                printWriter2.format("splot $pnts u 1:2:3 with points pt 6 ps 2");
                for (int ih = 0; ih < nHelices; ih++) { printWriter2.format(", $helix%d u 1:2:3 with lines lw 3", ih); }
                printWriter2.close();
            }

            if (verbose) System.out.format("\n\n ******* PatRecTest: now making the call to KalmanPatRec.\n");
            Vec vtx = helixOrigin.copy();
            for (int i=0; i<3; ++i) {
                vtx.v[i] += rnd.nextGaussian() * vtxRes[i];
            }
            SquareMatrix vtxCov = new SquareMatrix(3);
            vtxCov.M[0][0] = vtxRes[0]*vtxRes[0];
            vtxCov.M[1][1] = vtxRes[1]*vtxRes[1];
            vtxCov.M[2][2] = vtxRes[2]*vtxRes[2];
            patRec.patRecSetVtx(vtx.v, vtxCov.M);
            long startTimeF = System.nanoTime();
            int topBottom = 0;
            ArrayList<KalTrack> kPat = patRec.kalmanPatRec(SiModules, topBottom, eventNumber);
            long endTimeF = System.nanoTime();
            double runTime = (double)(endTimeF - startTimeF)/1000000.;
            executionTime += runTime;
            if (nPlot < mxPlot && verbose) {  // Code to make a single event display using gnuplot
                nPlot++;
                PrintWriter printWriter3 = null;
                String fn = String.format("%shelix3_%d.gp", path, eventNumber);
                System.out.format("Output single event plot to file %s\n", fn);
                File file3 = new File(fn);
                file3.getParentFile().mkdirs();
                try {
                    printWriter3 = new PrintWriter(file3);
                } catch (FileNotFoundException e1) {
                    System.out.println("Could not create the gnuplot output file.");
                    e1.printStackTrace();
                    return;
                }
                // printWriter3.format("set xrange [-500.:1500]\n");
                // printWriter3.format("set yrange [-1000.:1000.]\n");
                printWriter3.format("set title 'Event Number %d'\n", eventNumber);
                printWriter3.format("set xlabel 'X'\n");
                printWriter3.format("set ylabel 'Y'\n");
                double vPos = 0.9;
                for (KalTrack tkr : kPat) {
                    double [] a = tkr.originHelixParms();
                    String s = String.format("TB %d Track %d, %d hits, chi^2=%7.1f, a=%8.3f %8.3f %8.3f %8.3f %8.3f", 
                            topBottom, tkr.ID, tkr.nHits, tkr.chi2, a[0], a[1], a[2], a[3], a[4]);
                    printWriter3.format("set label '%s' at screen 0.1, %2.2f\n", s, vPos);
                    vPos = vPos - 0.03;
                }
                for (KalTrack tkr : kPat) {
                    printWriter3.format("$tkr%d << EOD\n", tkr.ID);
                    for (MeasurementSite site : tkr.SiteList) {
                        StateVector aS = site.aS;
                        SiModule m = site.m;
                        double phiS = aS.helix.planeIntersect(m.p);
                        if (Double.isNaN(phiS)) continue;
                        Vec rLocal = aS.helix.atPhi(phiS);
                        Vec rGlobal = aS.helix.toGlobal(rLocal);
                        printWriter3.format(" %10.6f %10.6f %10.6f\n", rGlobal.v[0], rGlobal.v[1], rGlobal.v[2]);
                        // Vec rDetector = m.toLocal(rGlobal);
                        // double vPred = rDetector.v[1];
                        // if (site.hitID >= 0) {
                        // System.out.format("vPredPrime=%10.6f, vPred=%10.6f, v=%10.6f\n", vPred, aS.mPred, m.hits.get(site.hitID).v);
                        // }
                    }
                    printWriter3.format("EOD\n");
                }
                for (KalTrack tkr : kPat) {
                    printWriter3.format("$tkp%d << EOD\n", tkr.ID);
                    for (MeasurementSite site : tkr.SiteList) {
                        SiModule m = site.m;
                        int hitID = site.hitID;
                        if (hitID < 0) continue;
                        Measurement mm = m.hits.get(hitID);
                        Vec rLoc = m.toLocal(mm.rGlobal); // Use MC truth for the x and z coordinates in the detector frame
                        Vec rmG = m.toGlobal(new Vec(rLoc.v[0], mm.v, rLoc.v[2]));
                        printWriter3.format(" %10.6f %10.6f %10.6f\n", rmG.v[0], rmG.v[1], rmG.v[2]);
                    }
                    printWriter3.format("EOD\n");
                }
                printWriter3.format("$pnts << EOD\n");
                for (SiModule si : SiModules) {
                    for (Measurement mm : si.hits) {
                        if (mm.tracks.size() > 0) continue;
                        Vec rLoc = si.toLocal(mm.rGlobal); // Use MC truth for the x and z coordinates in the detector frame
                        Vec rmG = si.toGlobal(new Vec(rLoc.v[0], mm.v, rLoc.v[2]));
                        printWriter3.format(" %10.6f %10.6f %10.6f\n", rmG.v[0], rmG.v[1], rmG.v[2]);
                    }
                }
                printWriter3.format("EOD\n");
                printWriter3.format("splot $pnts u 1:2:3 with points pt 6 ps 2");
                for (KalTrack tkr : kPat) { printWriter3.format(", $tkr%d u 1:2:3 with lines lw 3", tkr.ID); }
                for (KalTrack tkr : kPat) { printWriter3.format(", $tkp%d u 1:2:3 with points pt 7 ps 2", tkr.ID); }
                printWriter3.format("\n");
                printWriter3.close();
            }
            // Analysis of the tracking results
            int nTracks = kPat.size();
            hNtracks.entry(nTracks);
            for (KalTrack tkr : kPat) {
                // Check on the covariance matrix
                Matrix C = new Matrix(tkr.originCovariance());
                EigenvalueDecomposition eED= new EigenvalueDecomposition(C);
                double [] ev = eED.getRealEigenvalues();
                for (int i=0; i<5; ++i) {
                    covEigenV[i].entry(ev[i]);
                    if (ev[i] < 0.) {
                        System.out.format("Event %d, eigenvalue %d = %10.5e of covariance is negative!\n", eventNumber, i, ev[i]);
                    }
                }
                if (eventNumber < 10) {
                    Vec evV = new Vec(5,ev);
                    evV.print("Eigenvalues of covariance");
                }
                tkr.sortSites(true);
                if (verbose) {
                    System.out.format("Track %d, %d hits, chi^2=%10.5f, 1st layer=%d\n", tkr.ID, tkr.nHits, tkr.chi2,
                            tkr.SiteList.get(0).m.Layer);
                    tkr.print("from KalmanPatRecHPS");
                }
                hNhits.entry(tkr.nHits);
                if (tkr.nHits == 5) {
                    hTkChi2Vtx.entry(tkr.chi2);
                }
                hTkChi2.entry(tkr.chi2);
                double[] momentum = tkr.originP();
                double pMag = Math.sqrt(momentum[0]*momentum[0]+momentum[1]*momentum[1]+momentum[2]*momentum[2]);
                hMomentum.entry(pMag);
                Set<Integer> MCtks = new HashSet<Integer>();
                int [] MCfreq = new int[nHelices];
                int nH = 0;
                for (MeasurementSite site : tkr.SiteList) {
                    int layer = site.m.Layer;
                    hScatXY[layer].entry(tkr.scatX(layer));
                    hScatZY[layer].entry(tkr.scatZ(layer));
                    hResidS0[layer].entry(site.aS.r/Math.sqrt(site.aS.R));
                    hResidS2[layer].entry(site.aS.r);
                    if (site.hitID >= 0) {
                        nH++;
                        for (int iMC : site.m.hits.get(site.hitID).tksMC) {                    
                            MCtks.add(iMC);
                            MCfreq[iMC]++;
                        }
                    }
                }
                if (nH != tkr.nHits) System.out.format("Event %d, the number of hits %d in KalTrack is incorrect. Should be %d\n", eventNumber, tkr.nHits, nH);
                int jMC = -1;
                int mxMC = 0;
                for (int i=0; i<MCfreq.length; ++i) {
                    if (MCfreq[i]>mxMC) {
                        mxMC = MCfreq[i];
                        jMC = i;
                    }
                }
                for (int layer=2; layer < nLayers; ++layer) {
                    Pair<Double, Double> resid = tkr.unbiasedResidual(layer);
                    if (resid.getSecondElement() > -999.) {                       
                        double unbResid =  resid.getFirstElement();
                        double variance = resid.getSecondElement();
                        double sigma = Math.sqrt(variance);
                        hUnbias[layer].entry(unbResid);
                        hUnbiasSig[layer].entry(unbResid/sigma);
                        /*
                        if (variance < 0.) {
                            System.out.format("Event %d layer %d, unbiased residual variance < 0: %10.5f, chi2=%9.2f, hits=%d, resid=%9.6f, lyrs:", 
                                                eventNumber, layer, variance, tkr.chi2, tkr.nHits, unbResid);
                            for (MeasurementSite site : tkr.SiteList) {
                                if (site.hitID < 0) continue;
                                System.out.format(" %d ", site.m.Layer);
                            }
                            System.out.format("\n");
                            for (MeasurementSite site : tkr.SiteList) {
                                if (site.m.Layer == layer) {
                                    if (site.hitID >= 0) {
                                        hNmcHt.entry(site.m.hits.get(site.hitID).tksMC.size());
                                        hNmcTk.entry(MCtks.size());
                                        int good = 0;
                                        if (site.m.hits.get(site.hitID).tksMC.size()==1) {
                                            if (site.m.hits.get(site.hitID).tksMC.get(0) == jMC) good = 1;                                               
                                        }
                                        hMCgood.entry(good);
                                        hBadLyr.entry(layer);
                                        hBadnHits.entry(tkr.nHits);
                                    }
                                    break;
                                }
                            }                           
                        }
                        */
                    }
                }

                // Compare with the generated particles
                if (!tkr.originHelix()) continue;
                Vec helixAtOrigin = new Vec(5, tkr.originHelixParms());
                SquareMatrix Cinv = (new SquareMatrix(5, tkr.originCovariance())).invert();
                double minChi2 = 9999.e33;
                int iBest = -1;
                for (int ih = 0; ih < nHelices; ih++) {
                    Vec trueErr = helixAtOrigin.dif(TkInitial[ih].p);
                    double helixChi2 = trueErr.dot(trueErr.leftMultiply(Cinv));
                    if (helixChi2 < minChi2) {
                        minChi2 = helixChi2;
                        iBest = ih;
                    }
                }
                if (iBest == -1) continue;
                Vec trueErr = helixAtOrigin.dif(TkInitial[iBest].p);
                if (verbose) {
                    TkInitial[iBest].print("Best MC track");
                    for (int i = 0; i < 5; i++) {
                        double diff = (trueErr.v[i]) / tkr.helixErr(i);
                        System.out.format("     Helix parameter %d after smoothing, error = %10.5f sigma, true error=%10.7f, estimate=%10.7f\n",
                                i, diff, trueErr.v[i], tkr.helixErr(i));
                    }
                }
                hEdrhoS.entry(trueErr.v[0] / tkr.helixErr(0));
                hEphi0S.entry(trueErr.v[1] / tkr.helixErr(1));
                hEkS.entry(trueErr.v[2] / tkr.helixErr(2));
                hEdzS.entry(trueErr.v[3] / tkr.helixErr(3));
                hEtanlS.entry(trueErr.v[4] / tkr.helixErr(4));
                hEdrho.entry(trueErr.v[0]);
                hEphi0.entry(trueErr.v[1] * 180. / Math.PI);
                hEk.entry(100. * trueErr.v[2] / helixAtOrigin.v[2]);
                hEdz.entry(trueErr.v[3]);
                hEtanl.entry(trueErr.v[4]);
                hChi2HelixS.entry(minChi2);
                double xErr = (tkr.originX()[0] - helixOrigin.v[0]) / Math.sqrt(tkr.originXcov()[0][0]);
                hXerr.entry(xErr);
                double yErr = (tkr.originX()[1] - helixOrigin.v[1]) / Math.sqrt(tkr.originXcov()[1][1]);
                hYerr.entry(yErr);
                double zErr = (tkr.originX()[2] - helixOrigin.v[2]) / Math.sqrt(tkr.originXcov()[2][2]);
                hZerr.entry(zErr);

                // Repeat comparison just after the first tracker plane 
                if (tkr.SiteList.get(0).m.Layer == 2) {
                    StateVector S = tkr.SiteList.get(0).aS;
                    Vec helixAtLayer1 = S.helix.pivotTransform(TkSaved[iBest].X0);
                    trueErr = helixAtLayer1.dif(TkSaved[iBest].p);
                    Vec helErrs = tkr.SiteList.get(0).aS.helix.helixErrors();
                    if (verbose) {
                        helixAtLayer1.print("reconstructed helix at layer 1");
                        S.helix.origin.print("reconstructed helix origin at layer 1");
                        S.helix.X0.print("reconstructed helix pivot at layer 1");
                        TkSaved[iBest].p.print(String.format("generated helix at layer 1 for iBest=%d", iBest));
                        TkSaved[iBest].X0.print("generated helix pivot at layer 1");
                        TkSaved[iBest].origin.print("generated helix origin at layer 1");
                        for (int i = 0; i < 5; i++) {
                            System.out.format("     Helix parameter %d after smoothing, true error=%10.7f, estimate=%10.7f\n", i, trueErr.v[i],
                                    helErrs.v[i]);
                        }
                    }
                    hEdrhoS1.entry(trueErr.v[0] / helErrs.v[0]);
                    hEphi0S1.entry(trueErr.v[1] / helErrs.v[1]);
                    hEkS1.entry(trueErr.v[2] / helErrs.v[2]);
                    hEdzS1.entry(trueErr.v[3] / helErrs.v[3]);
                    hEtanlS1.entry(trueErr.v[4] / helErrs.v[4]);
                }
            }
        }
        timestamp = Instant.now();
        System.out.format("Ending time = %s\n", timestamp.toString());
        ldt = LocalDateTime.ofInstant(timestamp, ZoneId.systemDefault());
        System.out.format("%s %d %d at %d:%d %d.%d seconds\n", ldt.getMonth(), ldt.getDayOfMonth(), ldt.getYear(), ldt.getHour(),
                ldt.getMinute(), ldt.getSecond(), ldt.getNano());
        System.out.format("Elapsed time for Kalman Pattern Recognition = %10.4f ms\n", executionTime);


        hNtracks.plot(path + "nTracks.gp", true, " ", " ");
        hNhits.plot(path + "nHits.gp", true, " ", " ");
        hTkChi2.plot(path + "tkrChi2.gp", true, " ", " ");
        hTkChi2Vtx.plot(path + "tkrChi2Vtx.gp", true, " ", " ");
        hEdrhoS.plot(path + "drhoErrorS.gp", true, "gaus", " ");
        hEphi0S.plot(path + "phi0ErrorS.gp", true, "gaus", " ");
        hEkS.plot(path + "kErrorS.gp", true, "gaus", " ");
        hEdzS.plot(path + "dzErrorS.gp", true, "gaus", " ");
        hEtanlS.plot(path + "tanlErrorS.gp", true, "gaus", " ");
        hEdrhoS1.plot(path + "drhoErrorS1.gp", true, "gaus", " ");
        hEphi0S1.plot(path + "phi0ErrorS1.gp", true, "gaus", " ");
        hEkS1.plot(path + "kErrorS1.gp", true, "gaus", " ");
        hEdzS1.plot(path + "dzErrorS1.gp", true, "gaus", " ");
        hEtanlS1.plot(path + "tanlErrorS1.gp", true, "gaus", " ");
        hEdrho.plot(path + "drhoError.gp", true, "gaus", " ");
        hEphi0.plot(path + "phi0Error.gp", true, "gaus", " ");
        hEk.plot(path + "kError.gp", true, "gaus", " ");
        hEdz.plot(path + "dzError.gp", true, "gaus", " ");
        hEtanl.plot(path + "tanlError.gp", true, "gaus", " ");
        hChi2HelixS.plot(path + "chi2helixS.gp", true, " ", " ");
        hXerr.plot(path + "xErr.gp", true, "gaus", " ");
        hYerr.plot(path + "yErr.gp", true, "gaus", " ");
        hZerr.plot(path + "zErr.gp", true, "gaus", " ");
        hMomentum.plot(path+"momentum.gp", true, "gaus", " ");
        hScatProj.plot(path+"scatt.gp",true," "," ");
        for (int layer=2; layer<nLayers; ++layer) {
            hScatXY[layer].plot(path + String.format("ScatXY_%d.gp", layer), true, " ", " ");
            hScatZY[layer].plot(path + String.format("ScatZY_%d.gp", layer), true, " ", " ");
            hResidS0[layer].plot(path + String.format("ResidS0_%d.gp", layer), true, " ", " ");
            hResidS2[layer].plot(path + String.format("ResidS2_%d.gp", layer), true, " ", " ");
            hUnbias[layer].plot(path + String.format("residUnbiased1_%d.gp", layer), true, "gaus", " ");
            hUnbiasSig[layer].plot(path + String.format("residUnbiased2_%d.gp", layer), true, "gaus", " ");
        }
        for (int i=0; i<5; i++) {
            covEigenV[i].plot(path + String.format("eigenvalue_%d.gp", i), true, " ", " ");
        }
        hNmcHt.plot(path + "NmcHt.gp",  true,  " ",  " ");
        hNmcTk.plot(path + "NmcTk.gp",  true,  " ",  " "); 
        hMCgood.plot(path + "MCgood.gp",  true,  " ",  " "); 
        hBadLyr.plot(path + "BadLyr.gp",  true,  " ",  " "); 
        hBadnHits.plot(path + "BadnHits.gp",  true,  " ",  " "); 
    }

}<|MERGE_RESOLUTION|>--- conflicted
+++ resolved
@@ -344,11 +344,7 @@
                         double occ = 0.0002 + 0.005 * Math.exp(-(thisSi.yExtent[1] - ys) / a);
                         if (rnd.nextDouble() < occ) {
                             Vec pntGlobal = thisSi.toGlobal(new Vec(0., ys, 0.));
-<<<<<<< HEAD
-                            Measurement ms = new Measurement(ys, resolution, 0., 10., pntGlobal, 999.);
-=======
                             Measurement ms = new Measurement(ys, 0., resolution, 0., 10., pntGlobal, 999.);
->>>>>>> 762371a1
                             thisSi.addMeasurement(ms);
                         }
                     }
@@ -443,11 +439,7 @@
                             md.addMC(ih);
                             if (verbose) { System.out.format("Overlapping with hit at v=%8.4f\n", md.v); }
                         } else {
-<<<<<<< HEAD
-                            Measurement thisM1 = new Measurement(m1, resolution, 0., 10., rscat, rDet.v[1]);
-=======
                             Measurement thisM1 = new Measurement(m1, 0., resolution, 0., 10., rscat, rDet.v[1]);
->>>>>>> 762371a1
                             thisM1.addMC(ih);
                             thisSi.addMeasurement(thisM1);
                             if (verbose) System.out.format("Adding measurement. Size of hit array=%d\n", thisSi.hits.size());
