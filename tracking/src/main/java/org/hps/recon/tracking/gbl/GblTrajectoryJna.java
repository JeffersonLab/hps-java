--- conflicted
+++ resolved
@@ -25,37 +25,7 @@
  * are done using them.
  */
 public class GblTrajectoryJna {
-<<<<<<< HEAD
-    
-    public interface GblTrajectoryInterface extends Library {
-        GblTrajectoryInterface INSTANCE = (GblTrajectoryInterface) Native.loadLibrary("GBL", GblTrajectoryInterface.class); 
-        
-        Pointer GblTrajectoryCtor(int flagCurv, int flagU1dir, int flagU2dir);
-        Pointer GblTrajectoryCtorPtrArray(Pointer [] points, int npoints, int flagCurv, int flagU1dir, int flagU2dir);
-        Pointer GblTrajectoryCtorPtrArraySeed(Pointer [] points, int npoints, int aLabel, double [] seedArray, int flagCurv, int flagU1dir, int flagU2dir);
-        
-        //Only supports 2 trajectories for e+/e- vertices or e- / e- 
-        //Should/Could be extended to more 
-        Pointer GblTrajectoryCtorPtrComposed(Pointer [] points_1, int npoints_1, double [] trafo_1, 
-                                             Pointer [] points_2, int npoints_2, double [] trafo_2);
-        
-        void GblTrajectory_fit(Pointer self, DoubleByReference Chi2, IntByReference Ndf, DoubleByReference lostWeight, char [] optionList, int aLabel);
-        void GblTrajectory_addPoint(Pointer self, Pointer point);
-        int  GblTrajectory_isValid(Pointer self);
-        void GblTrajectory_delete(Pointer self);
-        int  GblTrajectory_getNumPoints(Pointer self);
-        void GblTrajectory_printTrajectory(Pointer self, int level);
-        void GblTrajectory_printData(Pointer self);
-        void GblTrajectory_printPoints(Pointer self, int level);
-        void GblTrajectory_getResults(Pointer self, int aSignedLabel, double[] localPar, int[] nLocalPar,
-                                      double[] localCov, int[] sizeLocalCov);
-        void GblTrajectory_milleOut(Pointer self, Pointer millebinary);
-        void GblTrajectory_getMeasResults(Pointer self, int aLabel, int[] numdata, double[] aResiduals, double[] aMeasErrors, double[] aResErrors, double[] aDownWeights);
-        
-    }
-    
-=======
->>>>>>> 7f79f5b7
+
     private Pointer self;
     
     // copy a java-style list into a JNA C-style array that can then be copied into a std vector in GBL
@@ -68,12 +38,9 @@
             ppoints[ipoint]  = point.getPtr();
         }
         
-<<<<<<< HEAD
-        self = GblTrajectoryInterface.INSTANCE.GblTrajectoryCtorPtrArray(ppoints, points.size(), flagCurv, flagU1dir, flagU2dir);
-=======
         self = GblInterface.INSTANCE.GblTrajectoryCtorPtrArray(ppoints, points.size(), 
             flagCurv?1:0, flagU1dir?1:0, flagU2dir?1:0);
->>>>>>> 7f79f5b7
+
         if (self == Pointer.NULL)
             System.out.println("Failed generating trajectory");
                 
@@ -169,11 +136,7 @@
     
     //Call delete on the underlying objects
     public void delete() {
-<<<<<<< HEAD
-        GblTrajectoryInterface.INSTANCE.GblTrajectory_delete(self);
-=======
         GblInterface.INSTANCE.GblTrajectory_delete(self);
->>>>>>> 7f79f5b7
     }
     
     
