--- conflicted
+++ resolved
@@ -57,10 +57,7 @@
     private static DMatrixRMaj Cinv;
     private static Logger logger;
     private static boolean initialized;
-<<<<<<< HEAD
-=======
     private double [] arcLength;
->>>>>>> 762371a1
     private static LinearSolverDense<DMatrixRMaj> solver;
 
     KalTrack(int evtNumb, int tkID, ArrayList<MeasurementSite> SiteList, ArrayList<Double> yScat, ArrayList<Double> XLscat, KalmanParams kPar) {
@@ -70,10 +67,7 @@
         this.XLscat = XLscat;        
         this.kPar = kPar;
         ID = tkID;
-<<<<<<< HEAD
-=======
         arcLength = null;
->>>>>>> 762371a1
         
         if (!initialized) {
             logger = Logger.getLogger(KalTrack.class.getName());
@@ -146,16 +140,6 @@
         interceptMomVects = null;
         if (nHits < 5) {  // This should never happen
             logger.log(Level.WARNING, "KalTrack error: not enough hits ("+nHits+") on the candidate track (ID::"+ID+") for event "+eventNumber);
-<<<<<<< HEAD
-            for (MeasurementSite site : SiteList) logger.log(Level.FINE, site.toString("in KalTrack input list"));
-            logger.log(Level.FINE, String.format("KalTrack error in event %d: not enough hits on track %d: ",evtNumb,tkID));
-            String str="";
-            for (MeasurementSite site : SiteList) {
-                str = str + String.format("(%d, %d, %d) ",site.m.Layer,site.m.detector,site.hitID);
-            }
-            str = str + "\n";
-            logger.log(Level.FINER,str);
-=======
             //for (MeasurementSite site : SiteList) logger.log(Level.FINE, site.toString("in KalTrack input list"));
             //logger.log(Level.FINE, String.format("KalTrack error in event %d: not enough hits on track %d: ",evtNumb,tkID));
             //String str="";
@@ -164,7 +148,6 @@
             //}
             //str = str + "\n";
             //logger.log(Level.FINER,str);
->>>>>>> 762371a1
         }
     }
 
@@ -388,10 +371,7 @@
             str=str+String.format("    B-field at the origin=%10.6f,  direction=%8.6f %8.6f %8.6f\n", Bmag, tB.v[0], tB.v[1], tB.v[2]);
             str=str+helixAtOrigin.toString("helix state for a pivot at the origin")+"\n";
             str=str+originPoint.toString("point on the helix closest to the origin")+"\n";
-<<<<<<< HEAD
-=======
             str=str+String.format("   arc length from the origin to the first measurement=%9.4f\n", arcLength[0]);
->>>>>>> 762371a1
             SquareMatrix C1 = new SquareMatrix(3, Cx);
             str=str+C1.toString("covariance matrix for the point");
             str=str+originMomentum.toString("momentum of the particle at closest approach to the origin");
@@ -504,10 +484,6 @@
     // Runge Kutta propagation of the helix to the origin
     public boolean originHelix() {
         if (propagated) return true;
-<<<<<<< HEAD
-        propagated = true;
-=======
->>>>>>> 762371a1
 
         // Find the measurement site closest to the origin (target)
         MeasurementSite innerSite = null;
@@ -532,13 +508,9 @@
         // This propagated helix will have its pivot at the origin but is in the origin B-field frame
         // The StateVector method propagateRungeKutta transforms the origin plane into the origin B-field frame
         Plane originPlane = new Plane(beamSpot, new Vec(0., 1., 0.)); 
-<<<<<<< HEAD
-        helixAtOrigin = innerSite.aS.helix.propagateRungeKutta(originPlane, yScat, XLscat, innerSite.m.Bfield);
-=======
         arcLength = new double[1];
         helixAtOrigin = innerSite.aS.helix.propagateRungeKutta(originPlane, yScat, XLscat, innerSite.m.Bfield, arcLength);
         if (debug) System.out.format("KalTrack::originHelix: arc length to the first measurement = %9.4f\n", arcLength[0]);
->>>>>>> 762371a1
         if (covNaN()) return false;
         if (!solver.setA(helixAtOrigin.C.copy())) {
             logger.fine("KalTrack:originHelix, cannot invert the covariance matrix");
@@ -582,6 +554,7 @@
         Cx = temp.inverseRotate(Rot).M;
         temp = new SquareMatrix(3, Cp);
         Cp = temp.inverseRotate(Rot).M;
+        propagated = true;
         return true;
     }
 
@@ -615,23 +588,15 @@
         double [][] M = new double[5][5];
         for (int i=0; i<5; ++i) {
             for (int j=0; j<5; ++j) {
-<<<<<<< HEAD
-                M[i][j] = helixAtOrigin.C.unsafe_get(i, j);
-=======
                 if (propagated) M[i][j] = helixAtOrigin.C.unsafe_get(i, j);
                 else M[i][j] = SiteList.get(0).aS.helix.C.unsafe_get(i, j);
->>>>>>> 762371a1
             }
         }
         return M;
     }
 
     public boolean covNaN() { 
-<<<<<<< HEAD
-        if (!propagated) originHelix();
-=======
         if (helixAtOrigin.C == null) return true;
->>>>>>> 762371a1
         return MatrixFeatures_DDRM.hasNaN(helixAtOrigin.C);
     }
     
@@ -642,24 +607,15 @@
     
     //Update the helix parameters at the "origin" by using the target position or vertex as a constraint
     public HelixState originConstraint(double [] vtx, double [][] vtxCov) {
-<<<<<<< HEAD
-        final boolean verbose = false;
-        if (!propagated) originHelix();
-=======
         if (!propagated) originHelix();
         if (!propagated) return null;
->>>>>>> 762371a1
         
         // Transform the inputs in the the helix field-oriented coordinate system
         Vec v = helixAtOrigin.toLocal(new Vec(3,vtx));
         SquareMatrix Cov = helixAtOrigin.Rot.rotate(new SquareMatrix(3,vtxCov));
         Vec X0 = helixAtOrigin.X0;
         double phi = phiDOCA(helixAtOrigin.a, v, X0, alpha);
-<<<<<<< HEAD
-        if (verbose) {  // Test the DOCA algorithm
-=======
         if (debug) {  // Test the DOCA algorithm
->>>>>>> 762371a1
             Vec rDoca = HelixState.atPhi(X0, helixAtOrigin.a, phi, alpha);
             System.out.format("originConstraint: phi of DOCA=%10.5e\n", phi);
             rDoca.print("  DOCA point");
@@ -680,11 +636,7 @@
         }
         double [][] H = buildH(helixAtOrigin.a, v, X0, phi, alpha);
         Vec pntDOCA = HelixState.atPhi(X0, helixAtOrigin.a, phi, alpha);
-<<<<<<< HEAD
-        if (verbose) {
-=======
         if (debug) {
->>>>>>> 762371a1
             matrixPrint("H", H, 3, 5);
             
             // Derivative test
@@ -735,11 +687,7 @@
                 }
             }
         }
-<<<<<<< HEAD
-        if (verbose) {
-=======
         if (debug) {
->>>>>>> 762371a1
             G.print("G");
             matrixPrint("K", K, 5, 3);
         }
@@ -766,11 +714,7 @@
         pntDOCA = HelixState.atPhi(X0, newHelix, phi, alpha);
         Vec err = pntDOCA.dif(v);
         chi2incVtx = err.dot(err.leftMultiply(CovInv));
-<<<<<<< HEAD
-        if (verbose) {
-=======
         if (debug) {
->>>>>>> 762371a1
             // Test alternative formulation
             SquareMatrix Vinv = Cov.invert();
             solver.setA(helixAtOrigin.C);
@@ -1247,17 +1191,6 @@
     // Comparator function for sorting tracks by quality
     static Comparator<KalTrack> TkrComparator = new Comparator<KalTrack>() {
         public int compare(KalTrack t1, KalTrack t2) {
-<<<<<<< HEAD
-            Double chi1 = new Double(t1.chi2 / t1.nHits + 10.0*(1.0 - (double)t1.nHits/12.));
-            Double chi2 = new Double(t2.chi2 / t2.nHits + 10.0*(1.0 - (double)t2.nHits/12.));
-            if (t1.originHelix() && t2.originHelix()) {
-                if (!t1.helixAtOrigin.goodCov()) chi1 = chi1 + 1000.;
-                if (!t2.helixAtOrigin.goodCov()) chi2 = chi2 + 1000.;
-            } else {
-                if (!t1.SiteList.get(0).aS.helix.goodCov()) chi1 = chi1 + 1000.;
-                if (!t2.SiteList.get(0).aS.helix.goodCov()) chi2 = chi2 + 1000.;
-            }
-=======
             double penalty1 = 1.0;
             double penalty2 = 1.0;
             if (!t1.SiteList.get(0).aS.helix.goodCov()) penalty1 = 10.;
@@ -1265,7 +1198,6 @@
 
             Double chi1 = new Double((penalty1*t1.chi2) / t1.nHits + 10.0*(1.0 - (double)t1.nHits/14.));
             Double chi2 = new Double((penalty2*t2.chi2) / t2.nHits + 10.0*(1.0 - (double)t2.nHits/14.));
->>>>>>> 762371a1
             return chi1.compareTo(chi2);
         }
     };
