--- conflicted
+++ resolved
@@ -6,67 +6,57 @@
 
 /**
  * Parameters used by the Kalman-Filter pattern recognition and fitting
- */
+ */ 
 public class KalmanParams {
-
     static final int mxTrials = 2;  // Max number of iterations through the entire pattern recognition; not configurable
     int nTrials;                    // Number of iterations through the entire pattern recognition
     int nIterations;                // Number of Kalman-fit iterations in the final fit
-    double[] kMax;
+    double[] kMax; 
     double kMin;
-    double[] tanlMax;
-    double[] dRhoMax;
+    double[] tanlMax; 
+    double[] dRhoMax; 
     double[] dzMax;
-    double[] chi2mx1;
+    double[] chi2mx1; 
     int minHits0;
-    int[] minHits1;
-    double mxChi2Inc;
+    int[] minHits1; 
+    double mxChi2Inc; 
     double minChi2IncBad;
     double mxChi2Vtx;
-    double[] mxResid;
-    double mxResidShare;
+    double[] mxResid; 
+    double mxResidShare; 
     double mxChi2double;
     int firstLayer;
-    int mxShared;
-    int[] minStereo;
+    int mxShared; 
+    int [] minStereo;
     int minAxial;
     double mxTdif;
     double lowPhThresh;
     double seedCompThr;           // Compatibility threshold for seedTracks helix parameters;
-    ArrayList<int[]>[] lyrList;
-    double[] beamSpot;
-    double[] vtxSize;
-    double[] minSeedE;
+    ArrayList<int[]> [] lyrList;
+    double [] beamSpot;
+    double [] vtxSize;
+    double [] minSeedE;
     double edgeTolerance;
     static final int numLayers = 14;
     boolean uniformB;
-<<<<<<< HEAD
-
-    private int[] Swap = {1, 0, 3, 2, 5, 4, 7, 6, 9, 8, 11, 10, 13, 12};
-    private String[] tb;
-=======
     boolean eLoss;
     
     private int[] Swap = {1,0, 3,2, 5,4, 7,6, 9,8, 11,10, 13,12};
     private String [] tb;
->>>>>>> 6df86596
     private Logger logger;
     int maxListIter1;
     double SVTcenter = 505.57;     // Location to evaluate the field in case it is assumed uniform
-
-    /**
-     * Print all the Kalman Tracking parameters values (good idea to call it at
-     * the beginning of the run)
+    
+    /** 
+     * Print all the Kalman Tracking parameters values (good idea to call it at the beginning of the run)
      */
     public void print() {
         System.out.format("\nKalmanParams: dump of the Kalman pattern recognition cuts and parameters\n");
         System.out.println("  (In the case of two values, they refer to the two iterations.)");
         System.out.format("  There are %d layers in the tracker.\n", numLayers);
-        if (uniformB) {
-            System.out.format("  The magnetic field is assumed to be uniform!\n");
-        }
+        if (uniformB) System.out.format("  The magnetic field is assumed to be uniform!\n");
         System.out.format("  Cluster energy cuts for seeds, by layer: ");
-        for (int lyr = 0; lyr < numLayers; ++lyr) {
+        for (int lyr=0; lyr<numLayers; ++lyr) {
             System.out.format(" %6.2f", minSeedE[lyr]);
         }
         System.out.format("\n");
@@ -84,46 +74,46 @@
         System.out.format("  Minimum number of hits in the initial outward filtering: %d\n", minHits0);
         System.out.format("  Minimum number of hits for a good track: %d, %d\n", minHits1[0], minHits1[1]);
         System.out.format("  Minimum number of stereo hits: %d %d\n", minStereo[0], minStereo[1]);
-        System.out.format("  Minimum number of axial hits: %d\n", minAxial);
+        System.out.format("  Minimum number of axial hits: %d\n",  minAxial);
         System.out.format("  Maximum chi^2 increment to add a hit to a track, or minimum to remove a hit: %8.2f\n", mxChi2Inc);
         System.out.format("  Chi^2 increment threshold for removing a bad hit from a track candidate: %8.2f\n", minChi2IncBad);
         System.out.format("  Maximum residual, in units of detector resolution, for picking up a hit: %8.2f, %8.2f\n", mxResid[0], mxResid[1]);
         System.out.format("  Maximum residual, in units of detector resolution, for a hit to be shared: %8.2f\n", mxResidShare);
         System.out.format("  Maximum chi^2 increment to keep a shared hit: %8.2f\n", mxChi2double);
-        System.out.format("  Maximum number of shared hits on a track: %d\n", mxShared);
+        System.out.format("  Maximum number of shared hits on a track: %d\n",  mxShared);
         System.out.format("  Maximum time difference among the hits on a track: %8.2f ns\n", mxTdif);
         System.out.format("  Threshold to remove redundant seeds (-1 to disable): %8.2f\n", seedCompThr);
         System.out.format("  Maximum chi^2 for 5-hit tracks with a vertex constraint: %8.2f\n", mxChi2Vtx);
         System.out.format("  Include ionization energy loss in fit = %b\n", eLoss);
         System.out.format("  Default origin to use for vertex constraints:\n");
-        for (int i = 0; i < 3; ++i) {
+        for (int i=0; i<3; ++i) {
             System.out.format("      %d: %8.3f +- %8.3f\n", i, beamSpot[i], vtxSize[i]);
         }
-        for (int i = 0; i < 2; ++i) {
-            System.out.format("  Search strategies for %s:\n", tb[i]);
-            for (int j = 0; j < lyrList[i].size(); ++j) {
-                int[] list = lyrList[i].get(j);
+        for (int i=0; i<2; ++i) {
+            System.out.format("  Search strategies for %s:\n",tb[i]);
+            for (int j=0; j<lyrList[i].size(); ++j) {
+                int [] list = lyrList[i].get(j);
                 System.out.format("     ");
-                for (int k = 0; k < 5; ++k) {
+                for (int k=0; k<5; ++k) {
                     System.out.format(" %d ", list[k]);
                 }
                 System.out.format("\n");
             }
         }
-        System.out.format("  The number of seed strategies used in the first iteration is %d\n", maxListIter1 + 1);
+        System.out.format("  The number of seed strategies used in the first iteration is %d\n", maxListIter1+1);
         System.out.format("\n");
     }
-
+    
     /**
      * Constructor: sets all of the default values.
      */
     public KalmanParams() {
-
+        
         logger = Logger.getLogger(KalmanParams.class.getName());
         tb = new String[2];
         tb[0] = "bottom";
         tb[1] = "top";
-
+        
         kMax = new double[mxTrials];
         tanlMax = new double[mxTrials];
         dRhoMax = new double[mxTrials];
@@ -131,13 +121,13 @@
         chi2mx1 = new double[mxTrials];
         minHits1 = new int[mxTrials];
         mxResid = new double[mxTrials];
-        minStereo = new int[mxTrials];
-
+        minStereo = new int[mxTrials];  
+        
         minSeedE = new double[numLayers];
-        for (int lyr = 0; lyr < numLayers; ++lyr) {
+        for (int lyr=0; lyr<numLayers; ++lyr) {
             minSeedE[lyr] = 1.3;
         }
-
+        
         // Set all the default values
         // Cut and parameter values (length units are mm, time is ns).
         // The index is the iteration number.
@@ -148,7 +138,7 @@
         nIterations = 1;    // Number of Kalman filter iterations per track in the final fit
         edgeTolerance = 1.; // Tolerance on checking if a track is within the detector bounds
         kMax[0] = 4.0;      // Maximum curvature for seed
-        kMax[1] = 8.0;
+        kMax[1] = 8.0;      
         kMin = 0.;          // Minimum curvature for seed
         tanlMax[0] = 0.104; // Maximum tan(lambda) for seed
         tanlMax[1] = 0.13;
@@ -157,7 +147,7 @@
         dzMax[0] = 3.;      // Maximum z at target plane for seed
         dzMax[1] = 7.5;
         chi2mx1[0] = 16.0;   // Maximum chi**2/#hits for good track
-        chi2mx1[1] = 32.0;
+        chi2mx1[1] = 32.0;  
         mxChi2Vtx = 1.0;    // Maximum chi**2 for 5-hit tracks with vertex constraint
         minHits0 = 5;       // Minimum number of hits in the initial outward filtering (including 5 from the seed)
         minHits1[0] = 7;    // Minimum number of hits for a good track
@@ -176,13 +166,13 @@
         firstLayer = 0;     // First layer in the tracking system (2 for pre-2019 data)
         lowPhThresh = 0.25; // Residual improvement ratio necessary to use a low-ph hit instead of high-ph
         seedCompThr = 0.05;  // Remove SeedTracks with all Helix params within relative seedCompThr . If -1 do not apply duplicate removal
-
+        
         // Load the default search strategies
         // Index 0 is for the bottom tracker (+z), 1 for the top (-z)
         lyrList = new ArrayList[2];
-        for (int i = 0; i < 2; ++i) {
+        for (int i=0; i<2; ++i) {
             lyrList[i] = new ArrayList<int[]>();
-        }
+        } 
         //                  0   1   2   3   4    5    6
         //                 A S A S A S A S A S A  S  A  S   top
         //                 0,1,2,3,4,5,6,7,8,9,10,11,12,13
@@ -208,7 +198,7 @@
         addStrategy("SBB0000");
         addStrategy("SABS000");
         maxListIter1 = 16;           // The maximum index for lyrList for the first iteration
-
+        
         beamSpot = new double[3];
         beamSpot[0] = 0.;
         beamSpot[1] = 0.;
@@ -234,273 +224,266 @@
 //            beamSpot[2] = beamPosKal.v[2];
 //        }            
     }
-
+    
     public void setUniformB(boolean input) {
         logger.config(String.format("Setting the field to be uniform? %b", input));
         uniformB = input;
     }
-<<<<<<< HEAD
-
-=======
     
     public void setEloss(boolean eLoss) {
     	logger.config(String.format("Setting the energy loss to %b", eLoss));
     	this.eLoss = eLoss;
     }
     
->>>>>>> 6df86596
     public void setLowPhThreshold(double cut) {
-        if (cut < 0. || cut > 1.) {
+        if (cut <0. || cut > 1.) {
             logger.warning(String.format("low pulse-height threshold %10.4f is not valid and is ignored.", cut));
             return;
         }
         logger.config(String.format("Setting the low-pulse-height threshold to %10.4f", cut));
         lowPhThresh = cut;
     }
-
+    
     public void setMinSeedEnergy(double minE) {
         logger.config("Setting the minimum seed energy to " + Double.toString(minE));
-        for (int lyr = 0; lyr < numLayers; ++lyr) {
+        for (int lyr=0; lyr<numLayers; ++lyr) {
             minSeedE[lyr] = minE;
         }
     }
-
+    
     public void setGlbIterations(int nTrials) {
         if (nTrials < 1 || nTrials > mxTrials) {
-            logger.log(Level.WARNING, String.format("Number of global iterations %d is not valid and is ignored.", nTrials));
+            logger.log(Level.WARNING,String.format("Number of global iterations %d is not valid and is ignored.", nTrials));
             return;
         }
         logger.log(Level.CONFIG, String.format("Setting the number of global patrec iterations to %d", nTrials));
         this.nTrials = nTrials;
     }
-
+    
     public void setFirstLayer(int firstLayer) {
         if (firstLayer != 0 && firstLayer != 2) {
-            logger.log(Level.WARNING, String.format("First layer of %d is not valid and is ignored.", firstLayer));
+            logger.log(Level.WARNING,String.format("First layer of %d is not valid and is ignored.", firstLayer));
             return;
         }
         logger.log(Level.CONFIG, String.format("Setting the first tracking layer to %d", firstLayer));
         this.firstLayer = firstLayer;
     }
-
+    
     public void setIterations(int N) {
         if (N < 1) {
-            logger.log(Level.WARNING, String.format("%d iterations not allowed.", N));
-            return;
-        }
-        logger.log(Level.CONFIG, String.format("Setting the number of Kalman Filter iterations to %d.", N));
+            logger.log(Level.WARNING,String.format("%d iterations not allowed.", N));
+            return;
+        }
+        logger.log(Level.CONFIG,String.format("Setting the number of Kalman Filter iterations to %d.", N));
         nIterations = N;
     }
-
+    
     public void setMxChi2Inc(double mxC) {
         if (mxC <= 1.) {
-            logger.log(Level.WARNING, String.format("Maximum chi^2 increment must be at least unity. %8.2f not valid.", mxC));
-            return;
-        }
-        logger.log(Level.CONFIG, String.format("Maximum chi^2 increment to add a hit to a track to %8.2f.", mxC));
+            logger.log(Level.WARNING,String.format("Maximum chi^2 increment must be at least unity. %8.2f not valid.", mxC));
+            return;
+        }
+        logger.log(Level.CONFIG,String.format("Maximum chi^2 increment to add a hit to a track to %8.2f.", mxC));
         mxChi2Inc = mxC;
     }
-
+    
     public void setMxChi2double(double mxDb) {
         if (mxDb <= 0.) {
-            logger.log(Level.WARNING, String.format("Maximum chi^2 increment of shared hit of %8.2f not allowed.", mxDb));
-            return;
-        }
-        logger.log(Level.CONFIG, String.format("Setting the maximum chi^2 increment of shared hit to %8.2f sigma.", mxDb));
-        mxChi2double = mxDb;
-    }
-
+            logger.log(Level.WARNING,String.format("Maximum chi^2 increment of shared hit of %8.2f not allowed.", mxDb));
+            return;
+        }
+        logger.log(Level.CONFIG,String.format("Setting the maximum chi^2 increment of shared hit to %8.2f sigma.", mxDb));
+        mxChi2double = mxDb;  
+    }
+    
     public void setMinChi2IncBad(double mnB) {
         if (mnB <= 3.0) {
-            logger.log(Level.WARNING, String.format("Minimum chi^2 increment to remove a bad hit must be at least 3. %8.2f not valid.", mnB));
-            return;
-        }
-        logger.log(Level.CONFIG, String.format("Setting the minimum chi^2 increment to remove a bad hit to %8.2f.", mnB));
-        minChi2IncBad = mnB;
-    }
-
+            logger.log(Level.WARNING,String.format("Minimum chi^2 increment to remove a bad hit must be at least 3. %8.2f not valid.", mnB));
+            return;
+        }
+        logger.log(Level.CONFIG,String.format("Setting the minimum chi^2 increment to remove a bad hit to %8.2f.", mnB));
+        minChi2IncBad = mnB;        
+    }
+    
     public void setMxResidShare(double mxSh) {
         if (mxSh <= 0.) {
-            logger.log(Level.WARNING, String.format("Maximum residual of shared hit of %8.2f not allowed.", mxSh));
-            return;
-        }
-        logger.log(Level.CONFIG, String.format("Setting the maximum residual for a shared hit to %8.2f sigma.", mxSh));
-        mxResidShare = mxSh;
-    }
-
+            logger.log(Level.WARNING,String.format("Maximum residual of shared hit of %8.2f not allowed.", mxSh));
+            return;
+        }
+        logger.log(Level.CONFIG,String.format("Setting the maximum residual for a shared hit to %8.2f sigma.", mxSh));
+        mxResidShare = mxSh;  
+    }
+    
     public void setMaxK(double kMx) {
         if (kMx <= 0.) {
-            logger.log(Level.WARNING, String.format("Max 1/pt of %8.2f not allowed.", kMx));
-            return;
-        }
-        logger.log(Level.CONFIG, String.format("Setting the maximum 1/pt to %8.2f.", kMx));
+            logger.log(Level.WARNING,String.format("Max 1/pt of %8.2f not allowed.", kMx));
+            return;
+        }
+        logger.log(Level.CONFIG,String.format("Setting the maximum 1/pt to %8.2f.", kMx));
         kMax[1] = kMx;
-        kMax[0] = Math.min(kMax[0], 0.5 * kMx);
-    }
-
+        kMax[0] = Math.min(kMax[0], 0.5*kMx);
+    }
+    
     void setMinK(double kMn) {
         if (kMn < 0.) {
-            logger.log(Level.WARNING, String.format("Min 1/pt of %8.2f not allowed.", kMn));
+            logger.log(Level.WARNING,String.format("Min 1/pt of %8.2f not allowed.", kMn));
             return;
         }
         kMin = kMn;
     }
-
+    
     public void setMxResid(double mxR) {
         if (mxR <= 1.) {
-            logger.log(Level.WARNING, String.format("Max resid of %8.2f not allowed.", mxR));
-            return;
-        }
-        logger.log(Level.CONFIG, String.format("Setting the maximum residual to pick up hits to %8.2f sigma.", mxR));
+            logger.log(Level.WARNING,String.format("Max resid of %8.2f not allowed.", mxR));
+            return;
+        }
+        logger.log(Level.CONFIG,String.format("Setting the maximum residual to pick up hits to %8.2f sigma.", mxR));
         mxResid[1] = mxR;
-        mxResid[0] = Math.min(mxResid[0], 0.5 * mxR);
-    }
-
+        mxResid[0] = Math.min(mxResid[0], 0.5*mxR);
+    }
+    
     public void setMaxTanL(double tlMx) {
         if (tlMx <= 0.) {
-            logger.log(Level.WARNING, String.format("Max seed tan(lambda) of %8.2f not allowed.", tlMx));
-            return;
-        }
-        logger.log(Level.CONFIG, String.format("Setting the maximum seed tan(lambda) to %8.2f.", tlMx));
+            logger.log(Level.WARNING,String.format("Max seed tan(lambda) of %8.2f not allowed.", tlMx));
+            return;
+        }
+        logger.log(Level.CONFIG,String.format("Setting the maximum seed tan(lambda) to %8.2f.", tlMx));
         tanlMax[1] = tlMx;
-        tanlMax[0] = Math.min(tanlMax[0], 0.8 * tlMx);
-    }
-
+        tanlMax[0] = Math.min(tanlMax[0], 0.8*tlMx);
+    }
+    
     public void setMaxdRho(double dMx) {
         if (dMx <= 0.0) {
-            logger.log(Level.WARNING, String.format("Max dRho of %8.2f not allowed.", dMx));
-            return;
-        }
-        logger.log(Level.CONFIG, String.format("Setting the maximum dRho to %8.2f mm.", dMx));
+            logger.log(Level.WARNING,String.format("Max dRho of %8.2f not allowed.", dMx));
+            return;
+        }
+        logger.log(Level.CONFIG,String.format("Setting the maximum dRho to %8.2f mm.", dMx));
         dRhoMax[1] = dMx;
-        dRhoMax[0] = Math.min(dRhoMax[0], 0.6 * dMx);
-    }
-
+        dRhoMax[0] = Math.min(dRhoMax[0], 0.6*dMx);
+    }
+    
     public void setMaxdZ(double zMx) {
         if (zMx <= 0.0) {
-            logger.log(Level.WARNING, String.format("Max dZ of %8.2f not allowed.", zMx));
-            return;
-        }
-        logger.log(Level.CONFIG, String.format("Setting the maximum dz to %8.2f mm.", zMx));
+            logger.log(Level.WARNING,String.format("Max dZ of %8.2f not allowed.", zMx));
+            return;
+        }
+        logger.log(Level.CONFIG,String.format("Setting the maximum dz to %8.2f mm.", zMx));
         dzMax[1] = zMx;
-        dzMax[0] = Math.min(dzMax[0], 0.4 * zMx);
-    }
-
+        dzMax[0] = Math.min(dzMax[0], 0.4*zMx);
+    }
+    
     public void setMaxChi2(double xMx) {
         if (xMx <= 0.) {
-            logger.log(Level.WARNING, String.format("Max chi2 of %8.2f not allowed.", xMx));
-            return;
-        }
-        logger.log(Level.CONFIG, String.format("Setting the maximum chi^2/hit to %8.2f.", xMx));
+            logger.log(Level.WARNING,String.format("Max chi2 of %8.2f not allowed.", xMx));
+            return;
+        }
+        logger.log(Level.CONFIG,String.format("Setting the maximum chi^2/hit to %8.2f.", xMx));
         chi2mx1[1] = xMx;
-        chi2mx1[0] = Math.min(chi2mx1[0], 0.5 * xMx);
-    }
-
+        chi2mx1[0] = Math.min(chi2mx1[0], 0.5*xMx);
+    }
+    
     public void setMaxChi2Vtx(double xMx) {
         if (xMx <= 0.) {
-            logger.log(Level.WARNING, String.format("Max chi2 of %8.2f not allowed.", xMx));
-            return;
-        }
-        logger.log(Level.CONFIG, String.format("Setting the maximum chi^2 for 5-hit tracks with vertex constraint to %8.2f.", xMx));
+            logger.log(Level.WARNING,String.format("Max chi2 of %8.2f not allowed.", xMx));
+            return;
+        }
+        logger.log(Level.CONFIG,String.format("Setting the maximum chi^2 for 5-hit tracks with vertex constraint to %8.2f.", xMx));
         mxChi2Vtx = xMx;
     }
-
+    
     public void setMinHits(int minH) {
         if (minH < 5) {
-            logger.log(Level.WARNING, String.format("Minimum number of hits = %d not allowed.", minH));
-            return;
-        }
-        logger.log(Level.CONFIG, String.format("Setting the minimum number of hits to %d.", minH));
+            logger.log(Level.WARNING,String.format("Minimum number of hits = %d not allowed.", minH));
+            return;
+        }
+        logger.log(Level.CONFIG,String.format("Setting the minimum number of hits to %d.", minH));
         minHits1[1] = minH;
-        minHits1[0] = Math.max(minHits1[0], minH + 1);
-    }
-
+        minHits1[0] = Math.max(minHits1[0], minH+1);
+    }
+    
     public void setMinStereo(int minS) {
         if (minS < 3) {
-            logger.log(Level.WARNING, String.format("Minimum number of stereo hits = %d not allowed.", minS));
-            return;
-        }
-        logger.log(Level.CONFIG, String.format("Setting the minimum number of stereo hits to %d.", minS));
+            logger.log(Level.WARNING,String.format("Minimum number of stereo hits = %d not allowed.", minS));
+            return;
+        }
+        logger.log(Level.CONFIG,String.format("Setting the minimum number of stereo hits to %d.", minS));
         minStereo[1] = minS;
-        minStereo[0] = Math.max(minStereo[0], minS + 1);
+        minStereo[0] = Math.max(minStereo[0], minS+1);
+    }
+    
+    public void setMaxShared(int mxSh) {
+        logger.log(Level.CONFIG,String.format("Setting the maximum number of shared hits to %d.", mxSh));
+        mxShared = mxSh;
+    }
+    
+    public void setMaxTimeRange(double mxT) {
+        logger.log(Level.CONFIG,String.format("Setting the maximum time range for hits on a track to %8.2f ns.", mxT));
+        mxTdif = mxT;
     }
 
-    public void setMaxShared(int mxSh) {
-        logger.log(Level.CONFIG, String.format("Setting the maximum number of shared hits to %d.", mxSh));
-        mxShared = mxSh;
-    }
-
-    public void setMaxTimeRange(double mxT) {
-        logger.log(Level.CONFIG, String.format("Setting the maximum time range for hits on a track to %8.2f ns.", mxT));
-        mxTdif = mxT;
-    }
-
-    public void setSeedCompThr(double seedComp_Thr) {
+    public void setSeedCompThr(double seedComp_Thr) {      
         if (seedComp_Thr < 0.) {
             logger.log(Level.CONFIG, "SeedTracks duplicate removal is turned off.");
             return;
         }
-        logger.log(Level.CONFIG, String.format("Setting the SeedTracks duplicate removal threshold to %f percent.", seedComp_Thr * 100.));
+        logger.log(Level.CONFIG, String.format("Setting the SeedTracks duplicate removal threshold to %f percent.",seedComp_Thr*100.));
         seedCompThr = seedComp_Thr;
     }
 
     public void setBeamSpotY(double spot) {
         beamSpot[1] = spot;
-        logger.log(Level.CONFIG, String.format("Setting the Y beam spot location to %f %f %f", beamSpot[0], beamSpot[1], beamSpot[2]));
-    }
-
+        logger.log(Level.CONFIG, String.format("Setting the Y beam spot location to %f %f %f", beamSpot[0], beamSpot[1], beamSpot[2]));       
+    }
+    
     public void setBeamSizeY(double size) {
         vtxSize[1] = size;
-        logger.log(Level.CONFIG, String.format("Setting the Y beam spot size to %f %f %f", vtxSize[0], vtxSize[1], vtxSize[2]));
-    }
-
+        logger.log(Level.CONFIG, String.format("Setting the Y beam spot size to %f %f %f", vtxSize[0], vtxSize[1], vtxSize[2]));       
+    }
     public void setBeamSpotX(double spot) {
         beamSpot[0] = spot;
-        logger.log(Level.CONFIG, String.format("Setting the X beam spot location to %f %f %f", beamSpot[0], beamSpot[1], beamSpot[2]));
-    }
-
+        logger.log(Level.CONFIG, String.format("Setting the X beam spot location to %f %f %f", beamSpot[0], beamSpot[1], beamSpot[2]));       
+    }
+    
     public void setBeamSizeX(double size) {
         vtxSize[0] = size;
-        logger.log(Level.CONFIG, String.format("Setting the X beam spot size to %f %f %f", vtxSize[0], vtxSize[1], vtxSize[2]));
-    }
-
+        logger.log(Level.CONFIG, String.format("Setting the X beam spot size to %f %f %f", vtxSize[0], vtxSize[1], vtxSize[2]));       
+    }
     public void setBeamSpotZ(double spot) {
         beamSpot[2] = spot;
-        logger.log(Level.CONFIG, String.format("Setting the Z beam spot location to %f %f %f", beamSpot[0], beamSpot[1], beamSpot[2]));
-    }
-
+        logger.log(Level.CONFIG, String.format("Setting the Z beam spot location to %f %f %f", beamSpot[0], beamSpot[1], beamSpot[2]));       
+    }
+    
     public void setBeamSizeZ(double size) {
         vtxSize[2] = size;
-        logger.log(Level.CONFIG, String.format("Setting the Z beam spot size to %f %f %f", vtxSize[0], vtxSize[1], vtxSize[2]));
-    }
-
+        logger.log(Level.CONFIG, String.format("Setting the Z beam spot size to %f %f %f", vtxSize[0], vtxSize[1], vtxSize[2]));       
+    }
+    
     public void clrStrategies() {
-        logger.log(Level.CONFIG, String.format("Clearing all lists of search strategies.."));
+        logger.log(Level.CONFIG,String.format("Clearing all lists of search strategies.."));
         lyrList[0].clear();
         lyrList[1].clear();
     }
-
+    
     public void setNumSeedIter1(int num) {
         int n = num;
-        for (int topBottom = 0; topBottom < 2; ++topBottom) {
+        for (int topBottom=0; topBottom<2; ++topBottom) {          
             if (n > lyrList[topBottom].size()) {
                 n = lyrList[topBottom].size();
             }
         }
         logger.config(String.format("The number of seeds used in iteration 1 is set to %d", n));
-        maxListIter1 = n - 1;
-    }
-
+        maxListIter1 = n-1;
+    }
+    
     private boolean addStrategy(String strategy) {
-        return addStrategy(strategy, "top") && addStrategy(strategy, "bottom");
-    }
-
+        return addStrategy(strategy,"top") && addStrategy(strategy,"bottom");
+    }
+    
     /**
-     * Add a seed search strategy for the bottom or top tracker
-     *
-     * @param strategy string specifying the strategy
-     * @param topBottom string specifying "top" or "bottom"
-     * @return true if successful
+     *  Add a seed search strategy for the bottom or top tracker
+     * @param strategy         string specifying the strategy
+     * @param topBottom        string specifying "top" or "bottom"
+     * @return                 true if successful
      */
     public boolean addStrategy(String strategy, String topBottom) {
         if (!(topBottom == "top" || topBottom == "bottom")) {
@@ -512,44 +495,42 @@
             return false;
         }
         int iTB;
-        if (topBottom == "top") {
+        if (topBottom=="top") {
             iTB = 1;
         } else {
             iTB = 0;
         }
         int nAxial = 0;
         int nStereo = 0;
-        int n = 0;
-        int[] newList = new int[5];
+        int n=0;
+        int [] newList = new int[5];
         String goodChars = "0AaSsBb";
-        for (int lyr = 0; lyr < 7; ++lyr) {
+        for (int lyr=0; lyr<7; ++lyr) {
             if (goodChars.indexOf(strategy.charAt(lyr)) < 0) {
-                logger.warning(String.format("Character %c for layer %d in strategy %s is not recognized. Should be 0, A, S, B, a, s, or b",
+                logger.warning(String.format("Character %c for layer %d in strategy %s is not recognized. Should be 0, A, S, B, a, s, or b", 
                         strategy.charAt(lyr), lyr, strategy));
                 continue;
             }
-            if (strategy.charAt(lyr) == '0') {
-                continue;
-            }
+            if (strategy.charAt(lyr) == '0') continue;
             int nA = n;
             int nS = n;
-            if (strategy.charAt(lyr) == 'B' || strategy.charAt(lyr) == 'b') {
-                if (topBottom == "top") {
-                    nS = n + 1;
+            if (strategy.charAt(lyr)=='B' || strategy.charAt(lyr)=='b') {
+                if (topBottom=="top") {
+                    nS=n+1;
                 } else {
-                    nA = n + 1;
+                    nA=n+1;
                 }
                 n += 2;
-            } else if (strategy.charAt(lyr) == 'A' || strategy.charAt(lyr) == 'a' || strategy.charAt(lyr) == 'S' || strategy.charAt(lyr) == 's') {
+            } else if (strategy.charAt(lyr)=='A' || strategy.charAt(lyr)=='a' || strategy.charAt(lyr)=='S' || strategy.charAt(lyr)=='s') {
                 n++;
             }
             //System.out.format("addStrategy %s: lyr=%d, nA=%d, nS=%d, strategy=%s\n",topBottom,lyr,nA,nS,strategy);
-            if (strategy.charAt(lyr) == 'A' || strategy.charAt(lyr) == 'B' || strategy.charAt(lyr) == 'a' || strategy.charAt(lyr) == 'b') {
+            if (strategy.charAt(lyr)=='A' || strategy.charAt(lyr)=='B' || strategy.charAt(lyr)=='a' || strategy.charAt(lyr)=='b') {
                 if (topBottom == "top") {
                     if (nA > 4) {
                         logger.warning("Strategy " + strategy + " has more than 5 layers! The extra ones are ignored");
                     } else {
-                        newList[nA] = 2 * lyr;      // The top tracker begins with an axial layer
+                        newList[nA] = 2*lyr;      // The top tracker begins with an axial layer
                         //System.out.format("addStrategy %s: adding axial element %d, lyr=%d\n", topBottom, nA, 2*lyr);
                         nAxial++;
                     }
@@ -557,18 +538,18 @@
                     if (nA > 4) {
                         logger.warning("Strategy " + strategy + " has more than 5 layers! The extra ones are ignored");
                     } else {
-                        newList[nA] = 2 * lyr + 1;  // The bottom tracker begins with a stereo layer
+                        newList[nA] = 2*lyr + 1;  // The bottom tracker begins with a stereo layer
                         //System.out.format("addStrategy %s: adding axial element %d, lyr=%d\n", topBottom, nA, 2*lyr+1);
                         nAxial++;
                     }
                 }
             }
-            if (strategy.charAt(lyr) == 'S' || strategy.charAt(lyr) == 'B' || strategy.charAt(lyr) == 's' || strategy.charAt(lyr) == 'b') {
+            if (strategy.charAt(lyr)=='S' || strategy.charAt(lyr)=='B' || strategy.charAt(lyr)=='s' || strategy.charAt(lyr)=='b') {
                 if (topBottom == "top") {
                     if (nS > 4) {
                         logger.warning("Strategy " + strategy + " has more than 5 layers! The extra ones are ignored");
                     } else {
-                        newList[nS] = 2 * lyr + 1;      // The top tracker begins with an axial layer
+                        newList[nS] = 2*lyr + 1;      // The top tracker begins with an axial layer
                         //System.out.format("addStrategy %s: adding stereo element %d, lyr=%d\n", topBottom, nS, 2*lyr+1);
                         nStereo++;
                     }
@@ -576,7 +557,7 @@
                     if (nS > 4) {
                         logger.warning("Strategy " + strategy + " has more than 5 layers! The extra ones are ignored");
                     } else {
-                        newList[nS] = 2 * lyr;          // The bottom tracker begins with a stereo layer
+                        newList[nS] = 2*lyr;          // The bottom tracker begins with a stereo layer
                         //System.out.format("addStrategy %s: adding stereo element %d, lyr=%d\n", topBottom, nS, 2*lyr);
                         nStereo++;
                     }
@@ -584,24 +565,22 @@
             }
         }
         if (nAxial != 2 || nStereo != 3) {
-            logger.log(Level.WARNING, String.format("addStrategy: Invalid search strategy " + strategy + " for topBottom=%s: %d %d %d %d %d",
-                    topBottom, newList[0], newList[1], newList[2], newList[3], newList[4]));
+            logger.log(Level.WARNING,String.format("addStrategy: Invalid search strategy " + strategy + " for topBottom=%s: %d %d %d %d %d", 
+                    topBottom, newList[0],newList[1],newList[2],newList[3],newList[4]));
             return false;
         }
-        for (int[] oldList : lyrList[iTB]) {
+        for (int [] oldList : lyrList[iTB]) {
             int nMatch = 0;
-            for (int i = 0; i < 5; ++i) {
-                if (oldList[i] == newList[i]) {
-                    nMatch++;
-                }
+            for (int i=0; i<5; ++i) {
+                if (oldList[i] == newList[i]) nMatch++;
             }
             if (nMatch == 5) {
-                logger.log(Level.WARNING, String.format("addStrategy: strategy %s is already in the list", strategy));
+                logger.log(Level.WARNING,String.format("addStrategy: strategy %s is already in the list", strategy));
                 return false;
             }
         }
-        logger.log(Level.CONFIG, String.format("addStrategy: adding search strategy %d %d %d %d %d for %s",
-                newList[0], newList[1], newList[2], newList[3], newList[4], topBottom));
+        logger.log(Level.CONFIG,String.format("addStrategy: adding search strategy %d %d %d %d %d for %s", 
+                newList[0],newList[1],newList[2],newList[3],newList[4],topBottom));
         lyrList[iTB].add(newList);
         return true;
     }
