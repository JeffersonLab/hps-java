package org.hps.recon.tracking.kalman;

import java.util.ArrayList;
import java.util.Collections;
import java.util.Comparator;
import java.util.HashMap;
import java.util.HashSet;
import java.util.Iterator;
import java.util.Map;
import java.util.Set;
import java.util.logging.Level;
import java.util.logging.Logger;

import org.hps.util.Pair;

// Tracking pattern recognition for the HPS experiment based on an extended Kalman filter
// Algorithm:
//    1. Loop over starting strategies, each involving at least 3 stereo planes and 2 non-stereo planes
//    2. Make all possible seeds by selecting a hit from each of the 5 planes
//    3. Do a linear helix fit to the 5 hits in each seed and select helices that project near to the target origin
//    4. Sort the seeds by quality and then loop over them and use them to start the Kalman filter working outward toward the ECAL
//         Smooth back to the beginning of the seed and then filter inward toward the vertex to make a candidate track.
//         The seed hits always remain on the track candidate.
//         On other layers the track candidate picks up the best fitting hit.
//         Hits not from the seed can be dropped to try to get a good fit.
//         Only decent quality candidates are kept.
//         Don't keep candidates that are identical in hit content to candidates already found
//    5. Sort all the track candidates by quality
//    6. Remove hits from track candidates that are used by better candidates, unless the hits can be shared
//    7. Track candidates without enough hits remaining get dropped, the others get refit

class KalmanPatRecHPS {

    ArrayList<KalTrack> TkrList; // Final good tracks
    int topBottom;               // 0 for bottom tracker (+z), 1 for top (-z)
    
    private ArrayList<ArrayList<KalHit>> lyrHits;
    private ArrayList<ArrayList<SiModule>> moduleList;
    private Map<Measurement, KalHit> hitMap;
    private ArrayList<Double> yScat;

    private int eventNumber;
    private boolean verbose;
    private int nModules;
    private KalmanParams kPar;
<<<<<<< HEAD
    
    KalmanPatRecHPS(ArrayList<SiModule> data, int topBottom, int eventNumber, KalmanParams kPar, boolean verbose) {
=======
    private Logger logger;

    KalmanPatRecHPS(ArrayList<SiModule> data, int topBottom, int eventNumber, KalmanParams kPar) {
>>>>>>> 97adfbb9
        // topBottom = 0 for the bottom tracker (z>0); 1 for the top tracker (z<0)
        logger = Logger.getLogger(KalmanPatRecHPS.class.getName());
        this.topBottom = topBottom;
        this.eventNumber = eventNumber;
        this.verbose = (logger.getLevel()==Level.FINER);
        this.kPar = kPar;

        TkrList = new ArrayList<KalTrack>();
        nModules = data.size();
        int tkID = 100*topBottom + 1;
        
        // Make a list of hits for each tracker layer, 0 through 13
        // This is needed because one layer can have multiple SiModules
        // Also make a list of Si modules with hits in each layer
        int numLayers = 14;
        int firstLayer = 0; // (2 for pre-2019 data)
        lyrHits = new ArrayList<ArrayList<KalHit>>(numLayers);
        moduleList = new ArrayList<ArrayList<SiModule>>(numLayers);
        for (int lyr = 0; lyr < numLayers; lyr++) {
            ArrayList<KalHit> hits = new ArrayList<KalHit>();
            ArrayList<SiModule> modules = new ArrayList<SiModule>();
            lyrHits.add(hits);
            moduleList.add(modules);
        }
        hitMap = new HashMap<Measurement, KalHit>();
        for (SiModule thisSi : data) {
            for (Measurement m : thisSi.hits) {
                KalHit hit = new KalHit(thisSi, m);  // Create exactly one KalHit object for each measurement!
                lyrHits.get(thisSi.Layer).add(hit);
                hitMap.put(m, hit);
            }
            if (thisSi.hits.size() > 0) moduleList.get(thisSi.Layer).add(thisSi);
        }
        yScat = new ArrayList<Double>(numLayers);  // List of approx. y locations where scattering in Si occurs
        for (int lyr = 0; lyr < numLayers; lyr++) {
            if (moduleList.get(lyr).size() > 0) {
                SiModule thisSi = moduleList.get(lyr).get(0);
                yScat.add(thisSi.p.X().v[1]);
            }
        }
        if (verbose) {
            for (ArrayList<KalHit> LL : lyrHits) {
                System.out.format("KalmanPatRecHPS: layer %d hits:", lyrHits.indexOf(LL));
                for (KalHit ht : LL) {
                    ht.print("short");
                }
                System.out.format("\n");
            }
        }
        
        Plane p0 = new Plane(new Vec(0., 0., 0.), new Vec(0., 1., 0.));

        if (verbose) {
            System.out.format("Entering KalmanPatRecHPS for event %d, top-bottom=%d with %d modules, for %d trials.\n", eventNumber, topBottom, nModules, KalmanParams.nTries);
            System.out.format("  KalmanPatRecHPS: list of the seed strategies to be applied:\n");
            for (int[] list : kPar.lyrList[topBottom]) {
                for (int lyr=0; lyr<list.length; ++lyr) {
                    System.out.format(" %3d ", list[lyr]);
                }
                System.out.format("\n");
            }
            System.out.format("    Layer types: ");
            for (SiModule module : data) {
                if (module.isStereo) System.out.format(" %d=S ",module.Layer);
                else System.out.format(" %d=A ",module.Layer);
            }
            System.out.format("\n");
        }

        // Loop over seed strategies, each with 2 non-stereo layers and 3 stereo layers
        // For each strategy generate a seed track for every hit combination
        // Keep only those pointing more-or-less back to the origin and not too curved
        // Sort the list first by curvature, then by drho
        for (int trial = 0; trial < KalmanParams.nTries; trial++) {
            int candID = topBottom*1000 + trial*100 + 1;
            if (verbose) System.out.format("\nKalmanPatRecHPS: start of pass %d through the algorithm.\n", trial);
            
            // Remove references from the hits to the track candidates of the previous iteration
            if (trial != 0) {
                for (int lyr = 0; lyr < numLayers; lyr++) {
                    for (KalHit ht : lyrHits.get(lyr)) {
                        ht.tkrCandidates.clear();
                    }
                }
            }
            ArrayList<TrackCandidate> candidateList = new ArrayList<TrackCandidate>();
            for (int[] list : kPar.lyrList[topBottom]) {
                int nLyrs = list.length;
                //PF::This value is OK for 2016, what about 2019 (probably should be 0) ?!!
                int originLyr = 2;    
                if (moduleList.get(list[originLyr]).size() == 0) continue;
                SiModule m0 = moduleList.get(list[2]).get(0);
                double yOrigin = m0.p.X().v[1];
                Vec pivot = new Vec(0, yOrigin, 0.);
                Vec Bfield = KalmanInterface.getField(pivot, m0.Bfield);
                double Bmag = Bfield.mag();
                Vec tB = Bfield.unitVec(Bmag);
                if (verbose) {
                    System.out.format("\n\nKalmanPatRecHPS: layer list=%d %d %d %d %d\n", list[0], list[1], list[2], list[3], list[4]);
                    System.out.format("KalmanPatRecHPS: yOrigin=%10.6f\n", yOrigin);
                }
                ArrayList<SeedTrack> seedList = new ArrayList<SeedTrack>();
                int[] idx = new int[nLyrs];
                for (idx[0] = 0; idx[0] < lyrHits.get(list[0]).size(); idx[0]++) {
                    if (lyrHits.get(list[0]).get(idx[0]).hit.tracks.size() > 0) continue; // don't use hits already on tracks, in 2nd iteration
                    for (idx[1] = 0; idx[1] < lyrHits.get(list[1]).size(); idx[1]++) {
                        if (lyrHits.get(list[1]).get(idx[1]).hit.tracks.size() > 0) continue;
                        for (idx[2] = 0; idx[2] < lyrHits.get(list[2]).size(); idx[2]++) {
                            if (lyrHits.get(list[2]).get(idx[2]).hit.tracks.size() > 0) continue;
                            for (idx[3] = 0; idx[3] < lyrHits.get(list[3]).size(); idx[3]++) {
                                if (lyrHits.get(list[3]).get(idx[3]).hit.tracks.size() > 0) continue;
                                for (idx[4] = 0; idx[4] < lyrHits.get(list[4]).size(); idx[4]++) {
                                    if (lyrHits.get(list[4]).get(idx[4]).hit.tracks.size() > 0) continue;
                                    ArrayList<KalHit> hitList = new ArrayList<KalHit>(5);
                                    for (int i = 0; i < nLyrs; i++) {
                                        hitList.add(lyrHits.get(list[i]).get(idx[i]));
                                    }
                                    // Cut on the seed timing
                                    double tmin = 1.e10;
                                    double tmax = -1.e10;
                                    for (KalHit ht : hitList) {
                                        tmin = Math.min(tmin, ht.hit.time);
                                        tmax = Math.max(tmax, ht.hit.time);
                                    }
                                    if (tmax - tmin > kPar.mxTdif) {
                                        //if (verbose) {
                                        //    System.out.format("KalmanPatRecHPS: skipping seed with tdif=%8.2f\n Hits:  ", tmax-tmin);
                                        //    for (KalHit ht : hitList) ht.print("short");
                                        //    System.out.format("\n");
                                        //}
                                        continue;
                                    }
                                    SeedTrack seed = new SeedTrack(hitList, yOrigin, false);
                                    if (!seed.success) continue;
                                    // Cuts on the seed quality
                                    Vec hp = seed.helixParams();
                                    Vec pInt = seed.planeIntersection(p0);
                                    
                                    if (verbose) {
                                        System.out.format("Seed %d %d %d %d %d parameters for cuts: K=%10.5f, tanl=%10.5f, dxz=%10.5f   ",
                                                          idx[0], idx[1], idx[2], idx[3], idx[4], hp.v[2], hp.v[4], pInt.mag());
                                    }
                                    
                                    boolean seed_passes_cuts = false;
                                    
                                    if (Math.abs(hp.v[2]) < kPar.kMax[trial]) {
                                        if (Math.abs(hp.v[4]) < kPar.tanlMax[trial]) {
                                            if (verbose) 
                                                System.out.format("intersection with target plane= %9.3f %9.3f %9.3f \n", pInt.v[0],
                                                                  pInt.v[1], pInt.v[2]);
                                            if (pInt.mag() < kPar.dRhoMax[trial]) {
                                                if (Math.abs(pInt.v[2]) < kPar.dzMax[trial]) 
                                                    seed_passes_cuts = true;
                                                //seedList.add(seed);
                                            }//Check intersection with target plane
                                        }//Check tanLambda
                                    }//Check curvature
                                    
                                    //Good seed; check for duplicates
                                    if (seed_passes_cuts) {
                                        boolean reject_seed = false;
                                        for (SeedTrack sel_seed : seedList) {
                                            reject_seed = seed.isCompatibleTo(sel_seed,kPar.seedCompThr);
                                            if (reject_seed)
                                                break;
                                        }
                                        if (!reject_seed)
                                            seedList.add(seed);
                                    }
                                    if (verbose) System.out.format("\n");
                                }
                            }
                        }
                    }
                }
                
                if (verbose) {
                    System.out.printf("KalmanPatRecHPS::SeedList size = %d \n", seedList.size());
                    //for (SeedTrack seed : seedList) {
                    //  seed.print("PF::Check Seed");
                    //}
                }
                
                // Sort all of the seeds by distance from origin in x,z plane
                Collections.sort(seedList, SeedTrack.dRhoComparator);
                if (verbose) {
                    int cnt = 0;
                    for (SeedTrack seed : seedList) {
                        System.out.format("\nSorted seed %d", cnt);
                        for (KalHit ht : seed.hits) {
                            ht.print("short");
                        }
                        System.out.format("\n");
                        seed.print("sorted seeds");
                        cnt++;
                    }
                }

                // Kalman filter the sorted seeds
                seedLoop: for (SeedTrack seed : seedList) {
                    if (verbose) {
                        System.out.format("\n\nStart the filter step for seed");
                        for (KalHit ht : seed.hits) {
                            ht.print("short");
                        }
                        System.out.format("\n");
                    }
                    // Skip seeds that are already on a good track candidate
                    for (TrackCandidate tkCand : candidateList) {
                        if (tkCand.hits.containsAll(seed.hits)) {
                            if (verbose) System.out.format("KalmanPatRecHPS: skipping seed %d that is already on candidate %d\n", 
                                    seedList.indexOf(seed),candidateList.indexOf(tkCand));
                            continue seedLoop;
                        }
                    }
                    // Skip seeds that are already on a track found and saved in this iteration
                    if (TkrList.size() > 0) {
                        for (KalHit ht : seed.hits) {
                            if (ht.hit.tracks.size()>0) {
                                if (verbose) System.out.format("KalmanPatRecHPS: skipping seed %d that is already on track %d\n", 
                                        seedList.indexOf(seed),ht.hit.tracks.get(0).ID);
                                continue seedLoop;
                            }
                        }
                    }
                    
                    SquareMatrix CovGuess = seed.covariance();
                    CovGuess.scale(1000.);
                    // Create an state vector from the input seed to initialize the Kalman filter
                    StateVector sI = new StateVector(-1, seed.helixParams(), CovGuess, new Vec(0., 0., 0.), Bmag, tB, pivot);
                    TrackCandidate candidateTrack = new TrackCandidate(candID, seed.hits, kPar.mxShared, kPar.mxTdif, hitMap, eventNumber);
                    candID++;
                    filterTrack(candidateTrack, list[0], numLayers - 1, sI, trial, true, true);
                    if (!candidateTrack.filtered) {
                        if (verbose) {
                            System.out.format("KalmanPatRecHPS: filtering of this seed failed. chi2=%10.5f, nHits=%d\n", candidateTrack.chi2f,
                                    candidateTrack.hits.size());
                        }
                        continue seedLoop;
                    }

                    if (verbose) {
                        candidateTrack.print("after initial filtering", false);
                        System.out.format("Hits after initial filtering= ");
                        for (int i = 0; i < numLayers; i++) {
                            int lHit = -1;
                            for (KalHit ht : candidateTrack.hits) {
                                if (ht.module.Layer == i) lHit = ht.module.hits.indexOf(ht.hit);
                            }
                            System.out.format("%2d ", lHit);
                        }
                        System.out.format("\n");
                    }

                    if (candidateTrack.sites.size() < kPar.minHits0) {
                        if (verbose) System.out.format("KalmanPatRecHPS: Initial filtering has too few sites, n=%d<%d. Skip to the next seed.\n",
                                candidateTrack.sites.size(), kPar.minHits0);
                        continue seedLoop;                        
                    }
                    if (candidateTrack.hits.size() < kPar.minHits0) {
                        if (verbose) System.out.format("KalmanPatRecHPS: Initial filtering has too few hits, n=%d<%d. Skip to the next seed.\n",
                                candidateTrack.hits.size(), kPar.minHits0);
                        continue seedLoop;
                    }
                    if (candidateTrack.chi2f / (double) candidateTrack.hits.size() > kPar.chi2mx1[trial]) {
                        if (verbose) System.out.format("KalmanPatRecHPS: Initial filtering has too large chi^2. Skip to the next seed.\n");
                        continue seedLoop;
                    }

                    // Now smooth back to the original point
                    smoothTrack(candidateTrack);
                    if (verbose) {
                        candidateTrack.print("after initial smoothing", false);
                        System.out.format("\nKalmanPatRecHPS: Smoothed chi2=%10.5f\n", candidateTrack.chi2s);
                    }

                    // Then filter toward the target if there are any more untried layers there
                    if (candidateTrack.sites.get(0).m.Layer > firstLayer) {
                        filterTrack(candidateTrack, candidateTrack.sites.get(0).m.Layer - 1, firstLayer, candidateTrack.sites.get(0).aS, trial, false, true);
                        if (!candidateTrack.filtered) {
                            if (verbose) System.out.format("KalmanPatRecHPS: not successful with inward filter step\n");
                            candidateTrack.good = false;
                            continue seedLoop;
                        }
                        if (verbose) {
                            candidateTrack.print("after filtering inward", false);
                            System.out.format("Hits after filtering to layer 2: ");
                            for (int i = 0; i < numLayers; i++) {
                                int lHit = -1;
                                for (KalHit ht : candidateTrack.hits) { 
                                    if (ht.module.Layer == i) lHit = ht.module.hits.indexOf(ht.hit);
                                }
                                System.out.format("%2d ", lHit);
                            }
                            System.out.format("\n");
                        }
                    }
                    
                    // skip this one if it was already found before using a different seed. First, sort the hits.
                    if (verbose) candidateTrack.print("before sorting hits", true);
                    Collections.sort(candidateTrack.hits, KalHit.HitComparator);
                    if (verbose) candidateTrack.print("after sorting hits", true);
                    for (TrackCandidate oldCandidate : candidateList) {
                        if (candidateTrack.equals(oldCandidate)) {
                            if (verbose) System.out.format("KalmanPatRecHPS: candidate match new=%8.3f old=%8.3f\n",candidateTrack.chi2s,oldCandidate.chi2s);
                            if (verbose) System.out.format("KalmanPatRecHPS: candidate track is redundant. Skip to next seed.\n");
                            continue seedLoop;
                        }
                    }
                    candidateList.add(candidateTrack); // Save the candidate in this list 

                    if (candidateTrack.hits.size() < kPar.minHits1[trial]) {
                        if (verbose) {
                            System.out.format("KalmanPatRecHPS: Filtering of %d to layer 0 has too few hits, %d<%d. Skip to the next seed.\n",
                                    candidateTrack.ID, candidateTrack.hits.size(), kPar.minHits1[trial]);
                        }
                        candidateTrack.good = false;
                        continue seedLoop;
                    }
                    boolean hitChanges = false;
                    if (candidateTrack.chi2f / (double) candidateTrack.hits.size() > kPar.chi2mx1[trial]) {
                        // See if the chi^2 will be okay if just one hit is removed
                        boolean removedHit = false;
                        if (candidateTrack.sites.size() > (kPar.minAxial + kPar.minStereo[trial])) {
                            MeasurementSite siteR = null;
                            for (MeasurementSite site : candidateTrack.sites) {
                                if (candidateTrack.seedLyrs.contains(site.m.Layer)) continue;  // Don't alter seed layers
                                if (site.hitID < 0) continue;
                                if ((candidateTrack.chi2f - site.chi2inc)/(double) candidateTrack.hits.size() < kPar.chi2mx1[trial]) {
                                    siteR = site;
                                    break;
                                }
                            }
                            if (siteR != null) {
                                KalHit hitR = hitMap.get(siteR.m.hits.get(siteR.hitID));
                                if (hitR != null) {
                                    //if (!candidateTrack.hits.contains(hitR)) System.out.format("Oops, missing hit!\n");
                                    candidateTrack.removeHit(hitR);           
                                    if (verbose) System.out.format("KalmanPatRecHPS event %d candidate %d, removing hit from layer %d detector %d\n", 
                                            eventNumber, candidateTrack.ID, siteR.m.Layer, siteR.m.detector);
                                    removedHit = true;
                                    //candidateTrack.print("with hit removed", true);
                                } else {
                                    System.out.format("KalmanPatRecHPS error: missing hit in layer %d detector %d\n", siteR.m.Layer, siteR.m.detector);
                                }
                            }
                        }
                        if (!removedHit) {
                            if (verbose) {
                                System.out.format("KalmanPatRecHPS: Filtering of %d to layer 0 has too large chi^2. Skip to the next seed.\n", candidateTrack.ID);
                            }
                            candidateTrack.good = false;
                            continue seedLoop;
                        }
                        hitChanges = true;
                    }

                    // Iterate the fit, starting from near the target and going toward the calorimeter
                    MeasurementSite lastSite = candidateTrack.sites.get(candidateTrack.sites.size() - 1);
                    MeasurementSite firstSite = candidateTrack.sites.get(0);
                    // The innermost site is either at the beginning or end of the list
                    MeasurementSite startSite=null;
                    if (lastSite.m.Layer < firstSite.m.Layer) startSite = lastSite;
                    else startSite = firstSite;
                    startSite.aF.C.scale(10000.);
                    filterTrack(candidateTrack, firstLayer, numLayers - 1, startSite.aF, trial, true, false);
                    if (!candidateTrack.filtered) {
                        if (verbose) { System.out.format("KalmanPatRecHPS: %d failed filtering of all layers. Try next seed.\n", candidateTrack.ID); }
                        candidateTrack.good = false;
                        continue seedLoop;
                    }
                    if (verbose) {
                        candidateTrack.print("after final filtering", false);
                        System.out.format("Layer hits after final filtering: ");
                        for (int i = 0; i < numLayers; i++) {
                            int lHit = -1;
                            for (KalHit ht : candidateTrack.hits) { 
                                if (ht.module.Layer == i) lHit = ht.module.hits.indexOf(ht.hit);
                            }
                            System.out.format("%2d ", lHit);
                        }
                        System.out.format("\n");
                    }

                    int nStereo = 0;
                    for (KalHit ht : candidateTrack.hits) {
                        if (ht.isStereo()) nStereo++;
                    }
                    if (nStereo < kPar.minStereo[trial]) {
                        if (verbose) { System.out.format("KalmanPatRecHPS: filtering of %d has too few stereo hits. Skip to the next seed.\n", candidateTrack.ID); }
                        candidateTrack.good = false;
                        continue seedLoop;
                    }
                    if (candidateTrack.hits.size() - nStereo < kPar.minAxial) {
                        if (verbose) { System.out.format("KalmanPatRecHPS: filtering of %d has too few non-stereo hits. Skip to the next seed.\n", candidateTrack.ID); }
                        candidateTrack.good = false;
                        continue seedLoop;
                    }

                    // Finally smooth back to the target
                    smoothTrack(candidateTrack);
                    if (verbose) candidateTrack.print("after smoothing", false);
                    
                    // Junk highly curved candidates that don't even intersect the y=0 plane
                    StateVector aS = candidateTrack.sites.get(0).aS;
                    double phi0 = aS.planeIntersect(new Plane(new Vec(0.,0.,0.), new Vec(0.,1.,0.)));
                    if (Double.isNaN(phi0)) {
                        if (verbose) System.out.format("KalmanPatRecHPS: marking track candidate %d bad, as it does not intersect the origin plane.\n", candidateTrack.ID);
                        candidateTrack.good = false;
                        continue seedLoop;
                    }                   
                    
                    // Check if the track can be improved by removing hits
                    if (removeBadHits(candidateTrack, trial)) {
                        if (verbose) System.out.format("KalmanPatRecHPS: Refit candidate track %d after removing a hit.\n", candidateTrack.ID);
                        if (candidateTrack.reFit()) {
                            if (verbose) candidateTrack.print("after refitting and smoothing", false);
                        } else {
                            candidateTrack.good = false;
                            continue seedLoop;
                        }
                        hitChanges = true;
                    }
                    
                    if (!candidateTrack.smoothed) {
                        if (verbose) System.out.format("KalmanPatRecHPS: candidate %d smoothing failed.\n", candidateTrack.ID);
                        candidateTrack.good = false;
                        continue seedLoop;
                    }
                    if (candidateTrack.chi2s/(double)candidateTrack.numHits() > kPar.chi2mx1[trial]) {
                        if (verbose) System.out.format("KalmanPatRecHPS: candidate %d chi^2 is too large.\n", candidateTrack.ID);
                        candidateTrack.good = false;
                        continue seedLoop;
                    }
                    if (verbose) {
                        MeasurementSite endSite = null;
                        for (int isx = candidateTrack.sites.size()-1; isx>=0; --isx) {
                            MeasurementSite site = candidateTrack.sites.get(isx);
                            if (site.hitID >= 0) {
                                endSite = site;
                                break;
                            }
                        }
                        if (endSite != null) {
                            Vec afF = endSite.aF.a;
                            Vec afC = endSite.aF.helixErrors();
                            afF.print("KalmanPatRecHPS helix parameters at final filtered site");
                            afC.print("KalmanPatRecHPS helix parameter errors");
                        }
                        startSite = null;
                        for (MeasurementSite site : candidateTrack.sites) {
                            if (site.aS != null) startSite = site;
                        }
                        if (startSite != null) {
                            startSite.aS.a.print("KalmanPatRecHPS helix parameters at the final smoothed site");
                            startSite.aS.helixErrors().print("KalmanPatRecHPS helix parameter errors:");
                        }
                    }
                    // If any hit assignments changed, then check again for redundant candidates
                    if (hitChanges) {
                        Collections.sort(candidateTrack.hits, KalHit.HitComparator);
                        for (TrackCandidate oldCandidate : candidateList) {
                            if (oldCandidate == candidateTrack) continue;
                            if (candidateTrack.equals(oldCandidate)) {
                                //if (verbose) System.out.format("KalmanPatRecHPS: candidate match new=%8.3f old=%8.3f\n",candidateTrack.chi2s,oldCandidate.chi2s);
                                if (verbose) System.out.format("KalmanPatRecHPS: candidate track is redundant (2). Skip to next seed.\n");
                                candidateTrack.good = false;
                                continue seedLoop;
                            }
                        }                        
                    }
                    // Sometimes bad track candidates have covariance entries that are not numbers. Junk those.
                    startSite = null;
                    for (MeasurementSite site : candidateTrack.sites) {
                        if (site.aS != null) startSite = site;
                    }
                    SquareMatrix Cov = startSite.aS.C;
                    for (int ix=0; ix<5; ++ix) {
                        for (int iy=0; iy<5; ++iy) {
                            if (Double.isNaN(Cov.M[ix][iy])) {
                                if (verbose) System.out.format("KalmanPatRecHPs: candidate %d covariance is NaN!\n", candidateTrack.ID);
                                candidateTrack.good = false;
                                continue seedLoop;
                            }
                        }
                    }

                    // For near perfect candidates, save them immediately as KalTracks and mark the hits as no longer available (to save time)
                    if (candidateTrack.numHits() > 9) {
                        if (candidateTrack.chi2s < 30.) {
                            if (candidateTrack.numStereo() > 4) {
                                Vec helix = candidateTrack.originHelix();
                                if (Math.abs(helix.v[0]) < kPar.dRhoMax[trial]) {
                                    if (Math.abs(helix.v[3]) < kPar.dzMax[trial]) {
                                        if (verbose) {
                                            System.out.format("KalmanPatRecHPS: keeping a near perfect track candidate %d\n", candidateTrack.ID);
                                            candidateTrack.print("the perfect one", true);
                                        }
                                        if (storeTrack(tkID, candidateTrack)) {
                                            tkID++;
                                            candidateList.remove(candidateTrack);
                                            if (verbose) {
                                                System.out.format("KalmanPatRecHPS: current list of other track candidates:\n");
                                                for (TrackCandidate tkr : candidateList) {
                                                    System.out.format("   %d good=%b: ", tkr.ID, tkr.good);
                                                    for (MeasurementSite site : tkr.sites) {
                                                        System.out.format("(%d, %d, %d) ", site.m.Layer, site.m.detector, site.hitID);
                                                    }
                                                    System.out.format("\n");
                                                }
                                            }
                                            for (KalHit ht : candidateTrack.hits) {
                                                Set<TrackCandidate> tksToRemove = new HashSet<TrackCandidate>();
                                                for (TrackCandidate otherCand : ht.tkrCandidates) {  // Note: this candidate is not yet marked in the KalHits, see below
                                                    if (otherCand.nTaken >= kPar.mxShared | !otherCand.good) {
                                                        tksToRemove.add(otherCand);
                                                        if (verbose) {
                                                            System.out.format("KalmanPatRecHPS: remove a shared hit (%d %d %d) from already found candidate %d:\n",
                                                                    ht.module.Layer, ht.module.detector, ht.module.hits.indexOf(ht.hit), otherCand.ID);
                                                            //otherCand.print("the other one", true);
                                                            //ht.print("the shared hit");
                                                        }
                                                    } else {
                                                        otherCand.nTaken++;
                                                        if (otherCand.nTaken > kPar.mxShared) otherCand.good = false;
                                                    }
                                                }
                                                for (TrackCandidate tkr : tksToRemove) {
                                                    tkr.removeHit(ht);  // This will also remove the reference from the hit to this candidate
                                                    if (verbose) tkr.print("after hit removal", true);
                                                }
                                            }
                                        } else candidateTrack.good = false;
                                    }
                                }
                            }
                        }
                    }
                    
                    // Here we have a good track candidate. Mark the hits in KalHit as used by this candidate.
                    for (KalHit hit : candidateTrack.hits) {
                        boolean foundIt = false;
                        for (MeasurementSite site : candidateTrack.sites) {
                            if (site.m == hit.module) {
                                foundIt = true;
                                break;
                            }
                        }
                        if (!foundIt) {
                            System.out.format("KalmanPatRecHPS event %d, missing site\n", eventNumber);
                            hit.print("the hit");
                            candidateTrack.print("the candidate", true);
                            System.out.format("       Sites: ");
                            for (MeasurementSite site : candidateTrack.sites) {
                                System.out.format("(%d, %d, %d) ",site.m.Layer, site.m.detector, site.hitID);
                            }
                            System.out.format("\n");
                        }
                        hit.tkrCandidates.add(candidateTrack);
                    } 
                } // Next seed in set
            } // Next set of seeds
            if (verbose) {
                int nGood = 0;
                for (TrackCandidate tkr : candidateList) {
                    if (tkr.good) nGood++;
                }
                System.out.format("KalmanPatRecHPS for event %d, completed loop over seeds for iteration %d. %d good track candidates.\n", 
                        eventNumber, trial, nGood);
                System.out.format("KalmanPatRecHPS: list of KalTracks already stored:\n");
                for (KalTrack tkr : TkrList) { 
                    System.out.format("  KalmanPatRecHPS: list of sites on KalTrack track %d: ", tkr.ID);
                    for (MeasurementSite site : tkr.SiteList) {
                        System.out.format("(%d, %d, %d) ",site.m.Layer, site.m.detector, site.hitID);
                    }
                    System.out.format("\n");
                }
            }
            // Eliminate from the list all track candidates that are not good
            Iterator<TrackCandidate> iter = candidateList.iterator();
            while (iter.hasNext()) {
                TrackCandidate tkr = iter.next();
                if (!tkr.good) {
                    if (verbose) {
                        System.out.format("KalmanPatRecHPS: removing bad track candidate %d\n", tkr.ID);
                        tkr.print("being removed", true);
                    }
                    for (KalHit ht : tkr.hits) {
                        ht.tkrCandidates.remove(tkr);
                    }
                    iter.remove();               
                }
            }
            
            // Sort the track candidates and then remove those sharing too many hits with a better candidate            
            Collections.sort(candidateList,TrackCandidate.CandidateComparator);
            if (verbose) {
                for (TrackCandidate tkr : candidateList) {
                    System.out.format("%d ",candidateList.indexOf(tkr));
                    tkr.print("sorted", true);
                }
            }            

            // Remove shared hits that should not be shared
            if (candidateList.size() > 1) {
                // Loop over all hits in all layers
                for (ArrayList<KalHit> hits : lyrHits) {
                    for (KalHit hit : hits) {
                        Iterator<TrackCandidate> iterator = hit.tkrCandidates.iterator();
                        while (iterator.hasNext()) {
                            TrackCandidate tkr = iterator.next();   // Remove references to tracks no longer in list
                            if (!candidateList.contains(tkr)) iterator.remove();
                        }
                        if (hit.tkrCandidates.size() > 1) {  // Shared hits
                            if (verbose) hit.print("evaluate sharing");
                            TrackCandidate bestTkr = null;
                            int iBest = candidateList.size();
                            for (TrackCandidate tkr : hit.tkrCandidates) {
                                int iTK = candidateList.indexOf(tkr);
                                if (iTK < iBest) {
                                    bestTkr = tkr;
                                    iBest = iTK;
                                }
                            }
                            if (verbose) System.out.format("KalmanPatRecHPS: best candidate track for this hit is %d, chi2=%7.3f, of %d candidates\n", candidateList.get(iBest).ID, bestTkr.chi2s, candidateList.size());
                            Set<TrackCandidate> tkrToRemove = new HashSet<TrackCandidate>();
                            for (TrackCandidate tkr : hit.tkrCandidates) {
                                if (tkr == bestTkr) continue;
                                for (MeasurementSite site : tkr.sites) {
                                    if (site.m == hit.module) {
                                        if (site.chi2inc > kPar.mxChi2double || Math.abs(site.aS.r/hit.hit.sigma) > kPar.mxResidShare/2.) {
                                            tkrToRemove.add(tkr);
                                            break;
                                        }
                                    }
                                }
                            }
                            for (TrackCandidate tkr : tkrToRemove) {
                                if (verbose) {
                                    System.out.format("KalmanPatRecHPS: hit %d removed from track candidate %d on layer %d detector %d\n", 
                                            hit.module.hits.indexOf(hit.hit), tkr.ID, hit.module.Layer, hit.module.detector);
                                }
                                tkr.removeHit(hit);
                            }
                        }
                    }
                }
                if (verbose) {
                    for (TrackCandidate tkr : candidateList) {
                        System.out.format("%d ",candidateList.indexOf(tkr));
                        tkr.print("shared hits removed", true);
                    }
                }
                // Keep only candidates that still have enough hits to be viable
                for (TrackCandidate tkr : candidateList) {
                    int nAxial = 0;
                    int nStereo = 0;
                    for (MeasurementSite site : tkr.sites) {
                        if (site.hitID < 0) continue;
                        if (site.m.isStereo) nStereo++;
                        else nAxial++;
                    }
                    if (nAxial < kPar.minAxial || nStereo < kPar.minStereo[trial]) {
                        tkr.good = false;
                        for (KalHit ht : tkr.hits) {
                            ht.tkrCandidates.remove(tkr);
                        }
                        if (verbose) System.out.format("KalmanPatRecHPS: eliminating track candidate %d for %d axial hits and %d stereo hits\n", 
                                tkr.ID, nAxial, nStereo);                        
                    }
                }
                if (verbose) {
                    for (TrackCandidate tkr : candidateList) {
                        System.out.format("%d ",candidateList.indexOf(tkr));
                        tkr.print("bad tracks removed", true);
                    }
                }
                // Eliminate candidates with too many shared hits, starting with the worst track
                for (int idx = candidateList.size()-1; idx>=0; --idx) {
                    TrackCandidate tkr = candidateList.get(idx);
                    int nShared = 0;
                    for (KalHit ht : tkr.hits) {
                        if (ht.tkrCandidates.size()>1) {
                            nShared++;
                        }
                    }
                    if (nShared > kPar.mxShared) {
                        tkr.good = false;
                        for (KalHit ht : tkr.hits) {
                            ht.tkrCandidates.remove(tkr);
                        }
                        if (verbose) System.out.format("KalmanPatRecHPS: eliminating track candidate %d for %d shared hits\n", tkr.ID, nShared);  
                    }
                }
                if (verbose) {
                    for (TrackCandidate tkr : candidateList) {
                        System.out.format("%d ",candidateList.indexOf(tkr));
                        tkr.print("shared hits removed", false);
                    }
                }
            }               
            // Store the good candidates away in the KalTrack lists
            for (TrackCandidate tkrCand : candidateList) {
                if (!tkrCand.good) continue;
                if (storeTrack(tkID, tkrCand)) tkID++;
                else tkrCand.good = false;
            }
            if (verbose) {
                System.out.format("KalmanPatRecHPS: list of stored tracks after iteration %d:\n", trial);
                for (KalTrack tkr : TkrList) { 
                    System.out.format("  KalmanPatRecHPS: list of sites on KalTrack track %d: ", tkr.ID);
                    for (MeasurementSite site : tkr.SiteList) {
                        System.out.format("(%d, %d, %d) ",site.m.Layer, site.m.detector, site.hitID);
                    }
                    System.out.format("\n");
                }
            }
        } // Next global iteration, using looser criteria

        // Sort the tracks by quality
        Collections.sort(TkrList, KalTrack.TkrComparator);

        if (verbose) {
            System.out.format("KalmanPatRecHPS: list of sorted KalTracks before removing shared hits:\n");
            for (KalTrack tkr : TkrList) { 
                System.out.format("  KalmanPatRecHPS: list of sites on KalTrack track %d: ", tkr.ID);
                for (MeasurementSite site : tkr.SiteList) {
                    System.out.format("(%d, %d, %d) ",site.m.Layer, site.m.detector, site.hitID);
                }
                System.out.format("\n");
            }
        }
        
        // Remove shared hits unless the hit is very close to two tracks
        ArrayList<KalTrack> changedTracks = new ArrayList<KalTrack>();
        if (TkrList.size() > 0) {
            for (SiModule module : data) {
                for (Measurement hit : module.hits) {
                    if (hit.tracks.size() > 1) {
                        int minIDX = 1000;
                        KalTrack bestTkr = null;
                        for (KalTrack tkr : hit.tracks) {
                            int idx = TkrList.indexOf(tkr);
                            if (idx < 0) {
                                System.out.format("KalmanPatRecHPS: bad reference from hit to track. Track %d, Layer = %d\n", tkr.ID, module.Layer);
                            } else {
                                if (idx < minIDX) {
                                    minIDX = idx;
                                    bestTkr = tkr;
                                }
                            }
                        }
                        Set<KalTrack> tkrsToRemove = new HashSet<KalTrack>();
                        for (KalTrack tkr : hit.tracks) {
                            if (tkr == bestTkr) { // Keep the hit on the best track
                                continue;
                            }
                            int idx = tkr.whichSite(module);
                            if (idx < 0) {
                                System.out.format("KalmanPatRecHPS: bad reference from hit to track. Track %d, Layer = %d\n", tkr.ID, module.Layer);
                            } else {
                                MeasurementSite site = tkr.SiteList.get(idx);
                                if (verbose) {
                                    System.out.format("KalmanPatRecHPS: shall we remove a hit from Track %d, Layer %d with chi2inc=%10.5f?\n", 
                                            tkr.ID, module.Layer, site.chi2inc);
                                }
                                if (site.chi2inc > kPar.mxChi2double) {
                                    changedTracks.add(tkr);
                                    int oldID = site.hitID;
                                    if (!site.smoothed) System.out.format("KalmanPatRecHPS: oops, why isn't this site smoothed?");
                                    site.removeHit(verbose);
                                    if (verbose) {
                                        System.out.format("KalmanPatRecHPS: removing a hit from Track %d, Layer %d\n", tkr.ID, module.Layer);
                                    }
                                    // Check whether there might be another hit available                                   
                                    Measurement addedHit = site.addHit(tkr, kPar.mxChi2Inc, kPar.mxTdif, oldID);
                                    if (addedHit != null) {
                                        addedHit.tracks.add(tkr);
                                        Measurement newHit = site.m.hits.get(site.hitID);
                                        tkr.tMin = Math.min(tkr.tMin, newHit.time);
                                        tkr.tMax = Math.max(tkr.tMax, newHit.time);
                                        if (verbose) {
                                            System.out.format("KalmanPatRecHPS: added a hit after removing one for Track %d, Layer %d\n",
                                                    tkr.ID, module.Layer);
                                        }
                                    } else {
                                        tkr.SiteList.remove(site);
                                    }
                                    tkrsToRemove.add(tkr);
                                }
                            }
                        }
                        for (KalTrack tkr : tkrsToRemove) {
                            if (verbose) System.out.format("KalmanPatRecHPS: remove track %d from list of hit %d\n", tkr.ID, module.hits.indexOf(hit));
                            hit.tracks.remove(tkr);
                        }
                    }
                }
            }
        }
        
        // Refit the KalTracks
        ArrayList<KalTrack> allTks = new ArrayList<KalTrack>(TkrList.size());
        for (KalTrack tkr : TkrList) {
            allTks.add(tkr); 
            if (verbose) {
                System.out.format("KalmanPatRecHPS: list of sites on KalTrack track %d: ", tkr.ID);
                for (MeasurementSite site : tkr.SiteList) {
                    System.out.format("(%d, %d, %d) ",site.m.Layer, site.m.detector, site.hitID);
                }
                System.out.format("\n");
            }
        }
        for (int itkr = allTks.size()-1; itkr >= 0; --itkr) {
            KalTrack tkr = allTks.get(itkr);
            // Try to add hits on layers with missing hits
            tkr.addHits(data, kPar.mxResid[1], kPar.mxChi2Inc, kPar.mxTdif, verbose);
            
            // check that there are enough hits in both views
            int nStereo = 0;
            int nAxial = 0;
            int nShared = 0;
            for (MeasurementSite site : tkr.SiteList) {
                if (site.hitID < 0) continue;
                SiModule m = site.m;
                if (!m.isStereo) nAxial++;
                else nStereo++;
                //if (verbose) {
                //    System.out.format("KalmanPatRecHPS: track %d, layer %d, detector %d, hit=", tkr.ID, site.m.Layer, site.m.detector);
                //    m.hits.get(site.hitID).print("on tkr");
                //    System.out.format("\n");
                //}                
                if (m.hits.get(site.hitID).tracks.size()>1) nShared++;
            }
            boolean removeIt = false;
            if (nStereo < kPar.minStereo[1]) {
                if (verbose) System.out.format("KalmanPatRecHPS: removing KalTrack %d for %d stereo hits\n", tkr.ID,nStereo);
                removeIt = true;
            } else if (nAxial < kPar.minAxial) {
                if (verbose) System.out.format("KalmanPatRecHPS: removing KalTrack %d for %d axial hits\n", tkr.ID,nAxial);
                removeIt = true;
            } else if (nAxial + nStereo < kPar.minHits1[KalmanParams.nTries - 1]) {
                if (verbose) System.out.format("KalmanPatRecHPS: removing KalTrack %d for %d hits\n", tkr.ID,nStereo+nAxial);
                removeIt = true;
            } else if (nAxial + nStereo - nShared < kPar.minHits1[KalmanParams.nTries -1]) {
                if (verbose) System.out.format("KalmanPatRecHPS: removing KalTrack %d for %d shared hits\n", tkr.ID,nShared);
                removeIt = true;
            }
            if (removeIt) {
                TkrList.remove(tkr);
                for (MeasurementSite site : tkr.SiteList) {
                    if (site.hitID!=-1) {
                        site.m.hits.get(site.hitID).tracks.remove(tkr);
                    }
                    else {
                        System.out.format("KalmanPatRecHPS: Removing track from measurement site with hitID=-1. Skipping removal.");
                    }
                    site.hitID = -1;
                }
                continue;
            }
            
            if (verbose) System.out.format("KalmanPatRecHPS: Call the Kalman fit for track %d\n", tkr.ID);
            
            boolean goodFit = tkr.fit(kPar.nIterations, verbose);
            if (goodFit) {
                StateVector aS = tkr.SiteList.get(0).aS;
                if (aS != null) {
                    double phi0 = aS.planeIntersect(new Plane(new Vec(0.,0.,0.), new Vec(0.,1.,0.)));
                    if (Double.isNaN(phi0)) {
                        if (verbose) System.out.format("KalmanPatRecHPS: track %d does not intersect the origin plane!\n", tkr.ID);
                        goodFit = false;
                    }
                } else {
                    if (verbose) System.out.format("KalmanPatRecHPS: track %d has no smoothed state vector at site 0!\n", tkr.ID);
                    goodFit = false;
                }
                if (goodFit) {
                    if (!tkr.originHelix()) {
                        if (verbose) System.out.format("KalmanPatRecHPS: propagating track %d to the origin failed!\n", tkr.ID);
                        goodFit = false;
                    };
                }
            }
            if (!goodFit) {
                if (verbose) System.out.format("KalmanPatRecHPS: removing KalTrack %d for bad fit!\n", tkr.ID);
                TkrList.remove(tkr);
                for (MeasurementSite site : tkr.SiteList) {
                    if (site.hitID!=-1) {
                        site.m.hits.get(site.hitID).tracks.remove(tkr);
                    }
                    else {
                        System.out.format("KalmanPatRecHPS: Removing track from measurement site with hitID=-1. Skipping removal.");
                    }
                    site.hitID = -1;
                }
                continue;
            }
        }
        
        Collections.sort(TkrList, KalTrack.TkrComparator); // Sort tracks by quality
        if (verbose) {
            System.out.format("\n\n Printing the list of tracks found for event %d, top-bottom=%d:\n", eventNumber, topBottom);
            for (KalTrack tkr : TkrList) {
                tkr.originHelix();
                tkr.print(" ");
            }
            System.out.format("KalmanPatRecHPS done with event %d for top-bottom=%d\n\n", eventNumber, topBottom);
        }
    }

    // Remove the worst hit from lousy track candidates
    private boolean removeBadHits(TrackCandidate tkr, int trial) {
        
        if (tkr.chi2s/(double) tkr.hits.size() < kPar.chi2mx1[trial]) return false;
        if (tkr.hits.size() <= kPar.minHits1[trial]) return false;
        
        double mxChi2 = 0.;
        int idxBad = -1;
        for (int idx=0; idx<tkr.sites.size(); ++idx) {
            MeasurementSite site = tkr.sites.get(idx);
            if (tkr.seedLyrs.contains(site.m.Layer)) continue;
            if (site.chi2inc > mxChi2) {
                mxChi2 = site.chi2inc;
                idxBad = idx;
            }
        }
        if (verbose) {
            MeasurementSite badSite = tkr.sites.get(idxBad);
            System.out.format("KalmanPatRecHPS.removeBadHits: the worst non-seed layer is %d with chi2inc=%7.2f.\n", badSite.m.Layer, badSite.chi2inc);
        }
        if (idxBad >= 0) {
            if (mxChi2 > kPar.minChi2IncBad) {
                MeasurementSite site = tkr.sites.get(idxBad);
                Measurement badOne = site.m.hits.get(site.hitID);
                KalHit badHit = hitMap.get(badOne);
                if (badHit != null) {
                    if (verbose) System.out.format("KalmanPatRecHPS.removeBadHits: event %d, removing bad hit in layer %d with chi2=%9.3f.\n",eventNumber, tkr.sites.get(idxBad).m.Layer,mxChi2);
                    tkr.removeHit(badHit);
                    return true;
                }
            }
        }
        return false;
    }
    
    // Method to smooth an already filtered track candidate
    private void smoothTrack(TrackCandidate filteredTkr) {
        MeasurementSite nextSite = null;
        for (int idxS = filteredTkr.sites.size() - 1; idxS >= 0; idxS--) {
            MeasurementSite currentSite = filteredTkr.sites.get(idxS);
            if (nextSite == null) {
                if (currentSite.hitID < 0) continue;
                currentSite.aS = currentSite.aF.copy();
                currentSite.smoothed = true;
            } else {
                currentSite.smooth(nextSite);
            }
            filteredTkr.chi2s += Math.max(currentSite.chi2inc, 0.);

            nextSite = currentSite;
        }
        filteredTkr.smoothed = true;
    }

    // Execute the Kalman prediction and filter steps over a range of SVT layers
    private void filterTrack(TrackCandidate tkrCandidate, int lyrBegin, // layer on which to start the filtering
            int lyrEnd, // layer on which to end the filtering
            StateVector sI, // initialization state vector
            int trial, // trial level, for selecting cuts
            boolean startNew, // Start the fit over
            boolean pickUp    // true to allow picking up new hits
    ) {

        //if (tkrCandidate.hits.size() - tkrCandidate.nTaken < minUnique) {
        //    if (verbose) {
        //        System.out.format("KalmanPatRecHPS:filterTrack: skipping for hits used. nLyrs=%d, nTaken=%d\n", tkrCandidate.hits.size(),
        //                tkrCandidate.nTaken);
        //    }
        //    return;
        //}

        if (verbose) {
            Vec hprms = sI.a;
            System.out.format("\n KalmanPatRecHPS:filterTrack: Start filtering candidate %d with drho=%10.5f phi0=%10.5f k=%10.5f dz=%10.5f tanl=%10.5f \n",
                    tkrCandidate.ID, hprms.v[0], hprms.v[1], hprms.v[2], hprms.v[3], hprms.v[4]);
        }

        if (startNew) {
            tkrCandidate.filtered = false;
            tkrCandidate.chi2f = 0.;
            tkrCandidate.chi2s = 0.;
            tkrCandidate.sites.clear();
        }
        
        MeasurementSite newSite = null;
        MeasurementSite prevSite = null;
        Map<KalHit, MeasurementSite> siteMap = new HashMap<KalHit, MeasurementSite>(tkrCandidate.hits.size());
        for (KalHit hit : tkrCandidate.hits) {
            if (verbose) {
                System.out.format("    On entering filterTrack: ");
                hit.print(" existing ");
            }
            siteMap.put(hit, null);
        }

        int thisSite = -1;
        // Filter from the start of the seed to the last downstream detector layer
        // loop over all layers from the seed beginning to the end of the tracker
        int direction;
        if (lyrEnd > lyrBegin) {
            direction = 1;
        } else {
            direction = -1;
        }
        boolean needCleanup = false;
        layerLoop: for (int lyr = lyrBegin; lyr != lyrEnd + direction; lyr += direction) {
            SiModule m = null;
            // Find the correct hit number and its module if this is one of the layers with an existing hit
            int hitno = -1;
            for (KalHit ht : tkrCandidate.hits) {
                if (ht.module.Layer == lyr) {
                    hitno = ht.module.hits.indexOf(ht.hit);
                    m = ht.module;
                    break;
                }
            }

            // Loop over all of the modules in this layer
            for (int imod = 0; imod < moduleList.get(lyr).size(); ++imod) {
                SiModule thisSi = moduleList.get(lyr).get(imod);
                // Only consider the one module with the given hit for the existing specified hits
                if (m != null) {
                    if (thisSi != m) continue;
                } else {
                    m = thisSi;
                }

                if (verbose) System.out.format("KalmanPatRecHPS.filterTrack: try prediction at layer %d, detector %d, %d hits.\n",
                        m.Layer, m.detector, m.hits.size());
                newSite = new MeasurementSite(lyr, m, kPar.mxResid[trial], kPar.mxResidShare);
                int rF;
                double [] tRange = {tkrCandidate.tMax - kPar.mxTdif, tkrCandidate.tMin + kPar.mxTdif}; 
                if (prevSite == null) { // For first layer use the initializer state vector                   
                    rF = newSite.makePrediction(sI, null, hitno, tkrCandidate.nTaken <= kPar.mxShared, pickUp, imod < moduleList.get(lyr).size() - 1,tRange);
                    if (rF > 0) {
                        if (m.hits.get(newSite.hitID).tracks.size() > 0) tkrCandidate.nTaken++;
                        tkrCandidate.tMin = Math.min(tkrCandidate.tMin, m.hits.get(newSite.hitID).time);
                        tkrCandidate.tMax = Math.max(tkrCandidate.tMax, m.hits.get(newSite.hitID).time);
                    } else if (rF < 0) {
                        if (rF == -2) {  // This really shouldn't happen at the initial site
                            if (verbose) System.out.format("KalmanPatRecHPS.filterTrack: not within detector boundary on layer %d detector %d\n",
                                    newSite.m.Layer, newSite.m.detector);
                            continue;
                        }
                        if (verbose) {
                            System.out.format("KalmanPatRecHPS:filterTrack: Failed to make initial prediction at site %d, layer=%d. Abort\n",
                                    thisSite + 1, lyr);
                        }
                        for (KalHit hit : tkrCandidate.hits) {
                            hit.tkrCandidates.remove(tkrCandidate);                            
                        }
                        tkrCandidate.good = false;
                        tkrCandidate.hits.clear();
                        return;
                    }
                } else {
                    rF = newSite.makePrediction(prevSite.aF, prevSite.m, hitno, tkrCandidate.nTaken <= kPar.mxShared, pickUp,
                            imod < moduleList.get(lyr).size() - 1, tRange);
                    if (rF > 0) {
                        if (m.hits.get(newSite.hitID).tracks.size() > 0) tkrCandidate.nTaken++;
                        tkrCandidate.tMin = Math.min(tkrCandidate.tMin, m.hits.get(newSite.hitID).time);
                        tkrCandidate.tMax = Math.max(tkrCandidate.tMax, m.hits.get(newSite.hitID).time);
                    } else if (rF < 0) {
                        if (rF == -2) {
                            if (verbose) System.out.format("KalmanPatRecHPS.filterTrack: not within detector boundary on layer %d detector %d\n",
                                    newSite.m.Layer, newSite.m.detector);
                            continue;
                        }
                        if (verbose) {
                            System.out.format("KalmanPatRecHPS:filterTrack: Failed to make prediction at site %d, layer=%d.  Exit layer loop\n",
                                    thisSite + 1, lyr);
                        }
                        needCleanup = true;
                        break layerLoop;
                    }
                }
                if (verbose) {
                    System.out.format("KalmanPatRecHPS.filterTrack: candidate %d, completed prediction at site (%d, %d, %d)\n",
                            tkrCandidate.ID, newSite.m.Layer, newSite.m.detector, newSite.hitID);
                }
                thisSite++;
                if (!newSite.filter()) {
                    if (verbose) System.out.format("KalmanPatRecHPS:filterTrack: Failed to filter at site %d, layer=%d.  Ignore remaining sites\n", thisSite, lyr);
                    needCleanup = true;
                    break layerLoop;
                }
                if (verbose) {
                    System.out.format("KalmanPatRecHPS.filterTrack: candidate %d, completed filter at site (%d, %d, %d), chi2-inc=%8.3f\n",
                            tkrCandidate.ID, newSite.m.Layer, newSite.m.detector, newSite.hitID, newSite.chi2inc);
                }
                KalHit theHit = null;
                if (newSite.hitID >= 0) theHit = hitMap.get(m.hits.get(newSite.hitID));
                if (rF == 1 && hitno < 0) {
                    tkrCandidate.hits.add(theHit);
                    if (verbose) theHit.print("new");
                }

                // if (verbose) newSite.print("initial filtering");
                tkrCandidate.chi2f += Math.max(newSite.chi2inc,0.);

                tkrCandidate.sites.add(newSite);
                if (theHit != null) siteMap.put(theHit, newSite);
                
                prevSite = newSite;
                break;
            }
        }
        if (needCleanup) {
            Iterator<KalHit> itr = tkrCandidate.hits.iterator();
            int nstereo = 0;
            while (itr.hasNext()) {   // Clean up the hit list
                KalHit hit = itr.next();
                MeasurementSite theSite = siteMap.get(hit);
                int hitID = -1;
                if (theSite != null) hitID = theSite.hitID;
                if (hitID < 0) {
                    if (verbose) System.out.format("    KalmanPatRecHPS.filterTrack: remove hit from candidate at layer %d\n", hit.module.Layer);
                    hit.tkrCandidates.remove(tkrCandidate);
                    itr.remove();
                } else if (hit.module.isStereo) nstereo++;
            }
            if (tkrCandidate.hits.size() < kPar.minHits1[trial]) tkrCandidate.good = false;
            if (nstereo < kPar.minStereo[trial]) tkrCandidate.good = false;
        }
        tkrCandidate.filtered = true;
        return;
    }

    boolean storeTrack(int tkID, TrackCandidate tkrCand) {
        //System.out.format("entering storeTrack for track %d, verbose=%b\n", tkID, verbose);
        MeasurementSite firstSite = null;
        for (MeasurementSite site : tkrCand.sites) {
            if (site.hitID >= 0) firstSite = site;
        }
        if (Math.abs(firstSite.aS.a.v[2]) > kPar.kMax[1]) {
            if (verbose) System.out.format("KalmanPatRecHPS.storeTrack: k=%10.4f is too large for candidate %d\n", 
                    firstSite.aS.a.v[2], tkrCand.ID);
            return false;
        }
        if (Math.abs(firstSite.aS.a.v[0]) > kPar.dRhoMax[1]) {
            if (verbose) System.out.format("KalmanPatRecHPS.storeTrack: dRho=%10.4f is too large for candidate %d\n", 
                    firstSite.aS.a.v[0], tkrCand.ID);
            return false;
        }
        if (Math.abs(firstSite.aS.a.v[3]) > kPar.dzMax[1]) {
            if (verbose) System.out.format("KalmanPatRecHPS.storeTrack: dz=%10.4f is too large for candidate %d\n", 
                    firstSite.aS.a.v[3], tkrCand.ID);
            return false;
        }
        
        KalTrack tkr = new KalTrack(eventNumber, tkID, tkrCand.hits.size(), tkrCand.sites, tkrCand.chi2s, yScat);
        boolean redundant = false;
        for (KalTrack oldTkr : TkrList) {
            if (tkr.equals(oldTkr)) {
                redundant = true;
                break;
            }
        }
        if (redundant) {
            if (verbose) System.out.format("KalmanPatRecHPS.storeTrack: throwing away redundant track %d\n", tkID);
            return false;
        } 
        for (MeasurementSite site : tkr.SiteList) {
            int theHit = site.hitID;
            if (theHit < 0) continue;
            site.m.hits.get(theHit).tracks.add(tkr); // Mark the hits as used
        }
        if (verbose) {
            System.out.format("KalmanPatRecHPS.storeTrack: Adding track %d with %d hits and smoothed chi^2=%10.5f\n",
                    tkID, tkrCand.hits.size(), tkrCand.chi2s);
            System.out.format(" Complete list of sites on this track: ");
            for (MeasurementSite site : tkr.SiteList) {
                System.out.format("(%d, %d, %d) ",site.m.Layer, site.m.detector, site.hitID);
            }
            System.out.format("\n");
        }
        tkrCand.kalTkrID = tkID;
        TkrList.add(tkr);
        return true;
    }
    
    static Comparator<Pair<Integer, Double>> pairComparator = new Comparator<Pair<Integer, Double>>() {
        public int compare(Pair<Integer, Double> p1, Pair<Integer, Double> p2) {
            if (p1.getSecondElement() < p2.getSecondElement()) {
                return 1;
            } else {
                return -1;
            }
        }
    };
    
    // Quick check on where the seed track is heading
    /*
    private boolean seedNoGood(int nLyr1, int nHit1, int nLyr2, int nHit2) {
        double y1 = data.get(nLyr1).p.X().v[1];
        double y2 = data.get(nLyr2).p.X().v[1];
        double z1 = data.get(nLyr1).toGlobal(new Vec(0., data.get(nLyr1).hits.get(nHit1).v, 0.)).v[2];
        double z2 = data.get(nLyr2).toGlobal(new Vec(0., data.get(nLyr2).hits.get(nHit2).v, 0.)).v[2];
        double slope = (z2 - z1) / (y2 - y1);
        double zIntercept = z1 - slope * y1;
        if (Math.abs(zIntercept) > dRhoMax) return true;
        if (slope > tanlMax) return true;
        return false;
    }
    */
}<|MERGE_RESOLUTION|>--- conflicted
+++ resolved
@@ -43,14 +43,9 @@
     private boolean verbose;
     private int nModules;
     private KalmanParams kPar;
-<<<<<<< HEAD
-    
-    KalmanPatRecHPS(ArrayList<SiModule> data, int topBottom, int eventNumber, KalmanParams kPar, boolean verbose) {
-=======
     private Logger logger;
 
     KalmanPatRecHPS(ArrayList<SiModule> data, int topBottom, int eventNumber, KalmanParams kPar) {
->>>>>>> 97adfbb9
         // topBottom = 0 for the bottom tracker (z>0); 1 for the top tracker (z<0)
         logger = Logger.getLogger(KalmanPatRecHPS.class.getName());
         this.topBottom = topBottom;
