package org.hps.recon.tracking.gbl;

import static java.lang.Math.abs;
import static java.lang.Math.sin;
import static java.lang.Math.sqrt;
import static org.hps.recon.tracking.gbl.MakeGblTracks.makeCorrectedTrack;
import hep.physics.vec.BasicHep3Vector;
import hep.physics.vec.Hep3Vector;
import hep.physics.vec.VecOp;

import java.util.ArrayList;
import java.util.HashMap;
import java.util.List;
import java.util.Map;
import java.util.logging.Logger;

import org.apache.commons.math3.util.Pair;
import org.hps.recon.tracking.TrackUtils;
import org.hps.recon.tracking.gbl.matrix.Matrix;
import org.hps.recon.tracking.gbl.matrix.Vector;
import org.lcsim.constants.Constants;
import org.lcsim.event.EventHeader;
import org.lcsim.event.GenericObject;
import org.lcsim.event.LCRelation;
import org.lcsim.event.Track;
import org.lcsim.event.base.BaseLCRelation;
import org.lcsim.geometry.Detector;
import org.lcsim.geometry.compact.converter.MilleParameter;
import org.lcsim.lcio.LCIOConstants;
import org.lcsim.recon.tracking.seedtracker.SeedCandidate;
import org.lcsim.recon.tracking.seedtracker.SeedTrack;
import org.lcsim.util.Driver;

/**
 * A Driver which refits tracks using GBL. Modeled on the hps-dst code written by Per Hansson and Omar Moreno. Requires
 * the GBL Collections and Relations to be present in the event.
 *
 * @author Norman A Graf, SLAC
 * @author Per Hansson Adrian, SLAC
 * @author Miriam Diamond, SLAC
 */
public class HpsGblRefitter extends Driver {

    private final static Logger LOGGER = Logger.getLogger(HpsGblRefitter.class.getPackage().getName());
    private boolean _debug = false;
    private final String trackCollectionName = "MatchedTracks";
    private final String track2GblTrackRelationName = "TrackToGBLTrack";
    private final String gblTrack2StripRelationName = "GBLTrackToStripData";
    private final String outputTrackCollectionName = "GBLTracks";
    private final String trackRelationCollectionName = "MatchedToGBLTrackRelations";

    private MilleBinary mille;
    private String milleBinaryFileName = MilleBinary.DEFAULT_OUTPUT_FILE_NAME;
    private boolean writeMilleBinary = false;

    public void setDebug(boolean debug) {
        _debug = debug;
        MakeGblTracks.setDebug(debug);
    }

    public void setMilleBinaryFileName(String filename) {
        milleBinaryFileName = filename;
    }

    public void setWriteMilleBinary(boolean writeMillepedeFile) {
        writeMilleBinary = writeMillepedeFile;
    }

    public HpsGblRefitter() {
        MakeGblTracks.setDebug(_debug);
        // System.out.println("level " + LOGGER.getLevel().toString());
    }

    // @Override
    // public void setLogLevel(String logLevel) {
    // logger.setLevel(Level.parse(logLevel));
    // }
    @Override
    protected void startOfData() {
        if (writeMilleBinary) {
            mille = new MilleBinary(milleBinaryFileName);
        }
    }

    @Override
    protected void endOfData() {
        if (writeMilleBinary) {
            mille.close();
        }
    }

    @Override
    protected void process(EventHeader event) {
        double bfield = TrackUtils.getBField(event.getDetector()).y();
        // double bfac = 0.0002998 * bfield;
        double bfac = Constants.fieldConversion * bfield;

        // get the tracks
        if (!event.hasCollection(Track.class, trackCollectionName)) {
            if (_debug) {
                System.out.printf("%s: No tracks in Event %d \n", this.getClass().getSimpleName(),
                        event.getEventNumber());
            }
            return;
        }

        // get the relations to the GBLtracks
        if (!event.hasItem(track2GblTrackRelationName)) {
            System.out.println("Need Relations " + track2GblTrackRelationName);
            return;
        }
        // and strips
        if (!event.hasItem(gblTrack2StripRelationName)) {
            System.out.println("Need Relations " + gblTrack2StripRelationName);
            return;
        }

        List<LCRelation> track2GblTrackRelations = event.get(LCRelation.class, track2GblTrackRelationName);
        // need a map of GBLTrackData keyed on the Generic object from which it created
        Map<GenericObject, GBLTrackData> gblObjMap = new HashMap<GenericObject, GBLTrackData>();
        // need a map of SeedTrack to GBLTrackData keyed on the track object from which it created
        Map<GBLTrackData, Track> gblToSeedMap = new HashMap<GBLTrackData, Track>();

        // loop over the relations
        for (LCRelation relation : track2GblTrackRelations) {
            Track t = (Track) relation.getFrom();
            GenericObject gblTrackObject = (GenericObject) relation.getTo();
            GBLTrackData gblT = new GBLTrackData(gblTrackObject);
            gblObjMap.put(gblTrackObject, gblT);
            gblToSeedMap.put(gblT, t);
        } // end of loop over tracks

        // get the strip hit relations
        List<LCRelation> gblTrack2StripRelations = event.get(LCRelation.class, gblTrack2StripRelationName);

        // need a map of lists of strip data keyed by the gblTrack to which they correspond
        Map<GBLTrackData, List<GBLStripClusterData>> stripsGblMap = new HashMap<GBLTrackData, List<GBLStripClusterData>>();
        for (LCRelation relation : gblTrack2StripRelations) {
            // from GBLTrackData to GBLStripClusterData
            GenericObject gblTrackObject = (GenericObject) relation.getFrom();
            // Let's get the GBLTrackData that corresponds to this object...
            GBLTrackData gblT = gblObjMap.get(gblTrackObject);
            GBLStripClusterData sd = new GBLStripClusterData((GenericObject) relation.getTo());
            if (stripsGblMap.containsKey(gblT)) {
                stripsGblMap.get(gblT).add(sd);
            } else {
                stripsGblMap.put(gblT, new ArrayList<GBLStripClusterData>());
                stripsGblMap.get(gblT).add(sd);
            }
        }

        // loop over the tracks and do the GBL fit
        List<FittedGblTrajectory> trackFits = new ArrayList<FittedGblTrajectory>();
        LOGGER.info("Trying to fit " + stripsGblMap.size() + " tracks");
        for (GBLTrackData t : stripsGblMap.keySet()) {
            FittedGblTrajectory traj = fit(stripsGblMap.get(t), bfac, _debug);
            if (traj != null) {
                LOGGER.info("GBL fit successful");
                if (_debug) {
                    System.out.printf("%s: GBL fit successful.\n", getClass().getSimpleName());
                }
                // write to MP binary file
                if (writeMilleBinary) {
                    traj.get_traj().milleOut(mille);
                }
                traj.set_seed(gblToSeedMap.get(t));
                trackFits.add(traj);
            } else {
                LOGGER.info("GBL fit failed");
                if (_debug) {
                    System.out.printf("%s: GBL fit failed.\n", getClass().getSimpleName());
                }
            }
        }

        LOGGER.info(event.get(Track.class, trackCollectionName).size() + " tracks in collection \""
                + trackCollectionName + "\"");
        LOGGER.info(gblObjMap.size() + " tracks in gblObjMap");
        LOGGER.info(gblToSeedMap.size() + " tracks in gblToSeedMap");
        LOGGER.info(stripsGblMap.size() + " tracks in stripsGblMap");
        LOGGER.info(trackFits.size() + " fitted GBL tracks before adding to event");

        List<Track> newTracks = new ArrayList<Track>();

        List<LCRelation> trackRelations = new ArrayList<LCRelation>();

        List<GBLKinkData> kinkDataCollection = new ArrayList<GBLKinkData>();

        List<LCRelation> kinkDataRelations = new ArrayList<LCRelation>();

        LOGGER.info("adding " + trackFits.size() + " of fitted GBL tracks to the event");

        for (FittedGblTrajectory fittedTraj : trackFits) {

            SeedTrack seedTrack = (SeedTrack) fittedTraj.get_seed();
            SeedCandidate trackseed = seedTrack.getSeedCandidate();

            // Create a new Track
<<<<<<< HEAD
            Pair<Track, GBLKinkData> trk = makeCorrectedTrack(fittedTraj, trackseed.getHelix(), seedTrack.getTrackerHits(), seedTrack.getType(), bfield);
=======
            Pair<Track, GBLKinkData> trk = makeCorrectedTrack(fittedTraj, trackseed.getHelix(),
                    seedTrack.getTrackerHits(), seedTrack.getType(), bfield);
>>>>>>> aa57bc86

            // Add the track to the list of tracks
            newTracks.add(trk.getFirst());

            // Create relation from seed to GBL track
            trackRelations.add(new BaseLCRelation(fittedTraj.get_seed(), trk.getFirst()));

            kinkDataCollection.add(trk.getSecond());
            kinkDataRelations.add(new BaseLCRelation(trk.getSecond(), trk.getFirst()));
        }

        LOGGER.info("adding " + Integer.toString(newTracks.size()) + " Gbl tracks to event with "
                + event.get(Track.class, "MatchedTracks").size() + " matched tracks");

        // Put the tracks back into the event and exit
        int flag = 1 << LCIOConstants.TRBIT_HITS;
        event.put(outputTrackCollectionName, newTracks, Track.class, flag);
        event.put(trackRelationCollectionName, trackRelations, LCRelation.class, 0);
        event.put(GBLKinkData.DATA_COLLECTION, kinkDataCollection, GBLKinkData.class, 0);
        event.put(GBLKinkData.DATA_RELATION_COLLECTION, kinkDataRelations, LCRelation.class, 0);

        if (_debug) {
            System.out.printf("%s: Done.\n", getClass().getSimpleName());
        }

    }

    public static FittedGblTrajectory fit(List<GBLStripClusterData> hits, double bfac, boolean debug) {
        // path length along trajectory
        double s = 0.;
        int iLabel;

        // jacobian to transport errors between points along the path
        Matrix jacPointToPoint = new Matrix(5, 5);
        jacPointToPoint.UnitMatrix();
        // Vector of the strip clusters used for the GBL fit
        List<GblPoint> listOfPoints = new ArrayList<GblPoint>();
        // Save the association between strip cluster and label, and between label and path length
        Map<Integer, Double> pathLengthMap = new HashMap<Integer, Double>();
        Map<Integer, Integer> sensorMap = new HashMap<Integer, Integer>();

<<<<<<< HEAD
=======
        // Store the projection from local to measurement frame for each strip cluster
        Map<Integer, Matrix> proL2m_list = new HashMap<Integer, Matrix>();
        // Save the association between strip cluster and label

>>>>>>> aa57bc86
        // start trajectory at refence point (s=0) - this point has no measurement
        GblPoint ref_point = new GblPoint(jacPointToPoint);
        listOfPoints.add(ref_point);

        // save path length to each point
        iLabel = listOfPoints.size();
        pathLengthMap.put(iLabel, s);

        // Loop over strips
        int n_strips = hits.size();
        for (int istrip = 0; istrip != n_strips; ++istrip) {
            GBLStripClusterData strip = hits.get(istrip);
            // MG--9/18/2015--beamspot has Id=666/667...don't include it in the GBL fit
            if (strip.getId() > 99) {
                continue;
            }
            if (debug) {
                System.out.println("HpsGblFitter: Processing strip " + istrip + " with id/layer " + strip.getId());
            }
            // Path length step for this cluster
            double step = strip.getPath3D() - s;
            if (debug) {
                System.out.println("HpsGblFitter: " + "Path length step " + step + " from " + s + " to "
                        + strip.getPath3D());
            }

            // get measurement frame unit vectors
            Hep3Vector u = strip.getU();
            Hep3Vector v = strip.getV();
            Hep3Vector w = strip.getW();

            // Measurement direction (perpendicular and parallel to strip direction)
            Matrix mDir = new Matrix(2, 3);
            mDir.set(0, 0, u.x());
            mDir.set(0, 1, u.y());
            mDir.set(0, 2, u.z());
            mDir.set(1, 0, v.x());
            mDir.set(1, 1, v.y());
            mDir.set(1, 2, v.z());
            if (debug) {
                System.out.println("HpsGblFitter: " + "mDir");
                mDir.print(4, 6);
            }
            Matrix mDirT = mDir.copy().transpose();

            if (debug) {
                System.out.println("HpsGblFitter: " + "mDirT");
                mDirT.print(4, 6);
            }

            // Track direction
            double sinLambda = sin(strip.getTrackLambda());// ->GetLambda());
            double cosLambda = sqrt(1.0 - sinLambda * sinLambda);
            double sinPhi = sin(strip.getTrackPhi());// ->GetPhi());
            double cosPhi = sqrt(1.0 - sinPhi * sinPhi);

            if (debug) {
                System.out.println("HpsGblFitter: " + "Track direction sinLambda=" + sinLambda + " sinPhi=" + sinPhi);
            }

            // Track direction in curvilinear frame (U,V,T)
            // U = Z x T / |Z x T|, V = T x U
            Matrix uvDir = new Matrix(2, 3);
            uvDir.set(0, 0, -sinPhi);
            uvDir.set(0, 1, cosPhi);
            uvDir.set(0, 2, 0.);
            uvDir.set(1, 0, -sinLambda * cosPhi);
            uvDir.set(1, 1, -sinLambda * sinPhi);
            uvDir.set(1, 2, cosLambda);

            if (debug) {
                System.out.println("HpsGblFitter: " + "uvDir");
                uvDir.print(6, 4);
            }

            // projection from measurement to local (curvilinear uv) directions (duv/dm)
            Matrix proM2l = uvDir.times(mDirT);

            // projection from local (uv) to measurement directions (dm/duv)
            Matrix proL2m = proM2l.copy();
            proL2m = proL2m.inverse();

            if (debug) {
                System.out.println("HpsGblFitter: " + "proM2l:");
                proM2l.print(4, 6);
                System.out.println("HpsGblFitter: " + "proL2m:");
                proL2m.print(4, 6);
                System.out.println("HpsGblFitter: " + "proM2l*proL2m (should be unit matrix):");
                (proM2l.times(proL2m)).print(4, 6);
            }

            // measurement/residual in the measurement system
            // only 1D measurement in u-direction, set strip measurement direction to zero
            Vector meas = new Vector(2);
            // double uRes = strip->GetUmeas() - strip->GetTrackPos().x(); // how can this be correct?
            double uRes = strip.getMeas() - strip.getTrackPos().x();
            meas.set(0, uRes);
            meas.set(1, 0.);
<<<<<<< HEAD
=======
            // //meas[0][0] += deltaU[iLayer] # misalignment
>>>>>>> aa57bc86
            Vector measErr = new Vector(2);
            measErr.set(0, strip.getMeasErr());
            measErr.set(1, 0.);
            Vector measPrec = new Vector(2);
            measPrec.set(0, 1.0 / (measErr.get(0) * measErr.get(0)));
            measPrec.set(1, 0.);

            if (debug) {
                System.out.println("HpsGblFitter: " + "meas: ");
                meas.print(4, 6);
                System.out.println("HpsGblFitter: " + "measErr:");
                measErr.print(4, 6);
                System.out.println("HpsGblFitter: " + "measPrec:");
                measPrec.print(4, 6);
            }

            // Find the Jacobian to be able to propagate the covariance matrix to this strip position
            jacPointToPoint = gblSimpleJacobianLambdaPhi(step, cosLambda, abs(bfac));
            if (debug) {
                System.out.println("HpsGblFitter: " + "jacPointToPoint to extrapolate to this point:");
                jacPointToPoint.print(4, 6);
            }

<<<<<<< HEAD
=======
            // Get the transpose of the Jacobian
            Matrix jacPointToPointTransposed = jacPointToPoint.copy().transpose();

            // Option to use uncorrelated MS errors
            // This is similar to what is done in lcsim seedtracker
            // The msCov below holds the MS errors
            // This is for testing purposes only.
            boolean useUncorrMS = false;
            Matrix msCov = new Matrix(5, 5);

            // Propagate the MS covariance matrix (in the curvilinear frame) to this strip position
            msCov = msCov.times(jacPointToPointTransposed);
            msCov = jacPointToPoint.times(msCov);

            // Get the MS covariance for the measurements in the measurement frame
            Matrix proL2mTransposed = proL2m.copy().transpose();

            Matrix measMsCov = proL2m.times((msCov.getMatrix(3, 4, 3, 4)).times(proL2mTransposed));

            if (debug) {
                System.out.println("HpsGblFitter: " + " msCov at this point:");
                msCov.print(4, 6);
                System.out.println("HpsGblFitter: " + "measMsCov at this point:");
                measMsCov.print(4, 6);
            }

>>>>>>> aa57bc86
            GblPoint point = new GblPoint(jacPointToPoint);
            // Add measurement to the point
            point.addMeasurement(proL2m, meas, measPrec, 0.);
            // Add scatterer in curvilinear frame to the point
            // no direction in this frame
            Vector scat = new Vector(2);
            // Scattering angle in the curvilinear frame
            // Note the cosLambda to correct for the projection in the phi direction
            Vector scatErr = new Vector(2);
            scatErr.set(0, strip.getScatterAngle());
            scatErr.set(1, strip.getScatterAngle() / cosLambda);
            Vector scatPrec = new Vector(2);
            scatPrec.set(0, 1.0 / (scatErr.get(0) * scatErr.get(0)));
            scatPrec.set(1, 1.0 / (scatErr.get(1) * scatErr.get(1)));

            // add scatterer 
            point.addScatterer(scat, scatPrec);
            if (debug) {
                System.out.println("HpsGblFitter: " + "adding scatError to this point:");
                scatErr.print(4, 6);
            }

            // Add this GBL point to list that will be used in fit
            listOfPoints.add(point);
            iLabel = listOfPoints.size();
            // save path length and sensor-number to each point
            pathLengthMap.put(iLabel, s + step);
            sensorMap.put(iLabel, strip.getId());

<<<<<<< HEAD
=======
            // save path length to each point
            pathLengthMap.put(iLabel, s);

            // Update MS covariance matrix
            msCov.set(1, 1, msCov.get(1, 1) + scatErr.get(0) * scatErr.get(0));
            msCov.set(2, 2, msCov.get(2, 2) + scatErr.get(1) * scatErr.get(1));

>>>>>>> aa57bc86
            // // Calculate global derivatives for this point
            // track direction in tracking/global frame
            Hep3Vector tDirGlobal = new BasicHep3Vector(cosPhi * cosLambda, sinPhi * cosLambda, sinLambda);

            // Cross-check that the input is consistent
            if (VecOp.sub(tDirGlobal, strip.getTrackDirection()).magnitude() > 0.00001) {
                throw new RuntimeException("track directions are inconsistent: " + tDirGlobal.toString() + " and "
                        + strip.getTrackDirection().toString());
            }
<<<<<<< HEAD

            // rotate track direction to measurement frame
            Hep3Vector tDirMeas = new BasicHep3Vector(VecOp.dot(tDirGlobal, u), VecOp.dot(tDirGlobal, v), VecOp.dot(tDirGlobal, w));
            Hep3Vector normalMeas = new BasicHep3Vector(VecOp.dot(w, u), VecOp.dot(w, v), VecOp.dot(w, w));

=======
            // rotate track direction to measurement frame
            Hep3Vector tDirMeas = new BasicHep3Vector(VecOp.dot(tDirGlobal, u), VecOp.dot(tDirGlobal, v), VecOp.dot(
                    tDirGlobal, w));
            // TODO this is a trivial one. Fix it.
            Hep3Vector normalMeas = new BasicHep3Vector(VecOp.dot(w, u), VecOp.dot(w, v), VecOp.dot(w, w));

            // vector coplanar with measurement plane from origin to prediction
            Hep3Vector tPosMeas = strip.getTrackPos();

>>>>>>> aa57bc86
            // measurements: non-measured directions
            double vmeas = 0.;
            double wmeas = 0.;

            // calculate and add derivatives to point
            GlobalDers glDers = new GlobalDers(strip.getId(), meas.get(0), vmeas, wmeas, tDirMeas, strip.getTrackPos(), normalMeas);

            // TODO find a more robust way to get half.
            boolean isTop = Math.sin(strip.getTrackLambda()) > 0;

            // Get the list of millepede parameters
            List<MilleParameter> milleParameters = glDers.getDers(isTop);

            // need to make vector and matrices for interface
            List<Integer> labGlobal = new ArrayList<Integer>();
            Matrix addDer = new Matrix(1, milleParameters.size());
            for (int i = 0; i < milleParameters.size(); ++i) {
                labGlobal.add(milleParameters.get(i).getId());
                addDer.set(0, i, milleParameters.get(i).getValue());
            }
            point.addGlobals(labGlobal, addDer);
            //            String logders = "";
            //            for (int i = 0; i < milleParameters.size(); ++i) {
            //                logders += labGlobal.get(i) + "\t" + addDer.get(0, i) + "\n";
            //            }
            //            LOGGER.info("\n" + logders);

            LOGGER.info("uRes " + strip.getId() + " uRes " + uRes + " pred (" + strip.getTrackPos().x() + ","
                    + strip.getTrackPos().y() + "," + strip.getTrackPos().z() + ") s(3D) " + strip.getPath3D());

            // go to next point
            s += step;

        } // strips

        // create the trajectory
        GblTrajectory traj = new GblTrajectory(listOfPoints); // ,seedLabel, clSeed);

        if (!traj.isValid()) {
            System.out.println("HpsGblFitter: " + " Invalid GblTrajectory -> skip");
            return null; // 1;//INVALIDTRAJ;
        }

        // print the trajectory
        if (debug) {
            System.out.println("%%%% Gbl Trajectory ");
            traj.printTrajectory(1);
            traj.printData();
            traj.printPoints(4);
        }
        // fit trajectory
        double[] dVals = new double[2];
        int[] iVals = new int[1];
        traj.fit(dVals, iVals, "");
        LOGGER.info("fit result: Chi2=" + dVals[0] + " Ndf=" + iVals[0] + " Lost=" + dVals[1]);

        FittedGblTrajectory fittedTraj = new FittedGblTrajectory(traj, dVals[0], iVals[0], dVals[1]);
        fittedTraj.setPathLengthMap(pathLengthMap);
<<<<<<< HEAD
        fittedTraj.setSensorMap(sensorMap);
=======
>>>>>>> aa57bc86

        return fittedTraj;
    }

    @Override
    protected void detectorChanged(Detector detector) {
    }

    private static Matrix gblSimpleJacobianLambdaPhi(double ds, double cosl, double bfac) {
        /**
         * Simple jacobian: quadratic in arc length difference. using lambda phi as directions
         *
         * @param ds: arc length difference
         * @type ds: float
         * @param cosl: cos(lambda)
         * @type cosl: float
         * @param bfac: Bz*c
         * @type bfac: float
         * @return: jacobian to move by 'ds' on trajectory
         * @rtype: matrix(float) ajac(1,1)= 1.0D0 ajac(2,2)= 1.0D0 ajac(3,1)=-DBLE(bfac*ds) ajac(3,3)= 1.0D0
         *         ajac(4,1)=-DBLE(0.5*bfac*ds*ds*cosl) ajac(4,3)= DBLE(ds*cosl) ajac(4,4)= 1.0D0 ajac(5,2)= DBLE(ds)
         *         ajac(5,5)= 1.0D0 ''' jac = np.eye(5) jac[2, 0] = -bfac * ds jac[3, 0] = -0.5 * bfac * ds * ds * cosl
         *         jac[3, 2] = ds * cosl jac[4, 1] = ds return jac
         */
        Matrix jac = new Matrix(5, 5);
        jac.UnitMatrix();
        jac.set(2, 0, -bfac * ds);
        jac.set(3, 0, -0.5 * bfac * ds * ds * cosl);
        jac.set(3, 2, ds * cosl);
        jac.set(4, 1, ds);
        return jac;
    }

    private static class GlobalDers {

        private final int _layer;
        private final Hep3Vector _t; // track direction
        private final Hep3Vector _p; // track prediction
        private final Hep3Vector _n; // normal to plane
        private final Matrix _dm_dg; // Global derivaties of the local measurements
        private final Matrix _dr_dm; // Derivatives of residuals w.r.t. measurement
        private final Matrix _dr_dg; // Derivatives of residuals w.r.t. global parameters

        public GlobalDers(int layer, double umeas, double vmeas, double wmeas, Hep3Vector tDir, Hep3Vector tPred,
                Hep3Vector normal) {
            _layer = layer;
            _t = tDir;
            _p = tPred;
            _n = normal;
            // Derivatives of residuals w.r.t. perturbed measurement
            _dr_dm = getResDers();
            // Derivatives of perturbed measurement w.r.t. global parameters
            _dm_dg = getMeasDers();
            // Calculate, by chain rule, derivatives of residuals w.r.t. global parameters
            _dr_dg = _dr_dm.times(_dm_dg);

<<<<<<< HEAD
=======
            // logger.log(Level.FINER," dr_dm\n"+ _dr_dm.toString() + "\ndm_dg\n" + _dm_dg.toString() + "\ndr_dg\n"
            // +_dr_dg.toString());
            // logger.info("loglevel " + logger.getLevel().toString());
            // print 'dm_dg'
            // print dm_dg
            // print 'dr_dm'
            // print dr_dm
            // print 'dr_dg'
            // print self.dr_dg
>>>>>>> aa57bc86
        }

        /**
         * Derivative of mt, the perturbed measured coordinate vector m w.r.t. to global parameters:
         * u,v,w,alpha,beta,gamma
         */
        private Matrix getMeasDers() {

            // Derivative of the local measurement for a translation in u
            double dmu_du = 1.;
            double dmv_du = 0.;
            double dmw_du = 0.;
            // Derivative of the local measurement for a translation in v
            double dmu_dv = 0.;
            double dmv_dv = 1.;
            double dmw_dv = 0.;
            // Derivative of the local measurement for a translation in w
            double dmu_dw = 0.;
            double dmv_dw = 0.;
            double dmw_dw = 1.;
            // Derivative of the local measurement for a rotation around u-axis (alpha)
            double dmu_dalpha = 0.;
            double dmv_dalpha = _p.z(); // self.wmeas
            double dmw_dalpha = -1.0 * _p.y(); // -1.0 * self.vmeas
            // Derivative of the local measurement for a rotation around v-axis (beta)
            double dmu_dbeta = -1.0 * _p.z(); // -1.0 * self.wmeas
            double dmv_dbeta = 0.;
            double dmw_dbeta = _p.x(); // self.umeas
            // Derivative of the local measurement for a rotation around w-axis (gamma)
            double dmu_dgamma = _p.y(); // self.vmeas
<<<<<<< HEAD
            double dmv_dgamma = -1.0 * _p.x(); // -1.0 * self.umeas 
=======
            double dmv_dgamma = -1.0 * _p.x(); // -1.0 * self.umeas
>>>>>>> aa57bc86
            double dmw_dgamma = 0.;
            // put into matrix
            Matrix dm_dg = new Matrix(3, 6);
            dm_dg.set(0, 0, dmu_du);
            dm_dg.set(0, 1, dmu_dv);
            dm_dg.set(0, 2, dmu_dw);
            dm_dg.set(0, 3, dmu_dalpha);
            dm_dg.set(0, 4, dmu_dbeta);
            dm_dg.set(0, 5, dmu_dgamma);
            dm_dg.set(1, 0, dmv_du);
            dm_dg.set(1, 1, dmv_dv);
            dm_dg.set(1, 2, dmv_dw);
            dm_dg.set(1, 3, dmv_dalpha);
            dm_dg.set(1, 4, dmv_dbeta);
            dm_dg.set(1, 5, dmv_dgamma);
            dm_dg.set(2, 0, dmw_du);
            dm_dg.set(2, 1, dmw_dv);
            dm_dg.set(2, 2, dmw_dw);
            dm_dg.set(2, 3, dmw_dalpha);
            dm_dg.set(2, 4, dmw_dbeta);
            dm_dg.set(2, 5, dmw_dgamma);
<<<<<<< HEAD

=======
            // dmdg = np.array([[dmu_du, dmu_dv, dmu_dw, dmu_dalpha, dmu_dbeta, dmu_dgamma],[dmv_du, dmv_dv, dmv_dw,
            // dmv_dalpha, dmv_dbeta, dmv_dgamma],[dmw_du, dmw_dv, dmw_dw, dmw_dalpha, dmw_dbeta, dmw_dgamma]])
>>>>>>> aa57bc86
            return dm_dg;
        }

        /**
         * Derivatives of the local perturbed residual w.r.t. the measurements m (u,v,w)'
         */
        private Matrix getResDers() {
            double tdotn = VecOp.dot(_t, _n);
            Matrix dr_dm = Matrix.identity(3, 3);
<<<<<<< HEAD

=======
            // print 't ', self.t, ' n ', self.n, ' dot(t,n) ', tdotn
            // logger.info("t " + _t.toString() +" n " + _n.toString() + " dot(t,n) " + tdotn);
>>>>>>> aa57bc86
            double delta, val;
            for (int i = 0; i < 3; ++i) {
                for (int j = 0; j < 3; ++j) {
                    delta = i == j ? 1. : 0.;
                    val = delta - _t.v()[i] * _n.v()[j] / tdotn;
                    dr_dm.set(i, j, val);
                }
            }
            return dr_dm;
        }

        /**
         * Turn derivative matrix into @Milleparameter
         *
         * @param isTop - top or bottom track
         * @return list of @Milleparameters
         */
        private List<MilleParameter> getDers(boolean isTop) {
            int transRot;
            int direction;
            int label;
            double value;
            List<MilleParameter> milleParameters = new ArrayList<MilleParameter>();
            int topBot = isTop == true ? 1 : 2;
            for (int ip = 1; ip < 7; ++ip) {
                if (ip > 3) {
                    transRot = 2;
                    direction = ((ip - 1) % 3) + 1;
                } else {
                    transRot = 1;
                    direction = ip;
                }
                label = topBot * MilleParameter.half_offset + transRot * MilleParameter.type_offset + direction
                        * MilleParameter.dimension_offset + _layer;
                value = _dr_dg.get(0, ip - 1);
                MilleParameter milleParameter = new MilleParameter(label, value, 0.0);
                milleParameters.add(milleParameter);
            }
            return milleParameters;
        }

<<<<<<< HEAD
=======
        /*
         * class globalDers: def __init__(self,layer,umeas,vmeas,wmeas, tDir, tPred, normal): self.layer = layer #
         * measurement direction self.umeas = umeas # measurement direction self.vmeas = vmeas # unmeasured direction
         * self.wmeas = wmeas # normal to plane self.t = tDir # track direction self.p = tPred # track prediction self.n
         * = normal # normal to plane # Global derivaties of the local measurements self.dm_dg = self.getMeasDers() #
         * Derivatives of residuals w.r.t. measurement self.dr_dm = self.getResDers() # Derivatives of residuals w.r.t.
         * global parameters self.dr_dg = np.dot(self.dr_dm, self.dm_dg) #print 'dm_dg' #print dm_dg #print 'dr_dm'
         * #print dr_dm #print 'dr_dg' #print self.dr_dg def dump(self): print 'globalDers:' print 'layer ', self.layer
         * print 'umeas ', self.umeas, ' vmeas ', self.vmeas, ' wmeas ', self.wmeas print 't ', self.t, ' p ', self.p, '
         * n ', self.n print 'dm_dg\n',self.dm_dg, '\ndr_dm\n',self.dr_dm,'\ndr_dg\n',self.dr_dg def
         * getDers(self,isTop): half_offset = 10000 translation_offset = 1000 direction_offset = 100 topBot = 1 transRot
         * = 1 direction = 1 if not isTop: topBot = 2 res = {} labels = [] ders = [] for ip, name in
         * global_params.iteritems(): if ip > 3: transRot = 2 direction = ((ip-1) % 3) + 1 else: direction = ip label =
         * (int)(topBot * half_offset + transRot * translation_offset + direction * direction_offset + self.layer)
         * labels.append(label) ders.append(self.dr_dg[0,ip-1]) return {'labels':np.array([labels]) ,
         * 'ders':np.array([ders])} def getResDers(self): # Derivatives of the local perturbed residual w.r.t. the
         * measurements m (u,v,w)' tdotn = np.dot(self.t.T,self.n) drdg = np.eye(3) #print 't ', self.t, ' n ', self.n,
         * ' dot(t,n) ', tdotn for i in range(3): for j in range(3): delta = 0. if i==j: delta = 1. drdg[i][j] = delta -
         * self.t[i]*self.n[j]/tdotn[0] return drdg def getMeasDers(self): # Derivative of mt, the perturbed measured
         * coordinate vector m # w.r.t. to global parameters: u,v,w,alpha,beta,gamma # Derivative of the local
         * measurement for a translation in u dmu_du = 1. dmv_du = 0. dmw_du = 0. # Derivative of the local measurement
         * for a translation in v dmu_dv = 0. dmv_dv = 1. dmw_dv = 0. # Derivative of the local measurement for a
         * translation in w dmu_dw = 0. dmv_dw = 0. dmw_dw = 1. # Derivative of the local measurement for a rotation
         * around u-axis (alpha) dmu_dalpha = 0. dmv_dalpha = self.p[2] # self.wmeas dmw_dalpha = -1.0 * self.p[1] #
         * -1.0 * self.vmeas # Derivative of the local measurement for a rotation around v-axis (beta) dmu_dbeta = -1.0
         * * self.p[2] #-1.0 * self.wmeas dmv_dbeta = 0. dmw_dbeta = self.p[0] #self.umeas # Derivative of the local
         * measurement for a rotation around w-axis (gamma) dmu_dgamma = self.p[1] # self.vmeas dmv_dgamma = -1.0 *
         * self.p[0] # -1.0 * self.umeas dmw_dgamma = 0. # put into matrix dmdg = np.array([[dmu_du, dmu_dv, dmu_dw,
         * dmu_dalpha, dmu_dbeta, dmu_dgamma],[dmv_du, dmv_dv, dmv_dw, dmv_dalpha, dmv_dbeta, dmv_dgamma],[dmw_du,
         * dmw_dv, dmw_dw, dmw_dalpha, dmw_dbeta, dmw_dgamma]]) #print dmw_dbeta #dmdg = np.array([[dmu_du,
         * dmu_dv],[dmu_dw, dmu_dalpha], [dmw_dbeta, dmw_dgamma]]) return dmdg
         */
>>>>>>> aa57bc86
    }
}<|MERGE_RESOLUTION|>--- conflicted
+++ resolved
@@ -17,6 +17,7 @@
 import org.apache.commons.math3.util.Pair;
 import org.hps.recon.tracking.TrackUtils;
 import org.hps.recon.tracking.gbl.matrix.Matrix;
+import org.hps.recon.tracking.gbl.matrix.SymMatrix;
 import org.hps.recon.tracking.gbl.matrix.Vector;
 import org.lcsim.constants.Constants;
 import org.lcsim.event.EventHeader;
@@ -37,7 +38,6 @@
  *
  * @author Norman A Graf, SLAC
  * @author Per Hansson Adrian, SLAC
- * @author Miriam Diamond, SLAC
  */
 public class HpsGblRefitter extends Driver {
 
@@ -196,12 +196,8 @@
             SeedCandidate trackseed = seedTrack.getSeedCandidate();
 
             // Create a new Track
-<<<<<<< HEAD
-            Pair<Track, GBLKinkData> trk = makeCorrectedTrack(fittedTraj, trackseed.getHelix(), seedTrack.getTrackerHits(), seedTrack.getType(), bfield);
-=======
             Pair<Track, GBLKinkData> trk = makeCorrectedTrack(fittedTraj, trackseed.getHelix(),
                     seedTrack.getTrackerHits(), seedTrack.getType(), bfield);
->>>>>>> aa57bc86
 
             // Add the track to the list of tracks
             newTracks.add(trk.getFirst());
@@ -239,17 +235,12 @@
         jacPointToPoint.UnitMatrix();
         // Vector of the strip clusters used for the GBL fit
         List<GblPoint> listOfPoints = new ArrayList<GblPoint>();
-        // Save the association between strip cluster and label, and between label and path length
         Map<Integer, Double> pathLengthMap = new HashMap<Integer, Double>();
-        Map<Integer, Integer> sensorMap = new HashMap<Integer, Integer>();
-
-<<<<<<< HEAD
-=======
+
         // Store the projection from local to measurement frame for each strip cluster
         Map<Integer, Matrix> proL2m_list = new HashMap<Integer, Matrix>();
         // Save the association between strip cluster and label
 
->>>>>>> aa57bc86
         // start trajectory at refence point (s=0) - this point has no measurement
         GblPoint ref_point = new GblPoint(jacPointToPoint);
         listOfPoints.add(ref_point);
@@ -331,6 +322,7 @@
             // projection from local (uv) to measurement directions (dm/duv)
             Matrix proL2m = proM2l.copy();
             proL2m = proL2m.inverse();
+            proL2m_list.put(strip.getId(), proL2m.copy()); // is a copy needed or is that just a C++/root thing?
 
             if (debug) {
                 System.out.println("HpsGblFitter: " + "proM2l:");
@@ -348,10 +340,7 @@
             double uRes = strip.getMeas() - strip.getTrackPos().x();
             meas.set(0, uRes);
             meas.set(1, 0.);
-<<<<<<< HEAD
-=======
             // //meas[0][0] += deltaU[iLayer] # misalignment
->>>>>>> aa57bc86
             Vector measErr = new Vector(2);
             measErr.set(0, strip.getMeasErr());
             measErr.set(1, 0.);
@@ -370,13 +359,12 @@
 
             // Find the Jacobian to be able to propagate the covariance matrix to this strip position
             jacPointToPoint = gblSimpleJacobianLambdaPhi(step, cosLambda, abs(bfac));
+
             if (debug) {
                 System.out.println("HpsGblFitter: " + "jacPointToPoint to extrapolate to this point:");
                 jacPointToPoint.print(4, 6);
             }
 
-<<<<<<< HEAD
-=======
             // Get the transpose of the Jacobian
             Matrix jacPointToPointTransposed = jacPointToPoint.copy().transpose();
 
@@ -403,13 +391,13 @@
                 measMsCov.print(4, 6);
             }
 
->>>>>>> aa57bc86
             GblPoint point = new GblPoint(jacPointToPoint);
             // Add measurement to the point
             point.addMeasurement(proL2m, meas, measPrec, 0.);
             // Add scatterer in curvilinear frame to the point
             // no direction in this frame
             Vector scat = new Vector(2);
+
             // Scattering angle in the curvilinear frame
             // Note the cosLambda to correct for the projection in the phi direction
             Vector scatErr = new Vector(2);
@@ -419,22 +407,19 @@
             scatPrec.set(0, 1.0 / (scatErr.get(0) * scatErr.get(0)));
             scatPrec.set(1, 1.0 / (scatErr.get(1) * scatErr.get(1)));
 
-            // add scatterer 
-            point.addScatterer(scat, scatPrec);
-            if (debug) {
-                System.out.println("HpsGblFitter: " + "adding scatError to this point:");
-                scatErr.print(4, 6);
+            // add scatterer if not using the uncorrelated MS covariances for testing
+            if (!useUncorrMS) {
+                point.addScatterer(scat, scatPrec);
+                if (debug) {
+                    System.out.println("HpsGblFitter: " + "adding scatError to this point:");
+                    scatErr.print(4, 6);
+                }
             }
 
             // Add this GBL point to list that will be used in fit
             listOfPoints.add(point);
             iLabel = listOfPoints.size();
-            // save path length and sensor-number to each point
-            pathLengthMap.put(iLabel, s + step);
-            sensorMap.put(iLabel, strip.getId());
-
-<<<<<<< HEAD
-=======
+
             // save path length to each point
             pathLengthMap.put(iLabel, s);
 
@@ -442,7 +427,6 @@
             msCov.set(1, 1, msCov.get(1, 1) + scatErr.get(0) * scatErr.get(0));
             msCov.set(2, 2, msCov.get(2, 2) + scatErr.get(1) * scatErr.get(1));
 
->>>>>>> aa57bc86
             // // Calculate global derivatives for this point
             // track direction in tracking/global frame
             Hep3Vector tDirGlobal = new BasicHep3Vector(cosPhi * cosLambda, sinPhi * cosLambda, sinLambda);
@@ -452,13 +436,6 @@
                 throw new RuntimeException("track directions are inconsistent: " + tDirGlobal.toString() + " and "
                         + strip.getTrackDirection().toString());
             }
-<<<<<<< HEAD
-
-            // rotate track direction to measurement frame
-            Hep3Vector tDirMeas = new BasicHep3Vector(VecOp.dot(tDirGlobal, u), VecOp.dot(tDirGlobal, v), VecOp.dot(tDirGlobal, w));
-            Hep3Vector normalMeas = new BasicHep3Vector(VecOp.dot(w, u), VecOp.dot(w, v), VecOp.dot(w, w));
-
-=======
             // rotate track direction to measurement frame
             Hep3Vector tDirMeas = new BasicHep3Vector(VecOp.dot(tDirGlobal, u), VecOp.dot(tDirGlobal, v), VecOp.dot(
                     tDirGlobal, w));
@@ -468,13 +445,12 @@
             // vector coplanar with measurement plane from origin to prediction
             Hep3Vector tPosMeas = strip.getTrackPos();
 
->>>>>>> aa57bc86
             // measurements: non-measured directions
             double vmeas = 0.;
             double wmeas = 0.;
 
             // calculate and add derivatives to point
-            GlobalDers glDers = new GlobalDers(strip.getId(), meas.get(0), vmeas, wmeas, tDirMeas, strip.getTrackPos(), normalMeas);
+            GlobalDers glDers = new GlobalDers(strip.getId(), meas.get(0), vmeas, wmeas, tDirMeas, tPosMeas, normalMeas);
 
             // TODO find a more robust way to get half.
             boolean isTop = Math.sin(strip.getTrackLambda()) > 0;
@@ -490,11 +466,11 @@
                 addDer.set(0, i, milleParameters.get(i).getValue());
             }
             point.addGlobals(labGlobal, addDer);
-            //            String logders = "";
-            //            for (int i = 0; i < milleParameters.size(); ++i) {
-            //                logders += labGlobal.get(i) + "\t" + addDer.get(0, i) + "\n";
-            //            }
-            //            LOGGER.info("\n" + logders);
+            String logders = "";
+            for (int i = 0; i < milleParameters.size(); ++i) {
+                logders += labGlobal.get(i) + "\t" + addDer.get(0, i) + "\n";
+            }
+            LOGGER.info("\n" + logders);
 
             LOGGER.info("uRes " + strip.getId() + " uRes " + uRes + " pred (" + strip.getTrackPos().x() + ","
                     + strip.getTrackPos().y() + "," + strip.getTrackPos().z() + ") s(3D) " + strip.getPath3D());
@@ -524,13 +500,20 @@
         int[] iVals = new int[1];
         traj.fit(dVals, iVals, "");
         LOGGER.info("fit result: Chi2=" + dVals[0] + " Ndf=" + iVals[0] + " Lost=" + dVals[1]);
+        Vector aCorrection = new Vector(5);
+        SymMatrix aCovariance = new SymMatrix(5);
+        traj.getResults(1, aCorrection, aCovariance);
+        if (debug) {
+            System.out.println(" cor ");
+            aCorrection.print(6, 4);
+            System.out.println(" cov ");
+            aCovariance.print(6, 4);
+        }
+
+        LOGGER.fine("locPar " + aCorrection.toString());
 
         FittedGblTrajectory fittedTraj = new FittedGblTrajectory(traj, dVals[0], iVals[0], dVals[1]);
         fittedTraj.setPathLengthMap(pathLengthMap);
-<<<<<<< HEAD
-        fittedTraj.setSensorMap(sensorMap);
-=======
->>>>>>> aa57bc86
 
         return fittedTraj;
     }
@@ -567,6 +550,9 @@
     private static class GlobalDers {
 
         private final int _layer;
+        private final double _umeas; // measurement direction
+        private final double _vmeas; // unmeasured direction
+        private final double _wmeas; // normal to plane
         private final Hep3Vector _t; // track direction
         private final Hep3Vector _p; // track prediction
         private final Hep3Vector _n; // normal to plane
@@ -577,6 +563,9 @@
         public GlobalDers(int layer, double umeas, double vmeas, double wmeas, Hep3Vector tDir, Hep3Vector tPred,
                 Hep3Vector normal) {
             _layer = layer;
+            _umeas = umeas;
+            _vmeas = vmeas;
+            _wmeas = wmeas;
             _t = tDir;
             _p = tPred;
             _n = normal;
@@ -587,8 +576,6 @@
             // Calculate, by chain rule, derivatives of residuals w.r.t. global parameters
             _dr_dg = _dr_dm.times(_dm_dg);
 
-<<<<<<< HEAD
-=======
             // logger.log(Level.FINER," dr_dm\n"+ _dr_dm.toString() + "\ndm_dg\n" + _dm_dg.toString() + "\ndr_dg\n"
             // +_dr_dg.toString());
             // logger.info("loglevel " + logger.getLevel().toString());
@@ -598,7 +585,6 @@
             // print dr_dm
             // print 'dr_dg'
             // print self.dr_dg
->>>>>>> aa57bc86
         }
 
         /**
@@ -629,11 +615,7 @@
             double dmw_dbeta = _p.x(); // self.umeas
             // Derivative of the local measurement for a rotation around w-axis (gamma)
             double dmu_dgamma = _p.y(); // self.vmeas
-<<<<<<< HEAD
-            double dmv_dgamma = -1.0 * _p.x(); // -1.0 * self.umeas 
-=======
             double dmv_dgamma = -1.0 * _p.x(); // -1.0 * self.umeas
->>>>>>> aa57bc86
             double dmw_dgamma = 0.;
             // put into matrix
             Matrix dm_dg = new Matrix(3, 6);
@@ -655,12 +637,8 @@
             dm_dg.set(2, 3, dmw_dalpha);
             dm_dg.set(2, 4, dmw_dbeta);
             dm_dg.set(2, 5, dmw_dgamma);
-<<<<<<< HEAD
-
-=======
             // dmdg = np.array([[dmu_du, dmu_dv, dmu_dw, dmu_dalpha, dmu_dbeta, dmu_dgamma],[dmv_du, dmv_dv, dmv_dw,
             // dmv_dalpha, dmv_dbeta, dmv_dgamma],[dmw_du, dmw_dv, dmw_dw, dmw_dalpha, dmw_dbeta, dmw_dgamma]])
->>>>>>> aa57bc86
             return dm_dg;
         }
 
@@ -670,12 +648,8 @@
         private Matrix getResDers() {
             double tdotn = VecOp.dot(_t, _n);
             Matrix dr_dm = Matrix.identity(3, 3);
-<<<<<<< HEAD
-
-=======
             // print 't ', self.t, ' n ', self.n, ' dot(t,n) ', tdotn
             // logger.info("t " + _t.toString() +" n " + _n.toString() + " dot(t,n) " + tdotn);
->>>>>>> aa57bc86
             double delta, val;
             for (int i = 0; i < 3; ++i) {
                 for (int j = 0; j < 3; ++j) {
@@ -717,8 +691,6 @@
             return milleParameters;
         }
 
-<<<<<<< HEAD
-=======
         /*
          * class globalDers: def __init__(self,layer,umeas,vmeas,wmeas, tDir, tPred, normal): self.layer = layer #
          * measurement direction self.umeas = umeas # measurement direction self.vmeas = vmeas # unmeasured direction
@@ -751,6 +723,5 @@
          * dmw_dv, dmw_dw, dmw_dalpha, dmw_dbeta, dmw_dgamma]]) #print dmw_dbeta #dmdg = np.array([[dmu_du,
          * dmu_dv],[dmu_dw, dmu_dalpha], [dmw_dbeta, dmw_dgamma]]) return dmdg
          */
->>>>>>> aa57bc86
     }
 }