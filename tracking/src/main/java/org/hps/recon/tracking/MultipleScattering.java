--- conflicted
+++ resolved
@@ -85,11 +85,7 @@
             System.out.printf("\n%s: FindHPSScatters() for helix:\n%s\n", this.getClass().getSimpleName(), helix.toString());
             System.out.printf("%s: momentum is p=%f,R=%f,B=%f \n", this.getClass().getSimpleName(), helix.p(Math.abs(_bfield)), helix.R(), _bfield);
         }
-<<<<<<< HEAD
-        //        MG TURN THIS OFF SO IT DOESN'T ABORT STRAIGHT TRACKS
-=======
-
->>>>>>> 387bca61
+
         // Check that B Field is set
         if (_bfield == 0. && !_fixTrackMomentum) {
             throw new RuntimeException("B Field or fixed momentum must be set before calling FindScatters method");
