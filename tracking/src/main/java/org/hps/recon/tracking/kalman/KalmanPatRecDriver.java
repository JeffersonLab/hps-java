package org.hps.recon.tracking.kalman;

import java.util.ArrayList;
import java.util.Comparator;
import java.util.List;
import java.util.logging.Level;
import java.util.logging.Logger;

import hep.physics.vec.Hep3Vector;
import hep.physics.vec.BasicHep3Vector;

import org.hps.recon.tracking.CoordinateTransformations;
import org.hps.recon.tracking.MaterialSupervisor;
import org.hps.recon.tracking.TrackUtils;
import org.hps.recon.tracking.TrackData;
import org.hps.recon.tracking.MaterialSupervisor.ScatteringDetectorVolume;
import org.hps.recon.tracking.MaterialSupervisor.SiStripPlane;
import org.hps.recon.tracking.gbl.GBLStripClusterData;
import org.hps.util.Pair;
import org.lcsim.detector.tracker.silicon.HpsSiSensor;
import org.lcsim.event.EventHeader;
import org.lcsim.event.LCRelation;
import org.lcsim.event.RawTrackerHit;
import org.lcsim.event.RelationalTable;
import org.lcsim.event.Track;
import org.lcsim.event.TrackerHit;
import org.lcsim.event.base.BaseTrackState;
import org.lcsim.event.base.BaseLCRelation;
import org.lcsim.event.base.BaseRelationalTable;
import org.lcsim.geometry.Detector;
import org.lcsim.lcio.LCIOConstants;
import org.lcsim.util.Driver;
import org.lcsim.util.aida.AIDA;

import org.lcsim.geometry.IDDecoder;

// $ java -jar ./distribution/target/hps-distribution-4.0-SNAPSHOT-bin.jar -b -DoutputFile=output -d HPS-EngRun2015-Nominal-v4-4-fieldmap -i tracking/tst_4-1.slcio -n 1 -R 5772 steering-files/src/main/resources/org/hps/steering/recon/KalmanTest.lcsim

public class KalmanPatRecDriver extends Driver {

    IDDecoder decoder;
    private ArrayList<SiStripPlane> detPlanes;
    private MaterialSupervisor _materialManager;
    private org.lcsim.geometry.FieldMap fm;
    private KalmanInterface KI;
    private boolean verbose = false;
    private boolean uniformB = false;
    private String outputFullTrackCollectionName = "KalmanFullTracks";
    public AIDA aida;
    private int nTracks;
    private int nEvents;
    private double executionTime;
    private KalmanParams kPar;
    private KalmanPatRecPlots kPlot;
    private Logger logger;
    
    // Parameters for the Kalman pattern recognition that can be set by the user in the steering file:
    private int numKalmanIteration;    // Number of Kalman filter iterations per track in the final fit
    private double maxPtInverse;       // Maximum value of 1/pt for the seed and the final track
    private double maxD0;              // Maximum dRho (or D0) at the target plane for a seed and the final track
    private double maxZ0;              // Maximum dz (or Z0) at the target plane for a seed and the final track
    private double maxChi2;            // Maximum Kalman chi^2 per hit for a track candidate
    private int minHits;               // Minimum number of hits on a track
    private int minStereo;             // Minimum number of stereo hits on a track
    private int maxSharedHits;         // Maximum number of hits on a track that are shared with another track
    private double maxTimeRange;       // Maximum time range in ns spanned by all the hits on a track
    private double maxTanLambda;       // Maximum tan(lambda) for a track seed
    private double maxResidual;        // Maximum residual in units of SSD resolution to add a hit to a track candidate
    private double maxChi2Inc;         // Maximum increment in chi^2 to add a hit to an already completed track
    private double minChi2IncBad;      // Minimum increment in chi^2 to remove a hit from an already completed track
    private double maxResidShare;      // Maximum residual in units of detector resolution for a shared hit
    private double maxChi2IncShare;    // Maximum increment in chi^2 for a hit shared with another track
    private int numEvtPlots;           // Number of event displays to plot (gnuplot files)
    private boolean doDebugPlots;      // Whether to make all the debugging histograms 
    private int siHitsLimit;           // Maximum number of SiClusters in one event allowed for KF pattern reco 
                                       // (protection against monster events) 
    private double seedCompThr;        // Threshold for seedTrack helix parameters compatibility
    
    public String getOutputFullTrackCollectionName() {
        return outputFullTrackCollectionName;
    }

    public void setOutputFullTrackCollectionName(String input) {
        outputFullTrackCollectionName = input;
    }

    public void setVerbose(boolean input) {
        verbose = input;
    }

    public void setUniformB(boolean input) {
        uniformB = input;
        System.out.format("KalmanPatRecDriver: the B field will be assumed uniform.\n");
    }

    public void setMaterialManager(MaterialSupervisor mm) {
        _materialManager = mm;
    }

    public void setTrackCollectionName(String input) {
    }
    
    public void setSiHitsLimit(int input) {
        siHitsLimit = input;
    }
    
    public void setSeedCompThr(double thr) {
        seedCompThr = thr;
    }
    
    @Override
    public void detectorChanged(Detector det) {
        logger = Logger.getLogger(KalmanPatRecDriver.class.getName());
        verbose = (logger.getLevel()==Level.FINE);
        
        _materialManager = new MaterialSupervisor();
        _materialManager.buildModel(det);

        fm = det.getFieldMap();

        detPlanes = new ArrayList<SiStripPlane>();
        List<ScatteringDetectorVolume> materialVols = ((MaterialSupervisor) (_materialManager)).getMaterialVolumes();
        for (ScatteringDetectorVolume vol : materialVols) {
            detPlanes.add((SiStripPlane) (vol));
        }
        
        det.getSubdetector("Tracker").getDetectorElement().findDescendants(HpsSiSensor.class);

        // Instantiate the interface to the Kalman-Filter code and set up the geometry
<<<<<<< HEAD
        KI = new KalmanInterface(verbose, uniformB);
        KI.setSiHitsLimit(siHitsLimit);
=======
        KI = new KalmanInterface(uniformB);
>>>>>>> 97adfbb9
        KI.createSiModules(detPlanes, fm);
        
        decoder = det.getSubdetector("Tracker").getIDDecoder();
        if (doDebugPlots) {
            kPlot = new KalmanPatRecPlots(verbose, KI, decoder, numEvtPlots, fm);
        }
        
        // Change Kalman parameters per settings supplied by the steering file
        // We assume that if not set by the steering file, then the parameters will have the Java default values for the primitives
        // Note that all of the parameters have defaults hard coded in KalmanParams.java
        kPar = KI.getKalmanParams();
        if (numKalmanIteration != 0) kPar.setIterations(numKalmanIteration);
        if (maxPtInverse != 0.0) kPar.setMaxK(maxPtInverse);
        if (maxD0 != 0.0) kPar.setMaxdRho(maxD0);
        if (maxZ0 != 0.0) kPar.setMaxdZ(maxZ0);
        if (maxChi2 != 0.0) kPar.setMaxChi2(maxChi2);
        if (minHits != 0) kPar.setMinHits(minHits);
        if (minStereo != 0) kPar.setMinStereo(minStereo);
        if (maxSharedHits != 0) kPar.setMaxShared(maxSharedHits);
        if (maxTimeRange != 0.0) kPar.setMaxTimeRange(maxTimeRange);
        if (maxTanLambda != 0.0) kPar.setMaxTanL(maxTanLambda);
        if (maxResidual != 0.0) kPar.setMxResid(maxResidual);
        if (maxChi2Inc != 0.0) kPar.setMxChi2Inc(maxChi2Inc);
        if (minChi2IncBad != 0.0) kPar.setMinChi2IncBad(minChi2IncBad);
        if (maxResidShare != 0.0) kPar.setMxResidShare(maxResidShare);
        if (maxChi2IncShare != 0.0) kPar.setMxChi2double(maxChi2IncShare);
        if (seedCompThr != 0.0) kPar.setSeedCompThr(seedCompThr);
        
        // Here we can replace or add search strategies to the pattern recognition (not, as yet, controlled by the steering file)
        // Layers are numbered 0 through 13, and the numbering here corresponds to the bottom tracker. The top-tracker lists are
        // appropriately translated from these. Each seed needs 3 stereo and 2 axial layers
        kPar.clrStrategies();
        int[] list0 = {6, 7, 8, 9, 10};
        int[] list1 = {4, 5, 6, 7, 8};
        int[] list2 = {5, 6, 8, 9, 10};
        int[] list3 = {5, 6, 7, 8, 10};
        int[] list4 = { 3, 6, 8, 9, 10 };
        int[] list5 = { 4, 5, 8, 9, 10 };
        int[] list6 = { 4, 6, 7, 8, 9 };
        int[] list7 = { 4, 6, 7, 9, 10 };
        int[] list8 = { 2, 5, 8, 9, 12};
        int[] list9 = { 8, 10, 11, 12, 13};
        int[] list10 = {6, 9, 10, 11, 12};
        int[] list11 = {6, 7, 9, 10, 12};
        int[] list12 = {2, 3, 4, 5, 6};
        int[] list13 = {2, 4, 5, 6, 7};
        int[] list14 = {6, 7, 8, 10, 11};
        kPar.addStrategy(list0);
        kPar.addStrategy(list1);
        kPar.addStrategy(list2);
        kPar.addStrategy(list3);
        kPar.addStrategy(list4);
        kPar.addStrategy(list5);
        kPar.addStrategy(list6);
        kPar.addStrategy(list7);
        kPar.addStrategy(list8);
        kPar.addStrategy(list9);
        kPar.addStrategy(list10);
        kPar.addStrategy(list11);
        kPar.addStrategy(list12);
        kPar.addStrategy(list13);
        kPar.addStrategy(list14);
        
        System.out.format("KalmanPatRecDriver: the B field is assumed uniform? %b\n", uniformB);
    }

    @Override
    public void process(EventHeader event) {
        
        
        List<Track> outputFullTracks = new ArrayList<Track>();
        List<TrackData> trackDataCollection = new ArrayList<TrackData>();
        List<LCRelation> trackDataRelations = new ArrayList<LCRelation>();
        List<GBLStripClusterData> allClstrs = new ArrayList<GBLStripClusterData>();
        List<LCRelation> gblStripClusterDataRelations  =  new ArrayList<LCRelation>();
        
        prepareTrackCollections(event, outputFullTracks, trackDataCollection, trackDataRelations, allClstrs, gblStripClusterDataRelations);
        
        int flag = 1 << LCIOConstants.TRBIT_HITS;
        event.put(outputFullTrackCollectionName, outputFullTracks, Track.class, flag);
        event.put("GBLStripClusterData", allClstrs, GBLStripClusterData.class, flag);
        event.put("GBLStripClusterDataRelations", gblStripClusterDataRelations, LCRelation.class, flag);
        event.put("KFTrackData",trackDataCollection, TrackData.class,0);
        event.put("KFTrackDataRelations",trackDataRelations,LCRelation.class,0);
    }
    
    class SortByZ implements Comparator<Pair<double[], double[]>> {

        @Override
        public int compare(Pair<double[], double[]> o1, Pair<double[], double[]> o2) {
            return (int) (o1.getSecondElement()[2] - o2.getSecondElement()[2]);
        }
    }

    class SortByZ2 implements Comparator<TrackerHit> {

        @Override
        public int compare(TrackerHit o1, TrackerHit o2) {
            return (int) (o1.getPosition()[2] - o2.getPosition()[2]);
        }
    }

    private void prepareTrackCollections(EventHeader event, List<Track> outputFullTracks, List<TrackData> trackDataCollection, List<LCRelation> trackDataRelations, List<GBLStripClusterData> allClstrs, List<LCRelation> gblStripClusterDataRelations) {
        
        int evtNumb = event.getEventNumber();
        String stripHitInputCollectionName = "StripClusterer_SiTrackerHitStrip1D";
        if (!event.hasCollection(TrackerHit.class, stripHitInputCollectionName)) {
            System.out.format("KalmanPatRecDriver.process:" + stripHitInputCollectionName + " does not exist; skipping event %d\n", evtNumb);
            return;
        }
        
        long startTime = System.nanoTime();
        ArrayList<KalmanPatRecHPS> kPatList = KI.KalmanPatRec(event, decoder);
        long endTime = System.nanoTime();
        double runTime = (double)(endTime - startTime)/1000000.;
        executionTime += runTime;
        nEvents++;
        logger.log(Level.FINE,
                "KalmanPatRecDriver.process: run time for pattern recognition at event "+evtNumb+" is "+runTime+" milliseconds");
        
        if (kPatList == null) {
            logger.log(Level.INFO, String.format("KalmanPatRecDriver.process: null returned by KalmanPatRec. Skipping event %d", evtNumb));
            return;
        }
        
        RelationalTable rawtomc = new BaseRelationalTable(RelationalTable.Mode.MANY_TO_MANY, RelationalTable.Weighting.UNWEIGHTED);
        if (event.hasCollection(LCRelation.class, "SVTTrueHitRelations")) {
            List<LCRelation> trueHitRelations = event.get(LCRelation.class, "SVTTrueHitRelations");
            for (LCRelation relation : trueHitRelations)
                if (relation != null && relation.getFrom() != null && relation.getTo() != null) {
                    rawtomc.add(relation.getFrom(), relation.getTo());
                }
        }
        
        List<RawTrackerHit> rawhits = event.get(RawTrackerHit.class, "SVTRawTrackerHits");
        if (rawhits == null) {
            logger.log(Level.INFO, String.format("KalmanPatRecDriver.process: the raw hits collection is missing"));
            return;
        }
        
        
        int nKalTracks = 0;
        for (KalmanPatRecHPS kPat : kPatList) {
            if (kPat == null) {
                logger.log(Level.INFO, String.format("KalmanPatRecDriver.process: pattern recognition failed in the top or bottom tracker for event %d.", evtNumb));
                return;
            }
            for (KalTrack kTk : kPat.TkrList) {
                if (verbose) kTk.print(String.format(" PatRec for topBot=%d ",kPat.topBottom));
                double [][] covar = kTk.originCovariance();
                for (int ix=0; ix<5; ++ix) {
                    for (int iy=0; iy<5; ++iy) {
                        if (Double.isNaN(covar[ix][iy])) {
                            logger.log(Level.WARNING, String.format("KalmanPatRecDriver.process event %d: NaN at %d %d in covariance for track %d",evtNumb,ix,iy,kTk.ID));
                        }
                    }
                }                
                nKalTracks++;
                
                //Here is where the tracks to be persisted are formed
                Track KalmanTrackHPS = KI.createTrack(kTk, true);
                if (KalmanTrackHPS == null) continue;
                
                //pT cut 
                //double [] hParams_check = kTk.originHelixParms();
                //double ptInv_check = hParams_check[2];
                //double pt = Math.abs(1./ptInv_check);
                
                outputFullTracks.add(KalmanTrackHPS);
                List<GBLStripClusterData> clstrs = KI.createGBLStripClusterData(kTk);
                if (verbose) {
                    for (GBLStripClusterData clstr : clstrs) {
                        KI.printGBLStripClusterData(clstr);
                    }
                }
                
                //Ecal extrapolation - For the moment done here, but should be moved inside the KalmanInterface (the field map needs to be passed to the KI once)
                BaseTrackState ts_ecal = TrackUtils.getTrackExtrapAtEcalRK(KalmanTrackHPS,fm);
                KalmanTrackHPS.getTrackStates().add(ts_ecal);
                
                allClstrs.addAll(clstrs);
                for (GBLStripClusterData clstr : clstrs) {
                    gblStripClusterDataRelations.add(new BaseLCRelation(KalmanTrackHPS, clstr));
                }
                
                //Set top by default
                int trackerVolume = 0;
                //if tanLamda<0 set bottom
                if (KalmanTrackHPS.getTrackStates().get(0).getTanLambda() < 0) trackerVolume = 1;
                
                //TODO: compute isolations
                double qualityArray[] = new double[1];
                qualityArray[0]= -1;
                
                //Get the track momentum and convert it into detector frame and float values
                Hep3Vector momentum = new BasicHep3Vector(KalmanTrackHPS.getTrackStates().get(0).getMomentum());
                momentum = CoordinateTransformations.transformVectorToDetector(momentum);
                
                float[] momentum_f = new float[3];
                momentum_f[0] = (float) momentum.x();
                momentum_f[1] = (float) momentum.y();
                momentum_f[2] = (float) momentum.z();
                
                //Add the Track Data 
                TrackData KFtrackData = new TrackData(trackerVolume, (float) kTk.getTime(), qualityArray, momentum_f);
                trackDataCollection.add(KFtrackData);
                trackDataRelations.add(new BaseLCRelation(KFtrackData, KalmanTrackHPS));
            } // end of loop on tracks
        } // end of loop on trackers
        
        nTracks += nKalTracks;
        
        if (kPlot != null) kPlot.process(event, runTime, kPatList, rawtomc);
        
        KI.clearInterface();
        logger.log(Level.FINE, String.format("\n KalmanPatRecDriver.process: Done with event %d", evtNumb));
        

        return;
    }

    @Override
    public void endOfData() {
        System.out.format("KalmanPatRecDrive.endOfData: total pattern recognition execution time=%12.4f ms for %d events and %d tracks.\n", 
                executionTime, nEvents, nTracks);
        if (kPlot != null) kPlot.output();
    }
    
    // Methods to set Kalman parameters from within the steering file
    public void setNumKalmanIteration(int numKalmanIteration) {
        this.numKalmanIteration = numKalmanIteration;
    }
    public void setMaxPtInverse(double maxPtInverse) {
        this.maxPtInverse = maxPtInverse;
    }
    public void setMaxD0(double maxD0) {
        this.maxD0 = maxD0;
    }
    public void setMaxZ0(double maxZ0) {
        this.maxZ0 = maxZ0;
    }
    public void setMaxChi2(double maxChi2) {
        this.maxChi2 = maxChi2;
    }
    public void setMinHits(int minHits) {
        this.minHits = minHits;
    }
    public void setMinStereo(int minStereo) {
        this.minStereo = minStereo;
    }
    public void setMaxSharedHits(int maxSharedHits) {
        this.maxSharedHits = maxSharedHits;
    }
    public void setMaxTimeRange(double maxTimeRange) {
        this.maxTimeRange = maxTimeRange;
    }
    public void setMaxTanLambda(double maxTanLambda) {
        this.maxTanLambda = maxTanLambda;
    }
    public void setMaxResidual(double maxResidual) {
        this.maxResidual = maxResidual;
    }
    public void setMaxChi2Inc(double maxChi2Inc) {
        this.maxChi2Inc = maxChi2Inc;
    }
    public void setMinChi2IncBad(double minChi2IncBad) {
        this.minChi2IncBad = minChi2IncBad;
    }
    public void setMaxResidShare(double maxResidShare) {
        this.maxResidShare = maxResidShare;
    }
    public void setMaxChi2IncShare(double maxChi2IncShare) {
        this.maxChi2IncShare = maxChi2IncShare;
    }
    public void setNumEvtPlots(int numEvtPlots) {
        this.numEvtPlots = numEvtPlots;
    }
    public void setDoDebugPlots(boolean doDebugPlots) {
        this.doDebugPlots = doDebugPlots;
    }
}<|MERGE_RESOLUTION|>--- conflicted
+++ resolved
@@ -127,12 +127,8 @@
         det.getSubdetector("Tracker").getDetectorElement().findDescendants(HpsSiSensor.class);
 
         // Instantiate the interface to the Kalman-Filter code and set up the geometry
-<<<<<<< HEAD
-        KI = new KalmanInterface(verbose, uniformB);
+        KI = new KalmanInterface(uniformB);
         KI.setSiHitsLimit(siHitsLimit);
-=======
-        KI = new KalmanInterface(uniformB);
->>>>>>> 97adfbb9
         KI.createSiModules(detPlanes, fm);
         
         decoder = det.getSubdetector("Tracker").getIDDecoder();
