package org.hps.recon.tracking.kalman;

import java.util.ArrayList;
import java.util.Comparator;
import java.util.List;
import java.util.logging.Level;
import java.util.logging.Logger;

import hep.physics.vec.Hep3Vector;
import hep.physics.vec.BasicHep3Vector;

import org.hps.conditions.beam.BeamPosition;
import org.hps.conditions.beam.BeamPosition.BeamPositionCollection;
import org.hps.conditions.database.DatabaseConditionsManager;
import org.hps.recon.tracking.CoordinateTransformations;
import org.hps.recon.tracking.MaterialSupervisor;
import org.hps.recon.tracking.TrackData;
import org.hps.recon.tracking.TrackResidualsData;
import org.hps.recon.tracking.MaterialSupervisor.ScatteringDetectorVolume;
import org.hps.recon.tracking.MaterialSupervisor.SiStripPlane;
import org.hps.recon.tracking.gbl.GBLStripClusterData;
import org.hps.util.Pair;
import org.lcsim.detector.tracker.silicon.HpsSiSensor;
import org.lcsim.event.EventHeader;
import org.lcsim.event.LCRelation;
import org.lcsim.event.Track;
import org.lcsim.event.TrackerHit;
import org.lcsim.event.base.BaseLCRelation;
import org.lcsim.geometry.Detector;
import org.lcsim.lcio.LCIOConstants;
import org.lcsim.util.Driver;
import org.lcsim.util.aida.AIDA;

import org.lcsim.geometry.IDDecoder;

/**
 * Driver for pattern recognition and fitting of HPS tracks using the Kalman
 * Filter
 */
public class KalmanPatRecDriver extends Driver {

    IDDecoder decoder;
    private ArrayList<SiStripPlane> detPlanes;
    private MaterialSupervisor _materialManager;
    private org.lcsim.geometry.FieldMap fm;
    private KalmanInterface KI;
    private boolean verbose = false;
    private boolean eLoss = false;
    private boolean uniformB = false;           // If true, fit tracks assuming a uniform B field
    private boolean addResiduals = false;               // If true add the hit-on-track residuals to the LCIO event
    private String outputFullTrackCollectionName = "KalmanFullTracks";
    public AIDA aida;
    private int nTracks;
    private int nEvents;
    private double executionTime;
    private double maxTime;
    private double interfaceTime;
    private double plottingTime;
    private KalmanParams kPar;
    private KalmanPatRecPlots kPlot;
    private static Logger logger;

    // Parameters for the Kalman pattern recognition that can be set by the user in the steering file:
    private ArrayList<String> strategies;     // List of seed strategies for both top and bottom trackers, from steering
    private ArrayList<String> strategiesTop;  // List of all the top tracker seed strategies from the steering file
    private ArrayList<String> strategiesBot;  // List of all the bottom tracker seed strategies from the steering file
    private int numPatRecIteration;    // Number of global iterations of the pattern recognition
    private int numKalmanIteration;    // Number of Kalman filter iterations per track in the final fit
    private double maxPtInverse;       // Maximum value of 1/pt for the seed and the final track
    private double maxD0;              // Maximum dRho (or D0) at the target plane for a seed and the final track
    private double maxZ0;              // Maximum dz (or Z0) at the target plane for a seed and the final track
    private double maxChi2;            // Maximum Kalman chi^2 per hit for a track candidate
    private int minHits;               // Minimum number of hits on a track
    private int minStereo;             // Minimum number of stereo hits on a track
    private int maxSharedHits;         // Maximum number of hits on a track that are shared with another track
    private double maxTimeRange;       // Maximum time range in ns spanned by all the hits on a track
    private double maxTanLambda;       // Maximum tan(lambda) for a track seed
    private double maxResidual;        // Maximum residual in units of SSD resolution to add a hit to a track candidate
    private double maxChi2Inc;         // Maximum increment in chi^2 to add a hit to an already completed track
    private double minChi2IncBad;      // Minimum increment in chi^2 to remove a hit from an already completed track
    private double maxResidShare;      // Maximum residual in units of detector resolution for a shared hit
    private double maxChi2IncShare;    // Maximum increment in chi^2 for a hit shared with another track
    private double mxChi2Vtx;          // Maximum chi^2 for 5-hit tracks with a vertex constraint
    private int numEvtPlots;           // Number of event displays to plot (gnuplot files)
    private boolean doDebugPlots;      // Whether to make all the debugging histograms 
    private int siHitsLimit;           // Maximum number of SiClusters in one event allowed for KF pattern reco 
    // (protection against monster events) 
    private double seedCompThr;        // Threshold for seedTrack helix parameters compatibility
    private int numStrategyIter1;      // Number of seed strategies to use in the first iteration of pattern recognition
    private double beamPositionZ;      // Beam spot location along the beam axis
    private double beamSigmaZ;         // Beam spot size along the beam axis
    private double beamPositionX;
    private double beamSigmaX;
    private double beamPositionY;
    private double beamSigmaY;
    private double lowPhThresh;                 // Threshold in residual ratio to prefer a low-ph hit over a high-ph hit
    private double minSeedEnergy = -1.;           // Minimum energy of a hit for it to be used in a pattern recognition seed
    private boolean useBeamPositionConditions;  // True to use beam position from database
    private boolean useFixedVertexZPosition;    // True to override the database just for the z beam position
    private Level logLevel = Level.WARNING;     // Set log level from steering
    private List<HpsSiSensor> sensors = null;   // List of tracker sensors

    public String getOutputFullTrackCollectionName() {
        return outputFullTrackCollectionName;
    }

    /**
     * Used to change the track collection name from the default
     * "KalmanFullTracks"
     *
     * @param input Desired new name for the track collection
     */
    public void setOutputFullTrackCollectionName(String input) {
        outputFullTrackCollectionName = input;
    }

    /**
     * Optional call to force a change to the amount of debug printing
     *
     * @param input true to turn on lots of debug printing
     */
    public void setVerbose(boolean verbose) {
        this.verbose = verbose;
        if (verbose) {
            System.out.println("KalmanPatRecDriver: verbose print output is turned on!");
        }
    }

    /**
     * Option to treat the B field as uniform. This normally is used only for
     * development and debugging work.
     *
     * @param input Set true to assume a uniform B field.
     */
    public void setUniformB(boolean uniformB) {
        this.uniformB = uniformB;
        if (uniformB) {
            System.out.println("KalmanPatRecDriver: a uniform field will be used in track fitting: %b");
        }
    }

    public void setELoss(boolean eLoss) {
        this.eLoss = eLoss;
        if (eLoss) {
            System.out.println("KalmanPatRecDriver: energy loss will be included in fits.");
        }
    }

    public void setMaterialManager(MaterialSupervisor mm) {
        _materialManager = mm;
    }

    /**
     * Determine whether residuals will be added to the event output
     *
     * @param input set true to force residuals to be output with the event
     */
    public void setAddResiduals(boolean addResiduals) {
        this.addResiduals = addResiduals;
        System.out.format("KalmanPatRecDriver: residuals will be added to the event output: %b\n", addResiduals);
    }

    /**
     * Do-nothing method. See instead setOutputFullTrackCollectionName.
     *
     * @param input ignored---the call will do nothing.
     */
    public void setTrackCollectionName(String input) {
    }

    /**
     * Set the maximum number of SiClusters in one event allowed for KF pattern
     * recognition (protection against monster events)
     *
     * @param input Maximum number of hits to use
     */
    public void setSiHitsLimit(int input) {
        siHitsLimit = input;
    }

    /**
     * Set up the geometry and parameters for the Kalman-filter track finding
     * and fitting.
     */
    @Override
    public void detectorChanged(Detector det) {
        logger = Logger.getLogger(KalmanPatRecDriver.class.getName());
        if (logLevel != null) {
            logger.setLevel(logLevel);
            //LogManager.getLogManager().getLogger(Logger.GLOBAL_LOGGER_NAME).setLevel(logLevel);
        }
        verbose = (logger.getLevel() == Level.FINE);
        System.out.format("KalmanPatRecDriver: entering detectorChanged, logger level = %s\n", logger.getLevel().getName());
        executionTime = 0.;
        interfaceTime = 0.;
        plottingTime = 0.;
        maxTime = 0.;

        _materialManager = new MaterialSupervisor();
        _materialManager.buildModel(det);

        fm = det.getFieldMap();

        System.out.format("B field map vs y in Kalman coordinates:\n");
        double eCalLoc = 1394.;
        for (double y = 0.; y < 1500.; y += 5.) {
            double z1 = -50.;
            double z2 = 50.;
            Vec B1 = KalmanInterface.getField(new Vec(0., y, z1), fm);
            Vec B2 = KalmanInterface.getField(new Vec(0., y, 0.), fm);
            Vec B3 = KalmanInterface.getField(new Vec(0., y, z2), fm);
            System.out.format("y=%6.1f z=%6.1f: %s z=0: %s z=%6.1f: %s\n", y, z1, B1.toString(), B2.toString(), z2, B3.toString());
        }
        System.out.format("B field map vs z at ECAL, in Kalman coordinates:\n");
        for (double z = -200.; z < 200.; z += 5.) {
            double y = eCalLoc;
            Vec B = KalmanInterface.getField(new Vec(0., y, z), fm);
            System.out.format("x=0 y=%6.1f z=%6.1f: %s\n", y, z, B.toString());
        }
        System.out.format("B field map vs x at ECAL, in Kalman coordinates:\n");
        for (double x = -200.; x < 200.; x += 5.) {
            double y = eCalLoc;
            double z = 20.;
            Vec B = KalmanInterface.getField(new Vec(x, y, z), fm);
            System.out.format("x=%6.1f y=%6.1f z=%6.1f: %s\n", x, y, z, B.toString());
        }

        detPlanes = new ArrayList<SiStripPlane>();
        List<ScatteringDetectorVolume> materialVols = ((MaterialSupervisor) (_materialManager)).getMaterialVolumes();
        for (ScatteringDetectorVolume vol : materialVols) {
            detPlanes.add((SiStripPlane) (vol));
        }

        sensors = det.getSubdetector("Tracker").getDetectorElement().findDescendants(HpsSiSensor.class);

        // Instantiate the interface to the Kalman-Filter code and set up the geometry
        KalmanParams kPar = new KalmanParams();

        // Change Kalman parameters per settings supplied by the steering file
        // We assume that if not set by the steering file, then the parameters will have the Java default values for the primitives
        // Note that all of the parameters have defaults hard coded in KalmanParams.java
        if (numPatRecIteration != 0) {
            kPar.setGlbIterations(numPatRecIteration);
        }
        if (numKalmanIteration != 0) {
            kPar.setIterations(numKalmanIteration);
        }
        if (maxPtInverse != 0.0) {
            kPar.setMaxK(maxPtInverse);
        }
        if (maxD0 != 0.0) {
            kPar.setMaxdRho(maxD0);
        }
        if (maxZ0 != 0.0) {
            kPar.setMaxdZ(maxZ0);
        }
        if (maxChi2 != 0.0) {
            kPar.setMaxChi2(maxChi2);
        }
        if (minHits != 0) {
            kPar.setMinHits(minHits);
        }
        if (minStereo != 0) {
            kPar.setMinStereo(minStereo);
        }
        if (maxSharedHits != 0) {
            kPar.setMaxShared(maxSharedHits);
        }
        if (maxTimeRange != 0.0) {
            kPar.setMaxTimeRange(maxTimeRange);
        }
        if (maxTanLambda != 0.0) {
            kPar.setMaxTanL(maxTanLambda);
        }
        if (maxResidual != 0.0) {
            kPar.setMxResid(maxResidual);
        }
        if (maxChi2Inc != 0.0) {
            kPar.setMxChi2Inc(maxChi2Inc);
        }
        if (minChi2IncBad != 0.0) {
            kPar.setMinChi2IncBad(minChi2IncBad);
        }
        if (maxResidShare != 0.0) {
            kPar.setMxResidShare(maxResidShare);
        }
        if (maxChi2IncShare != 0.0) {
            kPar.setMxChi2double(maxChi2IncShare);
        }
        if (seedCompThr != 0.0) {
            kPar.setSeedCompThr(seedCompThr);
        }
        if (beamPositionZ != 0.0) {
            kPar.setBeamSpotY(beamPositionZ);
        }
        if (beamSigmaZ != 0.0) {
            kPar.setBeamSizeY(beamSigmaZ);
        }
        if (beamPositionX != 0.0) {
            kPar.setBeamSpotX(beamPositionX);
        }
        if (beamSigmaX != 0.0) {
            kPar.setBeamSizeX(beamSigmaX);
        }
        if (beamPositionY != 0.0) {
            kPar.setBeamSpotZ(-beamPositionY);
        }
        if (beamSigmaY != 0.0) {
            kPar.setBeamSizeZ(beamSigmaY);
        }
        if (mxChi2Vtx != 0.0) {
            kPar.setMaxChi2Vtx(mxChi2Vtx);
        }
        if (minSeedEnergy >= 0.) {
            kPar.setMinSeedEnergy(minSeedEnergy);
        }
        kPar.setUniformB(uniformB);
        kPar.setEloss(eLoss);

        // Here we set the seed strategies for the pattern recognition
        if (strategies != null || (strategiesTop != null && strategiesBot != null)) {
            logger.config("The Kalman pattern recognition seed strategies are being set from the steering file");
            kPar.clrStrategies();
            int nB = 0;
            int nT = 0;
            int nA = 0;
            if (strategies != null) {
                nA = strategies.size();
                for (String strategy : strategies) {
                    kPar.addStrategy(strategy, "top");
                    kPar.addStrategy(strategy, "bottom");
                }
            }
            if (strategiesTop != null) {
                nT = strategiesTop.size();
                for (String strategy : strategiesTop) {
                    kPar.addStrategy(strategy, "top");
                }
            }
            if (strategiesBot != null) {
                nB = strategiesBot.size();
                for (String strategy : strategiesBot) {
                    kPar.addStrategy(strategy, "bottom");
                }
            }
            kPar.setNumSeedIter1(nA + nT);
            kPar.setNumSeedIter1(nA + nB);
        }
        if (numStrategyIter1 != 0) {
            kPar.setNumSeedIter1(numStrategyIter1);
        }

        // Setup optional usage of beam positions from database.
        final DatabaseConditionsManager mgr = DatabaseConditionsManager.getInstance();
        if (useBeamPositionConditions && mgr.hasConditionsRecord("beam_positions")) {
            logger.config("Using Kalman beam position from the conditions database");
            BeamPositionCollection beamPositions
                    = mgr.getCachedConditions(BeamPositionCollection.class, "beam_positions").getCachedData();
            BeamPosition beamPositionCond = beamPositions.get(0);
            if (!useFixedVertexZPosition) {
                kPar.setBeamSpotY(beamPositionCond.getPositionZ());
            } else {
                logger.config("Using fixed Kalman beam Z position: " + kPar.beamSpot[1]);
            }
            kPar.setBeamSpotX(beamPositionCond.getPositionX());   // Includes a transformation to Kalman coordinates
            kPar.setBeamSpotZ(-beamPositionCond.getPositionY());
        } else {
            logger.config("Using Kalman beam position from the steering file or default");
        }
        logger.config("Using Kalman beam position [ Z, X, Y ]: " + String.format("[ %f, %f, %f ]",
                kPar.beamSpot[0], -kPar.beamSpot[2], kPar.beamSpot[1]) + " in HPS coordinates.");

        logger.config(String.format("KalmanPatRecDriver: the B field is assumed uniform? %b\n", uniformB));
        logger.config("KalmanPatRecDriver: done with configuration changes.");
        kPar.print();

        KI = new KalmanInterface(kPar, det, fm);
        KI.setSiHitsLimit(siHitsLimit);
        KI.createSiModules(detPlanes);
        decoder = det.getSubdetector("Tracker").getIDDecoder();
        if (doDebugPlots) {
            kPlot = new KalmanPatRecPlots(verbose, KI, decoder, numEvtPlots, fm);
        }
    }

    /**
     * Top level method called for each event, to do the Kalman-filter tracking
     * finding and fitting
     *
     * @param event input the header for this event
     */
    @Override
    public void process(EventHeader event) {
<<<<<<< HEAD

=======
        int runNumber = event.getRunNumber();
       
        KI.setRunNumber(runNumber);
                
>>>>>>> ef9bd445
        List<Track> outputFullTracks = new ArrayList<Track>();

        //For additional track information
        List<TrackData> trackDataCollection = new ArrayList<TrackData>();
        List<LCRelation> trackDataRelations = new ArrayList<LCRelation>();

        //For GBL Refitting
        List<GBLStripClusterData> allClstrs = new ArrayList<GBLStripClusterData>();
        List<LCRelation> gblStripClusterDataRelations = new ArrayList<LCRelation>();

        //For hit-on-track residuals information
        List<TrackResidualsData> trackResiduals = new ArrayList<TrackResidualsData>();
        List<LCRelation> trackResidualsRelations = new ArrayList<LCRelation>();

        ArrayList<KalTrack>[] kPatList = prepareTrackCollections(event, outputFullTracks, trackDataCollection, trackDataRelations, allClstrs, gblStripClusterDataRelations, trackResiduals, trackResidualsRelations);

        int flag = 1 << LCIOConstants.TRBIT_HITS;
        event.put(outputFullTrackCollectionName, outputFullTracks, Track.class, flag);
        event.put("KFGBLStripClusterData", allClstrs, GBLStripClusterData.class, flag);
        event.put("KFGBLStripClusterDataRelations", gblStripClusterDataRelations, LCRelation.class, flag);
        event.put("KFTrackData", trackDataCollection, TrackData.class, 0);
        event.put("KFTrackDataRelations", trackDataRelations, LCRelation.class, 0);

        if (addResiduals) {
            event.put("KFUnbiasRes", trackResiduals, TrackResidualsData.class, 0);
            event.put("KFUnbiasResRelations", trackResidualsRelations, LCRelation.class, 0);
        }

        if (kPlot != null) {
            long startTime = System.nanoTime();

            kPlot.process(event, sensors, kPatList, outputFullTracks);
            long endPlottingTime = System.nanoTime();
            double runTime = (double) (endPlottingTime - startTime) / 1000000.;
            plottingTime += runTime;
        }

        KI.clearInterface();
        logger.log(Level.FINE, String.format("\n KalmanPatRecDriver.process: Done with event %d", event.getEventNumber()));
    }

    class SortByZ implements Comparator<Pair<double[], double[]>> {

        @Override
        public int compare(Pair<double[], double[]> o1, Pair<double[], double[]> o2) {
            return (int) (o1.getSecondElement()[2] - o2.getSecondElement()[2]);
        }
    }

    class SortByZ2 implements Comparator<TrackerHit> {

        @Override
        public int compare(TrackerHit o1, TrackerHit o2) {
            return (int) (o1.getPosition()[2] - o2.getPosition()[2]);
        }
    }

    /**
     * Execute the Kalman pattern recognition. All but the first argument are
     * outputs, but the calling routine has to supply the empty data structures.
     *
     * @param event input the header for this event
     * @param outputFullTracks output the list of HPS tracks
     * @param trackDataCollection output list of data that go with the tracks
     * @param trackDataRelations output the relations between tracks and the data
     * @param allClstrs output all the clusters needed for refitting the Kalman tracks by GBL
     * @param gblStripClusterDataRelations output relations for the clusters
     * @param trackResiduals output the residuals for hits on Kalman tracks
     * @param trackResidualsRelations output relations for the residuals
     * @return Two lists of native Kalman tracks, one for each of top and bottom
     * detectors
     */
    private ArrayList<KalTrack>[] prepareTrackCollections(EventHeader event, List<Track> outputFullTracks, List<TrackData> trackDataCollection, List<LCRelation> trackDataRelations, List<GBLStripClusterData> allClstrs, List<LCRelation> gblStripClusterDataRelations, List<TrackResidualsData> trackResiduals, List<LCRelation> trackResidualsRelations) {

        int evtNumb = event.getEventNumber();
        String stripHitInputCollectionName = "StripClusterer_SiTrackerHitStrip1D";
        if (!event.hasCollection(TrackerHit.class, stripHitInputCollectionName)) {
            System.out.format("KalmanPatRecDriver.process:" + stripHitInputCollectionName + " does not exist; skipping event %d\n", evtNumb);
            return null;
        }

        long startTime = System.nanoTime();
        ArrayList<KalTrack>[] kPatList = KI.KalmanPatRec(event);
        long endTime = System.nanoTime();
        double runTime = (double) (endTime - startTime) / 1000000.;
        executionTime += runTime;
        if (verbose) {
            if (runTime > 200.) {
                System.out.format("KalmanPatRecDriver.process: run time for pattern recognition at event %d is %9.1f ms\n", evtNumb, runTime);
                List<TrackerHit> striphits = event.get(TrackerHit.class, "StripClusterer_SiTrackerHitStrip1D");
                System.out.format("                            Number of strip hits = %d\n", striphits.size());
            }
        }
        if (runTime > maxTime) {
            maxTime = runTime;
        }
        nEvents++;
        logger.log(Level.FINE, "KalmanPatRecDriver.process: run time for pattern recognition at event " + evtNumb + " is " + runTime + " milliseconds");

        //List<RawTrackerHit> rawhits = event.get(RawTrackerHit.class, "SVTRawTrackerHits");
        //if (rawhits == null) {
        //    logger.log(Level.FINE, String.format("KalmanPatRecDriver.process: the raw hits collection is missing"));
        //    return null;
        //}        
        int nKalTracks = 0;
        for (int topBottom = 0; topBottom < 2; ++topBottom) {
            ArrayList<KalTrack> kPat = kPatList[topBottom];
            if (kPat.size() == 0) {
                logger.log(Level.FINE, String.format("KalmanPatRecDriver.process: pattern recognition failed to find tracks in tracker %d for event %d.", topBottom, evtNumb));
            }
            for (KalTrack kTk : kPat) {
                if (verbose) {
                    kTk.print(String.format(" PatRec for topBot=%d ", topBottom));
                }
                double[][] covar = kTk.originCovariance();
                for (int ix = 0; ix < 5; ++ix) {
                    for (int iy = 0; iy < 5; ++iy) {
                        if (Double.isNaN(covar[ix][iy])) {
                            logger.log(Level.FINE, String.format("KalmanPatRecDriver.process event %d: NaN at %d %d in covariance for track %d", evtNumb, ix, iy, kTk.ID));
                        }
                    }
                }
                nKalTracks++;

                //Here is where the tracks to be persisted are formed
                Track KalmanTrackHPS = KI.createTrack(kTk, true);
                if (KalmanTrackHPS == null) {
                    continue;
                }

                //pT cut 
                //double [] hParams_check = kTk.originHelixParms();
                //double ptInv_check = hParams_check[2];
                //double pt = Math.abs(1./ptInv_check);
                outputFullTracks.add(KalmanTrackHPS);

                // Create clusters that can be used to refit the Kalman track using GBL
                List<GBLStripClusterData> clstrs = KI.createGBLStripClusterData(kTk);
                if (verbose) {
                    for (GBLStripClusterData clstr : clstrs) {
                        KI.printGBLStripClusterData(clstr);
                    }
                }

                allClstrs.addAll(clstrs);
                for (GBLStripClusterData clstr : clstrs) {
                    gblStripClusterDataRelations.add(new BaseLCRelation(KalmanTrackHPS, clstr));
                }

                //Set top by default
                int trackerVolume = 0;
                //if tanLamda<0 set bottom
                if (KalmanTrackHPS.getTrackStates().get(0).getTanLambda() < 0) {
                    trackerVolume = 1;
                }

                //TODO: compute isolations
                double qualityArray[] = new double[1];
                qualityArray[0] = -1;

                //Get the track momentum and convert it into detector frame and float values
                Hep3Vector momentum = new BasicHep3Vector(KalmanTrackHPS.getTrackStates().get(0).getMomentum());
                momentum = CoordinateTransformations.transformVectorToDetector(momentum);

                float[] momentum_f = new float[3];
                momentum_f[0] = (float) momentum.x();
                momentum_f[1] = (float) momentum.y();
                momentum_f[2] = (float) momentum.z();

                //Add the Track Data 
                TrackData KFtrackData = new TrackData(trackerVolume, (float) kTk.getTime(), qualityArray, momentum_f);
                trackDataCollection.add(KFtrackData);
                trackDataRelations.add(new BaseLCRelation(KFtrackData, KalmanTrackHPS));

                //Add the TrackResiduals                
                List<Integer> layers = new ArrayList<Integer>();
                List<Double> residuals = new ArrayList<Double>();
                List<Float> sigmas = new ArrayList<Float>();

                for (int ilay = 0; ilay < 14; ilay++) {
                    Pair<Double, Double> res_and_sigma = kTk.unbiasedResidual(ilay);
                    if (res_and_sigma.getSecondElement() > -1.) {
                        layers.add(ilay);
                        residuals.add(res_and_sigma.getFirstElement());
                        sigmas.add(res_and_sigma.getSecondElement().floatValue());
                    }
                } // End loop on layers

                TrackResidualsData resData = new TrackResidualsData(trackerVolume, layers, residuals, sigmas);
                trackResiduals.add(resData);
                trackResidualsRelations.add(new BaseLCRelation(resData, KalmanTrackHPS));
                /*
                if (KalmanTrackHPS.getTrackerHits().size() != residuals.size()) {
                    System.out.println("KalmanPatRecDriver::Residuals consistency check failed.");
                    System.out.printf("Track has %d hits while I have %d residuals \n", KalmanTrackHPS.getTrackerHits().size(), residuals.size());
                }
                 */

            } // end of loop on tracks
        } // end of loop on trackers

        nTracks += nKalTracks;

        long endInterfaceTime = System.nanoTime();
        runTime = (double) (endInterfaceTime - endTime) / 1000000.;
        interfaceTime += runTime;

        return kPatList;
    }

    @Override
    /**
     * Print a summary of Kalman Filter tracking at the end of the job.
     */
    public void endOfData() {
        System.out.format("KalmanPatRecDriver.endOfData: total pattern recognition execution time=%12.4f ms for %d events and %d tracks.\n",
                executionTime, nEvents, nTracks);
        double evtTime = executionTime / (double) nEvents;
        double tkrTime = executionTime / (double) nTracks;
        System.out.format("                              Kalman Patrec Time per event = %9.4f ms; Time per track = %9.4f ms\n", evtTime, tkrTime);
        System.out.format("                              Kalman Patrec maximum time for one event = %10.4f ms\n", maxTime);
        evtTime = interfaceTime / (double) nEvents;
        System.out.format("                              Kalman Interface Time per event = %9.4f ms\n", evtTime);
        if (kPlot != null) {
            kPlot.output();
            evtTime = plottingTime / (double) nEvents;
            System.out.format("                              Kalman Plotting Time per event = %9.4f ms\n", evtTime);
        }
        KI.summary();
    }

    // Methods to set Kalman parameters from within the steering file
    public void setNumPatRecIteration(int numPatRecIteration) {
        this.numPatRecIteration = numPatRecIteration;
    }

    public void setNumKalmanIteration(int numKalmanIteration) {
        this.numKalmanIteration = numKalmanIteration;
    }

    public void setMaxPtInverse(double maxPtInverse) {
        this.maxPtInverse = maxPtInverse;
    }

    public void setMaxD0(double maxD0) {
        this.maxD0 = maxD0;
    }

    public void setMaxZ0(double maxZ0) {
        this.maxZ0 = maxZ0;
    }

    public void setMaxChi2(double maxChi2) {
        this.maxChi2 = maxChi2;
    }

    public void setMinHits(int minHits) {
        this.minHits = minHits;
    }

    public void setMinStereo(int minStereo) {
        this.minStereo = minStereo;
    }

    public void setMaxSharedHits(int maxSharedHits) {
        this.maxSharedHits = maxSharedHits;
    }

    public void setMaxTimeRange(double maxTimeRange) {
        this.maxTimeRange = maxTimeRange;
    }

    public void setMaxTanLambda(double maxTanLambda) {
        this.maxTanLambda = maxTanLambda;
    }

    public void setMaxResidual(double maxResidual) {
        this.maxResidual = maxResidual;
    }

    public void setMaxChi2Inc(double maxChi2Inc) {
        this.maxChi2Inc = maxChi2Inc;
    }

    public void setMinChi2IncBad(double minChi2IncBad) {
        this.minChi2IncBad = minChi2IncBad;
    }

    public void setMxChi2Vtx(double mxChi2Vtx) {
        this.mxChi2Vtx = mxChi2Vtx;
    }

    public void setMaxResidShare(double maxResidShare) {
        this.maxResidShare = maxResidShare;
    }

    public void setMaxChi2IncShare(double maxChi2IncShare) {
        this.maxChi2IncShare = maxChi2IncShare;
    }

    public void setNumEvtPlots(int numEvtPlots) {
        this.numEvtPlots = numEvtPlots;
    }

    public void setDoDebugPlots(boolean doDebugPlots) {
        this.doDebugPlots = doDebugPlots;
    }

    public void setSeedCompThr(double seedCompThr) {
        this.seedCompThr = seedCompThr;
    }

    public void setBeamPositionZ(double beamPositionZ) {
        this.beamPositionZ = beamPositionZ;
    }

    public void setBeamSigmaZ(double beamSigmaZ) {
        this.beamSigmaZ = beamSigmaZ;
    }

    public void setBeamPositionX(double beamPositionX) {
        this.beamPositionX = beamPositionX;
    }

    public void setBeamSigmaX(double beamSigmaX) {
        this.beamSigmaX = beamSigmaX;
    }

    public void setBeamPositionY(double beamPositionY) {
        this.beamPositionY = beamPositionY;
    }

    public void setBeamSigmaY(double beamSigmaY) {
        this.beamSigmaY = beamSigmaY;
    }

    public void setUseBeamPositionConditions(boolean useBeamPositionConditions) {
        this.useBeamPositionConditions = useBeamPositionConditions;
    }

    public void setUseFixedVertexZPosition(boolean useFixedVertexZPosition) {
        this.useFixedVertexZPosition = useFixedVertexZPosition;
    }

    public void setNumStrategyIter1(int numStrategyIter1) {
        this.numStrategyIter1 = numStrategyIter1;
    }

    public void setMinSeedEnergy(double minSeedEnergy) {
        this.minSeedEnergy = minSeedEnergy;
        System.out.format("KalmanPatRecDriver: minimum seed energy from steering = %8.4f\n", minSeedEnergy);
    }

    public void setLowPhThresh(double lowPhThresh) {
        this.lowPhThresh = lowPhThresh;
        System.out.format("KalmanPatRecDriver: setting lowPhThresh from steering : %12.4f\n", lowPhThresh);
    }

    public void setSeedStrategy(String seedStrategy) {
        if (strategies == null) {
            strategies = new ArrayList<String>();
        }
        strategies.add(seedStrategy);
        System.out.format("KalmanPatRecDriver: top and bottom strategy %s specified by steering.\n", seedStrategy);
    }

    public void setSeedStrategyTop(String seedStrategy) {
        if (strategiesTop == null) {
            strategiesTop = new ArrayList<String>();
        }
        strategiesTop.add(seedStrategy);
        System.out.format("KalmanPatRecDriver: top strategy %s specified by steering.\n", seedStrategy);
    }

    public void setSeedStrategyBottom(String seedStrategy) {
        if (strategiesBot == null) {
            strategiesBot = new ArrayList<String>();
        }
        strategiesBot.add(seedStrategy);
        System.out.format("KalmanPatRecDriver: bottom strategy %s specified by steering.\n", seedStrategy);
    }

    public void setLogLevel(String logLevel) {
        System.out.format("KalmanPatRecDriver: setting the logger level to %s\n", logLevel);
        this.logLevel = Level.parse(logLevel);
        System.out.format("                    logger level = %s\n", this.logLevel.getName());
    }
}<|MERGE_RESOLUTION|>--- conflicted
+++ resolved
@@ -391,14 +391,6 @@
      */
     @Override
     public void process(EventHeader event) {
-<<<<<<< HEAD
-
-=======
-        int runNumber = event.getRunNumber();
-       
-        KI.setRunNumber(runNumber);
-                
->>>>>>> ef9bd445
         List<Track> outputFullTracks = new ArrayList<Track>();
 
         //For additional track information
@@ -524,7 +516,7 @@
                 nKalTracks++;
 
                 //Here is where the tracks to be persisted are formed
-                Track KalmanTrackHPS = KI.createTrack(kTk, true);
+                Track KalmanTrackHPS = KI.createTrack(kTk, true, event);
                 if (KalmanTrackHPS == null) {
                     continue;
                 }
