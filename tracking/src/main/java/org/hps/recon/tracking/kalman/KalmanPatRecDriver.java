package org.hps.recon.tracking.kalman;

import java.util.ArrayList;
import java.util.Comparator;
import java.util.List;
import java.util.logging.Level;
import java.util.logging.Logger;

import hep.physics.vec.Hep3Vector;
import hep.physics.vec.BasicHep3Vector;

import org.hps.conditions.beam.BeamPosition;
import org.hps.conditions.beam.BeamPosition.BeamPositionCollection;
import org.hps.conditions.database.DatabaseConditionsManager;
import org.hps.recon.tracking.CoordinateTransformations;
import org.hps.recon.tracking.MaterialSupervisor;
import org.hps.recon.tracking.TrackData;
import org.hps.recon.tracking.TrackResidualsData;
import org.hps.recon.tracking.MaterialSupervisor.ScatteringDetectorVolume;
import org.hps.recon.tracking.MaterialSupervisor.SiStripPlane;
import org.hps.recon.tracking.gbl.GBLStripClusterData;
import org.hps.util.Pair;
import org.lcsim.detector.tracker.silicon.HpsSiSensor;
import org.lcsim.event.EventHeader;
import org.lcsim.event.LCRelation;
import org.lcsim.event.Track;
import org.lcsim.event.TrackerHit;
import org.lcsim.event.base.BaseLCRelation;
import org.lcsim.geometry.Detector;
import org.lcsim.lcio.LCIOConstants;
import org.lcsim.util.Driver;
import org.lcsim.util.aida.AIDA;

import org.lcsim.geometry.IDDecoder;

/**
 * Driver for pattern recognition and fitting of HPS tracks using the Kalman
 * Filter
 */
public class KalmanPatRecDriver extends Driver {

    IDDecoder decoder;
    private ArrayList<SiStripPlane> detPlanes;
    private MaterialSupervisor _materialManager;
    private org.lcsim.geometry.FieldMap fm;
    private KalmanInterface KI;
    private boolean verbose = false;
    private boolean eLoss = false;
    private boolean uniformB = false;           // If true, fit tracks assuming a uniform B field
    private boolean addResiduals = false;               // If true add the hit-on-track residuals to the LCIO event
    private String outputFullTrackCollectionName = "KalmanFullTracks";
    public AIDA aida;
    private int nTracks;
    private int nEvents;
    private double executionTime;
    private double maxTime;
    private double interfaceTime;
    private double plottingTime;
    private KalmanParams kPar;
    private KalmanPatRecPlots kPlot;
    private static Logger logger;

    // Parameters for the Kalman pattern recognition that can be set by the user in the steering file:
    private ArrayList<String> strategies;     // List of seed strategies for both top and bottom trackers, from steering
    private ArrayList<String> strategiesTop;  // List of all the top tracker seed strategies from the steering file
    private ArrayList<String> strategiesBot;  // List of all the bottom tracker seed strategies from the steering file
    private int numPatRecIteration;    // Number of global iterations of the pattern recognition
    private int numKalmanIteration;    // Number of Kalman filter iterations per track in the final fit
    private double maxPtInverse;       // Maximum value of 1/pt for the seed and the final track
    private double maxD0;              // Maximum dRho (or D0) at the target plane for a seed and the final track
    private double maxZ0;              // Maximum dz (or Z0) at the target plane for a seed and the final track
    private double maxChi2;            // Maximum Kalman chi^2 per hit for a track candidate
    private int minHits;               // Minimum number of hits on a track
    private int minStereo;             // Minimum number of stereo hits on a track
    private int maxSharedHits;         // Maximum number of hits on a track that are shared with another track
    private double maxTimeRange;       // Maximum time range in ns spanned by all the hits on a track
    private double maxTanLambda;       // Maximum tan(lambda) for a track seed
    private double maxResidual;        // Maximum residual in units of SSD resolution to add a hit to a track candidate
    private double maxChi2Inc;         // Maximum increment in chi^2 to add a hit to an already completed track
    private double minChi2IncBad;      // Minimum increment in chi^2 to remove a hit from an already completed track
    private double maxResidShare;      // Maximum residual in units of detector resolution for a shared hit
    private double maxChi2IncShare;    // Maximum increment in chi^2 for a hit shared with another track
    private double mxChi2Vtx;          // Maximum chi^2 for 5-hit tracks with a vertex constraint
    private int numEvtPlots;           // Number of event displays to plot (gnuplot files)
    private boolean doDebugPlots;      // Whether to make all the debugging histograms 
    private int siHitsLimit;           // Maximum number of SiClusters in one event allowed for KF pattern reco 
    // (protection against monster events) 
    private double seedCompThr;        // Threshold for seedTrack helix parameters compatibility
    private int numStrategyIter1;      // Number of seed strategies to use in the first iteration of pattern recognition
    private double beamPositionZ;      // Beam spot location along the beam axis
    private double beamSigmaZ;         // Beam spot size along the beam axis
    private double beamPositionX;
    private double beamSigmaX;
    private double beamPositionY;
    private double beamSigmaY;
    private double lowPhThresh;                 // Threshold in residual ratio to prefer a low-ph hit over a high-ph hit
    private double minSeedEnergy = -1.;           // Minimum energy of a hit for it to be used in a pattern recognition seed
    private boolean useBeamPositionConditions;  // True to use beam position from database
    private boolean useFixedVertexZPosition;    // True to override the database just for the z beam position
    private Level logLevel = Level.WARNING;     // Set log level from steering
    private List<HpsSiSensor> sensors = null;   // List of tracker sensors

    public String getOutputFullTrackCollectionName() {
        return outputFullTrackCollectionName;
    }

    /**
     * Used to change the track collection name from the default
     * "KalmanFullTracks"
     *
     * @param input Desired new name for the track collection
     */
    public void setOutputFullTrackCollectionName(String input) {
        outputFullTrackCollectionName = input;
    }

    /**
     * Optional call to force a change to the amount of debug printing
     *
     * @param input true to turn on lots of debug printing
     */
    public void setVerbose(boolean verbose) {
        this.verbose = verbose;
        if (verbose) {
            System.out.println("KalmanPatRecDriver: verbose print output is turned on!");
        }
    }

    /**
     * Option to treat the B field as uniform. This normally is used only for
     * development and debugging work.
     *
     * @param input Set true to assume a uniform B field.
     */
    public void setUniformB(boolean uniformB) {
        this.uniformB = uniformB;
        if (uniformB) System.out.println("KalmanPatRecDriver: a uniform field will be used in track fitting: %b");
    }

    public void setELoss(boolean eLoss) {
    	this.eLoss = eLoss;
    	if (eLoss) System.out.println("KalmanPatRecDriver: energy loss will be included in fits.");
    }
    
    public void setMaterialManager(MaterialSupervisor mm) {
        _materialManager = mm;
    }

    /**
     * Determine whether residuals will be added to the event output
     *
     * @param input set true to force residuals to be output with the event
     */
    public void setAddResiduals(boolean addResiduals) {
        this.addResiduals = addResiduals;
        System.out.format("KalmanPatRecDriver: residuals will be added to the event output: %b\n", addResiduals);
    }

    /**
     * Do-nothing method. See instead setOutputFullTrackCollectionName.
     *
     * @param input ignored---the call will do nothing.
     */
    public void setTrackCollectionName(String input) {
    }

    /**
     * Set the maximum number of SiClusters in one event allowed for KF pattern
     * recognition (protection against monster events)
     *
     * @param input Maximum number of hits to use
     */
    public void setSiHitsLimit(int input) {
        siHitsLimit = input;
    }

    /**
     * Set up the geometry and parameters for the Kalman-filter track finding
     * and fitting.
     */
    @Override
    public void detectorChanged(Detector det) {
        logger = Logger.getLogger(KalmanPatRecDriver.class.getName());
        if (logLevel != null) {
            logger.setLevel(logLevel);
            //LogManager.getLogManager().getLogger(Logger.GLOBAL_LOGGER_NAME).setLevel(logLevel);
        }
        verbose = (logger.getLevel() == Level.FINE);
        System.out.format("KalmanPatRecDriver: entering detectorChanged, logger level = %s\n", logger.getLevel().getName());
        executionTime = 0.;
        interfaceTime = 0.;
        plottingTime = 0.;
        maxTime = 0.;

        _materialManager = new MaterialSupervisor();
        _materialManager.buildModel(det);

        fm = det.getFieldMap();

        System.out.format("B field map vs y in Kalman coordinates:\n");
        double eCalLoc = 1394.;
        for (double y = 0.; y < 1500.; y += 5.) {
            double z1 = -50.;
            double z2 = 50.;
            Vec B1 = KalmanInterface.getField(new Vec(0., y, z1), fm);
            Vec B2 = KalmanInterface.getField(new Vec(0., y, 0.), fm);
            Vec B3 = KalmanInterface.getField(new Vec(0., y, z2), fm);
            System.out.format("y=%6.1f z=%6.1f: %s z=0: %s z=%6.1f: %s\n", y, z1, B1.toString(), B2.toString(), z2, B3.toString());
        }
        System.out.format("B field map vs z at ECAL, in Kalman coordinates:\n");
        for (double z = -200.; z < 200.; z += 5.) {
            double y = eCalLoc;
            Vec B = KalmanInterface.getField(new Vec(0., y, z), fm);
            System.out.format("x=0 y=%6.1f z=%6.1f: %s\n", y, z, B.toString());
        }
        System.out.format("B field map vs x at ECAL, in Kalman coordinates:\n");
        for (double x = -200.; x < 200.; x += 5.) {
            double y = eCalLoc;
            double z = 20.;
            Vec B = KalmanInterface.getField(new Vec(x, y, z), fm);
            System.out.format("x=%6.1f y=%6.1f z=%6.1f: %s\n", x, y, z, B.toString());
        }

        detPlanes = new ArrayList<SiStripPlane>();
        List<ScatteringDetectorVolume> materialVols = ((MaterialSupervisor) (_materialManager)).getMaterialVolumes();
        for (ScatteringDetectorVolume vol : materialVols) {
            detPlanes.add((SiStripPlane) (vol));
        }

        sensors = det.getSubdetector("Tracker").getDetectorElement().findDescendants(HpsSiSensor.class);

        // Instantiate the interface to the Kalman-Filter code and set up the geometry
        KalmanParams kPar = new KalmanParams();

        // Change Kalman parameters per settings supplied by the steering file
        // We assume that if not set by the steering file, then the parameters will have the Java default values for the primitives
        // Note that all of the parameters have defaults hard coded in KalmanParams.java
        if (numPatRecIteration != 0) {
            kPar.setGlbIterations(numPatRecIteration);
        }
        if (numKalmanIteration != 0) {
            kPar.setIterations(numKalmanIteration);
        }
        if (maxPtInverse != 0.0) {
            kPar.setMaxK(maxPtInverse);
        }
        if (maxD0 != 0.0) {
            kPar.setMaxdRho(maxD0);
        }
        if (maxZ0 != 0.0) {
            kPar.setMaxdZ(maxZ0);
        }
        if (maxChi2 != 0.0) {
            kPar.setMaxChi2(maxChi2);
        }
        if (minHits != 0) {
            kPar.setMinHits(minHits);
        }
        if (minStereo != 0) {
            kPar.setMinStereo(minStereo);
        }
        if (maxSharedHits != 0) {
            kPar.setMaxShared(maxSharedHits);
        }
        if (maxTimeRange != 0.0) {
            kPar.setMaxTimeRange(maxTimeRange);
        }
        if (maxTanLambda != 0.0) {
            kPar.setMaxTanL(maxTanLambda);
        }
        if (maxResidual != 0.0) {
            kPar.setMxResid(maxResidual);
        }
        if (maxChi2Inc != 0.0) {
            kPar.setMxChi2Inc(maxChi2Inc);
        }
        if (minChi2IncBad != 0.0) {
            kPar.setMinChi2IncBad(minChi2IncBad);
        }
        if (maxResidShare != 0.0) {
            kPar.setMxResidShare(maxResidShare);
        }
        if (maxChi2IncShare != 0.0) {
            kPar.setMxChi2double(maxChi2IncShare);
        }
        if (seedCompThr != 0.0) {
            kPar.setSeedCompThr(seedCompThr);
        }
        if (beamPositionZ != 0.0) {
            kPar.setBeamSpotY(beamPositionZ);
        }
        if (beamSigmaZ != 0.0) {
            kPar.setBeamSizeY(beamSigmaZ);
        }
        if (beamPositionX != 0.0) {
            kPar.setBeamSpotX(beamPositionX);
        }
        if (beamSigmaX != 0.0) {
            kPar.setBeamSizeX(beamSigmaX);
        }
        if (beamPositionY != 0.0) {
            kPar.setBeamSpotZ(-beamPositionY);
        }
        if (beamSigmaY != 0.0) {
            kPar.setBeamSizeZ(beamSigmaY);
        }
        if (mxChi2Vtx != 0.0) {
            kPar.setMaxChi2Vtx(mxChi2Vtx);
        }
        if (minSeedEnergy >= 0.) {
            kPar.setMinSeedEnergy(minSeedEnergy);
        }
        kPar.setUniformB(uniformB);
<<<<<<< HEAD

=======
        kPar.setEloss(eLoss);
      
>>>>>>> 6df86596
        // Here we set the seed strategies for the pattern recognition
        if (strategies != null || (strategiesTop != null && strategiesBot != null)) {
            logger.config("The Kalman pattern recognition seed strategies are being set from the steering file");
            kPar.clrStrategies();
            int nB = 0;
            int nT = 0;
            int nA = 0;
            if (strategies != null) {
                nA = strategies.size();
                for (String strategy : strategies) {
                    kPar.addStrategy(strategy, "top");
                    kPar.addStrategy(strategy, "bottom");
                }
            }
            if (strategiesTop != null) {
                nT = strategiesTop.size();
                for (String strategy : strategiesTop) {
                    kPar.addStrategy(strategy, "top");
                }
            }
            if (strategiesBot != null) {
                nB = strategiesBot.size();
                for (String strategy : strategiesBot) {
                    kPar.addStrategy(strategy, "bottom");
                }
            }
            kPar.setNumSeedIter1(nA + nT);
            kPar.setNumSeedIter1(nA + nB);
        }
        if (numStrategyIter1 != 0) {
            kPar.setNumSeedIter1(numStrategyIter1);
        }

        // Setup optional usage of beam positions from database.
        final DatabaseConditionsManager mgr = DatabaseConditionsManager.getInstance();
        if (useBeamPositionConditions && mgr.hasConditionsRecord("beam_positions")) {
            logger.config("Using Kalman beam position from the conditions database");
            BeamPositionCollection beamPositions
                    = mgr.getCachedConditions(BeamPositionCollection.class, "beam_positions").getCachedData();
            BeamPosition beamPositionCond = beamPositions.get(0);
            if (!useFixedVertexZPosition) {
                kPar.setBeamSpotY(beamPositionCond.getPositionZ());
            } else {
                logger.config("Using fixed Kalman beam Z position: " + kPar.beamSpot[1]);
            }
            kPar.setBeamSpotX(beamPositionCond.getPositionX());   // Includes a transformation to Kalman coordinates
            kPar.setBeamSpotZ(-beamPositionCond.getPositionY());
        } else {
            logger.config("Using Kalman beam position from the steering file or default");
        }
        logger.config("Using Kalman beam position [ Z, X, Y ]: " + String.format("[ %f, %f, %f ]",
                kPar.beamSpot[0], -kPar.beamSpot[2], kPar.beamSpot[1]) + " in HPS coordinates.");

        logger.config(String.format("KalmanPatRecDriver: the B field is assumed uniform? %b\n", uniformB));
        logger.config("KalmanPatRecDriver: done with configuration changes.");
        kPar.print();

        KI = new KalmanInterface(kPar, fm);
        KI.setSiHitsLimit(siHitsLimit);
        KI.createSiModules(detPlanes);
        decoder = det.getSubdetector("Tracker").getIDDecoder();
        if (doDebugPlots) {
            kPlot = new KalmanPatRecPlots(verbose, KI, decoder, numEvtPlots, fm);
        }
    }

    /**
     * Top level method called for each event, to do the Kalman-filter tracking
     * finding and fitting
     *
     * @param event input the header for this event
     */
    @Override
    public void process(EventHeader event) {

        List<Track> outputFullTracks = new ArrayList<Track>();

        //For additional track information
        List<TrackData> trackDataCollection = new ArrayList<TrackData>();
        List<LCRelation> trackDataRelations = new ArrayList<LCRelation>();

        //For GBL Refitting
        List<GBLStripClusterData> allClstrs = new ArrayList<GBLStripClusterData>();
        List<LCRelation> gblStripClusterDataRelations = new ArrayList<LCRelation>();

        //For hit-on-track residuals information
        List<TrackResidualsData> trackResiduals = new ArrayList<TrackResidualsData>();
        List<LCRelation> trackResidualsRelations = new ArrayList<LCRelation>();

        ArrayList<KalTrack>[] kPatList = prepareTrackCollections(event, outputFullTracks, trackDataCollection, trackDataRelations, allClstrs, gblStripClusterDataRelations, trackResiduals, trackResidualsRelations);

        int flag = 1 << LCIOConstants.TRBIT_HITS;
        event.put(outputFullTrackCollectionName, outputFullTracks, Track.class, flag);
        event.put("KFGBLStripClusterData", allClstrs, GBLStripClusterData.class, flag);
        event.put("KFGBLStripClusterDataRelations", gblStripClusterDataRelations, LCRelation.class, flag);
        event.put("KFTrackData", trackDataCollection, TrackData.class, 0);
        event.put("KFTrackDataRelations", trackDataRelations, LCRelation.class, 0);

        if (addResiduals) {
            event.put("KFUnbiasRes", trackResiduals, TrackResidualsData.class, 0);
            event.put("KFUnbiasResRelations", trackResidualsRelations, LCRelation.class, 0);
        }

        if (kPlot != null) {
            long startTime = System.nanoTime();

            kPlot.process(event, sensors, kPatList, outputFullTracks);
            long endPlottingTime = System.nanoTime();
            double runTime = (double) (endPlottingTime - startTime) / 1000000.;
            plottingTime += runTime;
        }

        KI.clearInterface();
        logger.log(Level.FINE, String.format("\n KalmanPatRecDriver.process: Done with event %d", event.getEventNumber()));
    }

    class SortByZ implements Comparator<Pair<double[], double[]>> {

        @Override
        public int compare(Pair<double[], double[]> o1, Pair<double[], double[]> o2) {
            return (int) (o1.getSecondElement()[2] - o2.getSecondElement()[2]);
        }
    }

    class SortByZ2 implements Comparator<TrackerHit> {

        @Override
        public int compare(TrackerHit o1, TrackerHit o2) {
            return (int) (o1.getPosition()[2] - o2.getPosition()[2]);
        }
    }

    /**
     * Execute the Kalman pattern recognition. All but the first argument are
     * outputs, but the calling routine has to supply the empty data structures.
     *
     * @param event input the header for this event
     * @param outputFullTracks output the list of HPS tracks
     * @param trackDataCollection output list of data that go with the tracks
     * @param trackDataRelations output the relations between tracks and the
     * data
     * @param allClstrs output all the clusters needed for refitting the Kalman
     * tracks by GBL
     * @param gblStripClusterDataRelations output relations for the clusters
     * @param trackResiduals output the residuals for hits on Kalman tracks
     * @param trackResidualsRelations output relations for the residuals
     * @return Two lists of native Kalman tracks, one for each of top and bottom
     * detectors
     */
    private ArrayList<KalTrack>[] prepareTrackCollections(EventHeader event, List<Track> outputFullTracks, List<TrackData> trackDataCollection, List<LCRelation> trackDataRelations, List<GBLStripClusterData> allClstrs, List<LCRelation> gblStripClusterDataRelations, List<TrackResidualsData> trackResiduals, List<LCRelation> trackResidualsRelations) {

        int evtNumb = event.getEventNumber();
        String stripHitInputCollectionName = "StripClusterer_SiTrackerHitStrip1D";
        if (!event.hasCollection(TrackerHit.class, stripHitInputCollectionName)) {
            System.out.format("KalmanPatRecDriver.process:" + stripHitInputCollectionName + " does not exist; skipping event %d\n", evtNumb);
            return null;
        }

        long startTime = System.nanoTime();
        ArrayList<KalTrack>[] kPatList = KI.KalmanPatRec(event, decoder);
        long endTime = System.nanoTime();
        double runTime = (double) (endTime - startTime) / 1000000.;
        executionTime += runTime;
        if (verbose) {
            if (runTime > 200.) {
                System.out.format("KalmanPatRecDriver.process: run time for pattern recognition at event %d is %9.1f ms\n", evtNumb, runTime);
                List<TrackerHit> striphits = event.get(TrackerHit.class, "StripClusterer_SiTrackerHitStrip1D");
                System.out.format("                            Number of strip hits = %d\n", striphits.size());
            }
        }
        if (runTime > maxTime) {
            maxTime = runTime;
        }
        nEvents++;
        logger.log(Level.FINE, "KalmanPatRecDriver.process: run time for pattern recognition at event " + evtNumb + " is " + runTime + " milliseconds");

        //List<RawTrackerHit> rawhits = event.get(RawTrackerHit.class, "SVTRawTrackerHits");
        //if (rawhits == null) {
        //    logger.log(Level.FINE, String.format("KalmanPatRecDriver.process: the raw hits collection is missing"));
        //    return null;
        //}        
        int nKalTracks = 0;
        for (int topBottom = 0; topBottom < 2; ++topBottom) {
            ArrayList<KalTrack> kPat = kPatList[topBottom];
            if (kPat.size() == 0) {
                logger.log(Level.FINE, String.format("KalmanPatRecDriver.process: pattern recognition failed to find tracks in tracker %d for event %d.", topBottom, evtNumb));
            }
            for (KalTrack kTk : kPat) {
                if (verbose) {
                    kTk.print(String.format(" PatRec for topBot=%d ", topBottom));
                }
                double[][] covar = kTk.originCovariance();
                for (int ix = 0; ix < 5; ++ix) {
                    for (int iy = 0; iy < 5; ++iy) {
                        if (Double.isNaN(covar[ix][iy])) {
                            logger.log(Level.FINE, String.format("KalmanPatRecDriver.process event %d: NaN at %d %d in covariance for track %d", evtNumb, ix, iy, kTk.ID));
                        }
                    }
                }
                nKalTracks++;

                //Here is where the tracks to be persisted are formed
                Track KalmanTrackHPS = KI.createTrack(kTk, true);
                if (KalmanTrackHPS == null) {
                    continue;
                }

                //pT cut 
                //double [] hParams_check = kTk.originHelixParms();
                //double ptInv_check = hParams_check[2];
                //double pt = Math.abs(1./ptInv_check);
                outputFullTracks.add(KalmanTrackHPS);

                // Create clusters that can be used to refit the Kalman track using GBL
                List<GBLStripClusterData> clstrs = KI.createGBLStripClusterData(kTk);
                if (verbose) {
                    for (GBLStripClusterData clstr : clstrs) {
                        KI.printGBLStripClusterData(clstr);
                    }
                }

                allClstrs.addAll(clstrs);
                for (GBLStripClusterData clstr : clstrs) {
                    gblStripClusterDataRelations.add(new BaseLCRelation(KalmanTrackHPS, clstr));
                }

                //Set top by default
                int trackerVolume = 0;
                //if tanLamda<0 set bottom
                if (KalmanTrackHPS.getTrackStates().get(0).getTanLambda() < 0) {
                    trackerVolume = 1;
                }

                //TODO: compute isolations
                double qualityArray[] = new double[1];
                qualityArray[0] = -1;

                //Get the track momentum and convert it into detector frame and float values
                Hep3Vector momentum = new BasicHep3Vector(KalmanTrackHPS.getTrackStates().get(0).getMomentum());
                momentum = CoordinateTransformations.transformVectorToDetector(momentum);

                float[] momentum_f = new float[3];
                momentum_f[0] = (float) momentum.x();
                momentum_f[1] = (float) momentum.y();
                momentum_f[2] = (float) momentum.z();

                //Add the Track Data 
                TrackData KFtrackData = new TrackData(trackerVolume, (float) kTk.getTime(), qualityArray, momentum_f);
                trackDataCollection.add(KFtrackData);
                trackDataRelations.add(new BaseLCRelation(KFtrackData, KalmanTrackHPS));

                //Add the TrackResiduals                
<<<<<<< HEAD
                List<Integer> layers = new ArrayList<Integer>();
                List<Double> residuals = new ArrayList<Double>();
                List<Float> sigmas = new ArrayList<Float>();

                for (int ilay = 0; ilay < 14; ilay++) {
                    Pair<Double, Double> res_and_sigma = kTk.unbiasedResidual(ilay);
                    if (res_and_sigma.getSecondElement() > -1.) {
=======
                List<Integer> layers      = new ArrayList<Integer>();
                List<Double> residuals    = new ArrayList<Double>();
                List<Float> sigmas        = new ArrayList<Float>(); 
                
                for (int ilay = 0; ilay<14; ilay++) {
                    Pair<Double,Double> res_and_sigma = kTk.unbiasedResidual(ilay, false);
                    if (res_and_sigma.getSecondElement() > -1.)  {
>>>>>>> 6df86596
                        layers.add(ilay);
                        residuals.add(res_and_sigma.getFirstElement());
                        sigmas.add(res_and_sigma.getSecondElement().floatValue());
                    }
                } // End loop on layers

                TrackResidualsData resData = new TrackResidualsData(trackerVolume, layers, residuals, sigmas);
                trackResiduals.add(resData);
                trackResidualsRelations.add(new BaseLCRelation(resData, KalmanTrackHPS));
                /*
                if (KalmanTrackHPS.getTrackerHits().size() != residuals.size()) {
                    System.out.println("KalmanPatRecDriver::Residuals consistency check failed.");
                    System.out.printf("Track has %d hits while I have %d residuals \n", KalmanTrackHPS.getTrackerHits().size(), residuals.size());
                }
                 */

            } // end of loop on tracks
        } // end of loop on trackers

        nTracks += nKalTracks;

        long endInterfaceTime = System.nanoTime();
        runTime = (double) (endInterfaceTime - endTime) / 1000000.;
        interfaceTime += runTime;

        return kPatList;
    }

    @Override
    /**
     * Print a summary of Kalman Filter tracking at the end of the job.
     */
    public void endOfData() {
        System.out.format("KalmanPatRecDriver.endOfData: total pattern recognition execution time=%12.4f ms for %d events and %d tracks.\n",
                executionTime, nEvents, nTracks);
        double evtTime = executionTime / (double) nEvents;
        double tkrTime = executionTime / (double) nTracks;
        System.out.format("                              Kalman Patrec Time per event = %9.4f ms; Time per track = %9.4f ms\n", evtTime, tkrTime);
        System.out.format("                              Kalman Patrec maximum time for one event = %10.4f ms\n", maxTime);
        evtTime = interfaceTime / (double) nEvents;
        System.out.format("                              Kalman Interface Time per event = %9.4f ms\n", evtTime);
        if (kPlot != null) {
            kPlot.output();
            evtTime = plottingTime / (double) nEvents;
            System.out.format("                              Kalman Plotting Time per event = %9.4f ms\n", evtTime);
        }
        KI.summary();
    }

    // Methods to set Kalman parameters from within the steering file
    public void setNumPatRecIteration(int numPatRecIteration) {
        this.numPatRecIteration = numPatRecIteration;
    }

    public void setNumKalmanIteration(int numKalmanIteration) {
        this.numKalmanIteration = numKalmanIteration;
    }

    public void setMaxPtInverse(double maxPtInverse) {
        this.maxPtInverse = maxPtInverse;
    }

    public void setMaxD0(double maxD0) {
        this.maxD0 = maxD0;
    }

    public void setMaxZ0(double maxZ0) {
        this.maxZ0 = maxZ0;
    }

    public void setMaxChi2(double maxChi2) {
        this.maxChi2 = maxChi2;
    }

    public void setMinHits(int minHits) {
        this.minHits = minHits;
    }

    public void setMinStereo(int minStereo) {
        this.minStereo = minStereo;
    }

    public void setMaxSharedHits(int maxSharedHits) {
        this.maxSharedHits = maxSharedHits;
    }

    public void setMaxTimeRange(double maxTimeRange) {
        this.maxTimeRange = maxTimeRange;
    }

    public void setMaxTanLambda(double maxTanLambda) {
        this.maxTanLambda = maxTanLambda;
    }

    public void setMaxResidual(double maxResidual) {
        this.maxResidual = maxResidual;
    }

    public void setMaxChi2Inc(double maxChi2Inc) {
        this.maxChi2Inc = maxChi2Inc;
    }

    public void setMinChi2IncBad(double minChi2IncBad) {
        this.minChi2IncBad = minChi2IncBad;
    }

    public void setMxChi2Vtx(double mxChi2Vtx) {
        this.mxChi2Vtx = mxChi2Vtx;
    }

    public void setMaxResidShare(double maxResidShare) {
        this.maxResidShare = maxResidShare;
    }

    public void setMaxChi2IncShare(double maxChi2IncShare) {
        this.maxChi2IncShare = maxChi2IncShare;
    }

    public void setNumEvtPlots(int numEvtPlots) {
        this.numEvtPlots = numEvtPlots;
    }

    public void setDoDebugPlots(boolean doDebugPlots) {
        this.doDebugPlots = doDebugPlots;
    }

    public void setSeedCompThr(double seedCompThr) {
        this.seedCompThr = seedCompThr;
    }

    public void setBeamPositionZ(double beamPositionZ) {
        this.beamPositionZ = beamPositionZ;
    }

    public void setBeamSigmaZ(double beamSigmaZ) {
        this.beamSigmaZ = beamSigmaZ;
    }

    public void setBeamPositionX(double beamPositionX) {
        this.beamPositionX = beamPositionX;
    }

    public void setBeamSigmaX(double beamSigmaX) {
        this.beamSigmaX = beamSigmaX;
    }

    public void setBeamPositionY(double beamPositionY) {
        this.beamPositionY = beamPositionY;
    }

    public void setBeamSigmaY(double beamSigmaY) {
        this.beamSigmaY = beamSigmaY;
    }

    public void setUseBeamPositionConditions(boolean useBeamPositionConditions) {
        this.useBeamPositionConditions = useBeamPositionConditions;
    }

    public void setUseFixedVertexZPosition(boolean useFixedVertexZPosition) {
        this.useFixedVertexZPosition = useFixedVertexZPosition;
    }

    public void setNumStrategyIter1(int numStrategyIter1) {
        this.numStrategyIter1 = numStrategyIter1;
    }

    public void setMinSeedEnergy(double minSeedEnergy) {
        this.minSeedEnergy = minSeedEnergy;
        System.out.format("KalmanPatRecDriver: minimum seed energy from steering = %8.4f\n", minSeedEnergy);
    }

    public void setLowPhThresh(double lowPhThresh) {
        this.lowPhThresh = lowPhThresh;
        System.out.format("KalmanPatRecDriver: setting lowPhThresh from steering : %12.4f\n", lowPhThresh);
    }

    public void setSeedStrategy(String seedStrategy) {
        if (strategies == null) {
            strategies = new ArrayList<String>();
        }
        strategies.add(seedStrategy);
        System.out.format("KalmanPatRecDriver: top and bottom strategy %s specified by steering.\n", seedStrategy);
    }

    public void setSeedStrategyTop(String seedStrategy) {
        if (strategiesTop == null) {
            strategiesTop = new ArrayList<String>();
        }
        strategiesTop.add(seedStrategy);
        System.out.format("KalmanPatRecDriver: top strategy %s specified by steering.\n", seedStrategy);
    }

    public void setSeedStrategyBottom(String seedStrategy) {
        if (strategiesBot == null) {
            strategiesBot = new ArrayList<String>();
        }
        strategiesBot.add(seedStrategy);
        System.out.format("KalmanPatRecDriver: bottom strategy %s specified by steering.\n", seedStrategy);
    }

    public void setLogLevel(String logLevel) {
        System.out.format("KalmanPatRecDriver: setting the logger level to %s\n", logLevel);
        this.logLevel = Level.parse(logLevel);
        System.out.format("                    logger level = %s\n", this.logLevel.getName());
    }
}<|MERGE_RESOLUTION|>--- conflicted
+++ resolved
@@ -34,8 +34,7 @@
 import org.lcsim.geometry.IDDecoder;
 
 /**
- * Driver for pattern recognition and fitting of HPS tracks using the Kalman
- * Filter
+ * Driver for pattern recognition and fitting of HPS tracks using the Kalman Filter
  */
 public class KalmanPatRecDriver extends Driver {
 
@@ -59,7 +58,7 @@
     private KalmanParams kPar;
     private KalmanPatRecPlots kPlot;
     private static Logger logger;
-
+    
     // Parameters for the Kalman pattern recognition that can be set by the user in the steering file:
     private ArrayList<String> strategies;     // List of seed strategies for both top and bottom trackers, from steering
     private ArrayList<String> strategiesTop;  // List of all the top tracker seed strategies from the steering file
@@ -84,7 +83,7 @@
     private int numEvtPlots;           // Number of event displays to plot (gnuplot files)
     private boolean doDebugPlots;      // Whether to make all the debugging histograms 
     private int siHitsLimit;           // Maximum number of SiClusters in one event allowed for KF pattern reco 
-    // (protection against monster events) 
+                                       // (protection against monster events) 
     private double seedCompThr;        // Threshold for seedTrack helix parameters compatibility
     private int numStrategyIter1;      // Number of seed strategies to use in the first iteration of pattern recognition
     private double beamPositionZ;      // Beam spot location along the beam axis
@@ -94,20 +93,19 @@
     private double beamPositionY;
     private double beamSigmaY;
     private double lowPhThresh;                 // Threshold in residual ratio to prefer a low-ph hit over a high-ph hit
-    private double minSeedEnergy = -1.;           // Minimum energy of a hit for it to be used in a pattern recognition seed
+    private double minSeedEnergy=-1.;           // Minimum energy of a hit for it to be used in a pattern recognition seed
     private boolean useBeamPositionConditions;  // True to use beam position from database
     private boolean useFixedVertexZPosition;    // True to override the database just for the z beam position
     private Level logLevel = Level.WARNING;     // Set log level from steering
     private List<HpsSiSensor> sensors = null;   // List of tracker sensors
-
+       
     public String getOutputFullTrackCollectionName() {
         return outputFullTrackCollectionName;
     }
 
     /**
-     * Used to change the track collection name from the default
-     * "KalmanFullTracks"
-     *
+     * Used to change the track collection name from the default "KalmanFullTracks"
+     * 
      * @param input Desired new name for the track collection
      */
     public void setOutputFullTrackCollectionName(String input) {
@@ -116,20 +114,17 @@
 
     /**
      * Optional call to force a change to the amount of debug printing
-     *
-     * @param input true to turn on lots of debug printing
+     * 
+     * @param input   true to turn on lots of debug printing
      */
     public void setVerbose(boolean verbose) {
         this.verbose = verbose;
-        if (verbose) {
-            System.out.println("KalmanPatRecDriver: verbose print output is turned on!");
-        }
-    }
-
-    /**
-     * Option to treat the B field as uniform. This normally is used only for
-     * development and debugging work.
-     *
+        if (verbose) System.out.println("KalmanPatRecDriver: verbose print output is turned on!");
+    }
+
+    /**
+     * Option to treat the B field as uniform. This normally is used only for development and debugging work.
+     * 
      * @param input Set true to assume a uniform B field.
      */
     public void setUniformB(boolean uniformB) {
@@ -148,35 +143,33 @@
 
     /**
      * Determine whether residuals will be added to the event output
-     *
-     * @param input set true to force residuals to be output with the event
+     * 
+     * @param input   set true to force residuals to be output with the event
      */
     public void setAddResiduals(boolean addResiduals) {
         this.addResiduals = addResiduals;
         System.out.format("KalmanPatRecDriver: residuals will be added to the event output: %b\n", addResiduals);
     }
-
-    /**
-     * Do-nothing method. See instead setOutputFullTrackCollectionName.
-     *
-     * @param input ignored---the call will do nothing.
+    
+    /**
+     * Do-nothing method.  See instead setOutputFullTrackCollectionName.
+     * 
+     * @param input    ignored---the call will do nothing.
      */
     public void setTrackCollectionName(String input) {
     }
-
-    /**
-     * Set the maximum number of SiClusters in one event allowed for KF pattern
-     * recognition (protection against monster events)
-     *
+    
+    /**
+     * Set the maximum number of SiClusters in one event allowed for KF pattern recognition (protection against monster events) 
+     * 
      * @param input Maximum number of hits to use
      */
     public void setSiHitsLimit(int input) {
         siHitsLimit = input;
-    }
-
-    /**
-     * Set up the geometry and parameters for the Kalman-filter track finding
-     * and fitting.
+    }            
+
+    /**
+     * Set up the geometry and parameters for the Kalman-filter track finding and fitting.
      */
     @Override
     public void detectorChanged(Detector det) {
@@ -185,138 +178,84 @@
             logger.setLevel(logLevel);
             //LogManager.getLogManager().getLogger(Logger.GLOBAL_LOGGER_NAME).setLevel(logLevel);
         }
-        verbose = (logger.getLevel() == Level.FINE);
+        verbose = (logger.getLevel()==Level.FINE);
         System.out.format("KalmanPatRecDriver: entering detectorChanged, logger level = %s\n", logger.getLevel().getName());
         executionTime = 0.;
         interfaceTime = 0.;
         plottingTime = 0.;
         maxTime = 0.;
-
+        
         _materialManager = new MaterialSupervisor();
         _materialManager.buildModel(det);
 
         fm = det.getFieldMap();
-
+        
         System.out.format("B field map vs y in Kalman coordinates:\n");
         double eCalLoc = 1394.;
-        for (double y = 0.; y < 1500.; y += 5.) {
-            double z1 = -50.;
-            double z2 = 50.;
+        for (double y=0.; y<1500.; y+=5.) {
+            double z1=-50.; 
+            double z2= 50.;
             Vec B1 = KalmanInterface.getField(new Vec(0., y, z1), fm);
             Vec B2 = KalmanInterface.getField(new Vec(0., y, 0.), fm);
             Vec B3 = KalmanInterface.getField(new Vec(0., y, z2), fm);
             System.out.format("y=%6.1f z=%6.1f: %s z=0: %s z=%6.1f: %s\n", y, z1, B1.toString(), B2.toString(), z2, B3.toString());
         }
         System.out.format("B field map vs z at ECAL, in Kalman coordinates:\n");
-        for (double z = -200.; z < 200.; z += 5.) {
-            double y = eCalLoc;
+        for (double z=-200.; z<200.; z+=5.) {
+            double y=eCalLoc; 
             Vec B = KalmanInterface.getField(new Vec(0., y, z), fm);
             System.out.format("x=0 y=%6.1f z=%6.1f: %s\n", y, z, B.toString());
         }
         System.out.format("B field map vs x at ECAL, in Kalman coordinates:\n");
-        for (double x = -200.; x < 200.; x += 5.) {
-            double y = eCalLoc;
-            double z = 20.;
+        for (double x=-200.; x<200.; x+=5.) {
+            double y=eCalLoc;
+            double z=20.;
             Vec B = KalmanInterface.getField(new Vec(x, y, z), fm);
             System.out.format("x=%6.1f y=%6.1f z=%6.1f: %s\n", x, y, z, B.toString());
-        }
-
+        }       
+        
         detPlanes = new ArrayList<SiStripPlane>();
         List<ScatteringDetectorVolume> materialVols = ((MaterialSupervisor) (_materialManager)).getMaterialVolumes();
         for (ScatteringDetectorVolume vol : materialVols) {
             detPlanes.add((SiStripPlane) (vol));
         }
-
+        
         sensors = det.getSubdetector("Tracker").getDetectorElement().findDescendants(HpsSiSensor.class);
 
         // Instantiate the interface to the Kalman-Filter code and set up the geometry
         KalmanParams kPar = new KalmanParams();
-
+        
         // Change Kalman parameters per settings supplied by the steering file
         // We assume that if not set by the steering file, then the parameters will have the Java default values for the primitives
         // Note that all of the parameters have defaults hard coded in KalmanParams.java
-        if (numPatRecIteration != 0) {
-            kPar.setGlbIterations(numPatRecIteration);
-        }
-        if (numKalmanIteration != 0) {
-            kPar.setIterations(numKalmanIteration);
-        }
-        if (maxPtInverse != 0.0) {
-            kPar.setMaxK(maxPtInverse);
-        }
-        if (maxD0 != 0.0) {
-            kPar.setMaxdRho(maxD0);
-        }
-        if (maxZ0 != 0.0) {
-            kPar.setMaxdZ(maxZ0);
-        }
-        if (maxChi2 != 0.0) {
-            kPar.setMaxChi2(maxChi2);
-        }
-        if (minHits != 0) {
-            kPar.setMinHits(minHits);
-        }
-        if (minStereo != 0) {
-            kPar.setMinStereo(minStereo);
-        }
-        if (maxSharedHits != 0) {
-            kPar.setMaxShared(maxSharedHits);
-        }
-        if (maxTimeRange != 0.0) {
-            kPar.setMaxTimeRange(maxTimeRange);
-        }
-        if (maxTanLambda != 0.0) {
-            kPar.setMaxTanL(maxTanLambda);
-        }
-        if (maxResidual != 0.0) {
-            kPar.setMxResid(maxResidual);
-        }
-        if (maxChi2Inc != 0.0) {
-            kPar.setMxChi2Inc(maxChi2Inc);
-        }
-        if (minChi2IncBad != 0.0) {
-            kPar.setMinChi2IncBad(minChi2IncBad);
-        }
-        if (maxResidShare != 0.0) {
-            kPar.setMxResidShare(maxResidShare);
-        }
-        if (maxChi2IncShare != 0.0) {
-            kPar.setMxChi2double(maxChi2IncShare);
-        }
-        if (seedCompThr != 0.0) {
-            kPar.setSeedCompThr(seedCompThr);
-        }
-        if (beamPositionZ != 0.0) {
-            kPar.setBeamSpotY(beamPositionZ);
-        }
-        if (beamSigmaZ != 0.0) {
-            kPar.setBeamSizeY(beamSigmaZ);
-        }
-        if (beamPositionX != 0.0) {
-            kPar.setBeamSpotX(beamPositionX);
-        }
-        if (beamSigmaX != 0.0) {
-            kPar.setBeamSizeX(beamSigmaX);
-        }
-        if (beamPositionY != 0.0) {
-            kPar.setBeamSpotZ(-beamPositionY);
-        }
-        if (beamSigmaY != 0.0) {
-            kPar.setBeamSizeZ(beamSigmaY);
-        }
-        if (mxChi2Vtx != 0.0) {
-            kPar.setMaxChi2Vtx(mxChi2Vtx);
-        }
-        if (minSeedEnergy >= 0.) {
-            kPar.setMinSeedEnergy(minSeedEnergy);
-        }
+        if (numPatRecIteration != 0) kPar.setGlbIterations(numPatRecIteration);
+        if (numKalmanIteration != 0) kPar.setIterations(numKalmanIteration);
+        if (maxPtInverse != 0.0) kPar.setMaxK(maxPtInverse);
+        if (maxD0 != 0.0) kPar.setMaxdRho(maxD0);
+        if (maxZ0 != 0.0) kPar.setMaxdZ(maxZ0);
+        if (maxChi2 != 0.0) kPar.setMaxChi2(maxChi2);
+        if (minHits != 0) kPar.setMinHits(minHits);
+        if (minStereo != 0) kPar.setMinStereo(minStereo);
+        if (maxSharedHits != 0) kPar.setMaxShared(maxSharedHits);
+        if (maxTimeRange != 0.0) kPar.setMaxTimeRange(maxTimeRange);
+        if (maxTanLambda != 0.0) kPar.setMaxTanL(maxTanLambda);
+        if (maxResidual != 0.0) kPar.setMxResid(maxResidual);
+        if (maxChi2Inc != 0.0) kPar.setMxChi2Inc(maxChi2Inc);
+        if (minChi2IncBad != 0.0) kPar.setMinChi2IncBad(minChi2IncBad);
+        if (maxResidShare != 0.0) kPar.setMxResidShare(maxResidShare);
+        if (maxChi2IncShare != 0.0) kPar.setMxChi2double(maxChi2IncShare);
+        if (seedCompThr != 0.0) kPar.setSeedCompThr(seedCompThr);
+        if (beamPositionZ != 0.0) kPar.setBeamSpotY(beamPositionZ);
+        if (beamSigmaZ != 0.0) kPar.setBeamSizeY(beamSigmaZ);
+        if (beamPositionX != 0.0) kPar.setBeamSpotX(beamPositionX);
+        if (beamSigmaX != 0.0) kPar.setBeamSizeX(beamSigmaX);
+        if (beamPositionY != 0.0) kPar.setBeamSpotZ(-beamPositionY);
+        if (beamSigmaY != 0.0) kPar.setBeamSizeZ(beamSigmaY);
+        if (mxChi2Vtx != 0.0) kPar.setMaxChi2Vtx(mxChi2Vtx);
+        if (minSeedEnergy >= 0.) kPar.setMinSeedEnergy(minSeedEnergy);
         kPar.setUniformB(uniformB);
-<<<<<<< HEAD
-
-=======
         kPar.setEloss(eLoss);
       
->>>>>>> 6df86596
         // Here we set the seed strategies for the pattern recognition
         if (strategies != null || (strategiesTop != null && strategiesBot != null)) {
             logger.config("The Kalman pattern recognition seed strategies are being set from the steering file");
@@ -346,34 +285,29 @@
             kPar.setNumSeedIter1(nA + nT);
             kPar.setNumSeedIter1(nA + nB);
         }
-        if (numStrategyIter1 != 0) {
-            kPar.setNumSeedIter1(numStrategyIter1);
-        }
-
+        if (numStrategyIter1 != 0) kPar.setNumSeedIter1(numStrategyIter1);
+        
         // Setup optional usage of beam positions from database.
         final DatabaseConditionsManager mgr = DatabaseConditionsManager.getInstance();
         if (useBeamPositionConditions && mgr.hasConditionsRecord("beam_positions")) {
             logger.config("Using Kalman beam position from the conditions database");
-            BeamPositionCollection beamPositions
-                    = mgr.getCachedConditions(BeamPositionCollection.class, "beam_positions").getCachedData();
-            BeamPosition beamPositionCond = beamPositions.get(0);
-            if (!useFixedVertexZPosition) {
-                kPar.setBeamSpotY(beamPositionCond.getPositionZ());
-            } else {
-                logger.config("Using fixed Kalman beam Z position: " + kPar.beamSpot[1]);
-            }
+            BeamPositionCollection beamPositions = 
+                    mgr.getCachedConditions(BeamPositionCollection.class, "beam_positions").getCachedData();
+            BeamPosition beamPositionCond = beamPositions.get(0); 
+            if (!useFixedVertexZPosition) kPar.setBeamSpotY(beamPositionCond.getPositionZ());  
+            else logger.config("Using fixed Kalman beam Z position: " + kPar.beamSpot[1]);
             kPar.setBeamSpotX(beamPositionCond.getPositionX());   // Includes a transformation to Kalman coordinates
             kPar.setBeamSpotZ(-beamPositionCond.getPositionY());
         } else {
             logger.config("Using Kalman beam position from the steering file or default");
         }
         logger.config("Using Kalman beam position [ Z, X, Y ]: " + String.format("[ %f, %f, %f ]",
-                kPar.beamSpot[0], -kPar.beamSpot[2], kPar.beamSpot[1]) + " in HPS coordinates.");
-
+                       kPar.beamSpot[0], -kPar.beamSpot[2], kPar.beamSpot[1]) + " in HPS coordinates.");      
+        
         logger.config(String.format("KalmanPatRecDriver: the B field is assumed uniform? %b\n", uniformB));
         logger.config("KalmanPatRecDriver: done with configuration changes.");
         kPar.print();
-
+        
         KI = new KalmanInterface(kPar, fm);
         KI.setSiHitsLimit(siHitsLimit);
         KI.createSiModules(detPlanes);
@@ -384,55 +318,54 @@
     }
 
     /**
-     * Top level method called for each event, to do the Kalman-filter tracking
-     * finding and fitting
-     *
-     * @param event input the header for this event
+     * Top level method called for each event, to do the Kalman-filter tracking finding and fitting
+     * 
+     * @param event    input the header for this event
      */
     @Override
     public void process(EventHeader event) {
-
+                
         List<Track> outputFullTracks = new ArrayList<Track>();
-
+        
         //For additional track information
         List<TrackData> trackDataCollection = new ArrayList<TrackData>();
         List<LCRelation> trackDataRelations = new ArrayList<LCRelation>();
-
+        
         //For GBL Refitting
         List<GBLStripClusterData> allClstrs = new ArrayList<GBLStripClusterData>();
-        List<LCRelation> gblStripClusterDataRelations = new ArrayList<LCRelation>();
-
+        List<LCRelation> gblStripClusterDataRelations  =  new ArrayList<LCRelation>();
+        
         //For hit-on-track residuals information
         List<TrackResidualsData> trackResiduals = new ArrayList<TrackResidualsData>();
         List<LCRelation> trackResidualsRelations = new ArrayList<LCRelation>();
-
+       
         ArrayList<KalTrack>[] kPatList = prepareTrackCollections(event, outputFullTracks, trackDataCollection, trackDataRelations, allClstrs, gblStripClusterDataRelations, trackResiduals, trackResidualsRelations);
-
+        
         int flag = 1 << LCIOConstants.TRBIT_HITS;
         event.put(outputFullTrackCollectionName, outputFullTracks, Track.class, flag);
         event.put("KFGBLStripClusterData", allClstrs, GBLStripClusterData.class, flag);
         event.put("KFGBLStripClusterDataRelations", gblStripClusterDataRelations, LCRelation.class, flag);
-        event.put("KFTrackData", trackDataCollection, TrackData.class, 0);
-        event.put("KFTrackDataRelations", trackDataRelations, LCRelation.class, 0);
-
+        event.put("KFTrackData",trackDataCollection, TrackData.class,0);
+        event.put("KFTrackDataRelations",trackDataRelations,LCRelation.class,0);
+        
         if (addResiduals) {
-            event.put("KFUnbiasRes", trackResiduals, TrackResidualsData.class, 0);
-            event.put("KFUnbiasResRelations", trackResidualsRelations, LCRelation.class, 0);
+            event.put("KFUnbiasRes", trackResiduals, TrackResidualsData.class,0);
+            event.put("KFUnbiasResRelations",trackResidualsRelations, LCRelation.class,0);
         }
 
         if (kPlot != null) {
             long startTime = System.nanoTime();
-
+            
             kPlot.process(event, sensors, kPatList, outputFullTracks);
             long endPlottingTime = System.nanoTime();
-            double runTime = (double) (endPlottingTime - startTime) / 1000000.;
-            plottingTime += runTime;
-        }
-
+            double runTime = (double)(endPlottingTime - startTime)/1000000.;
+            plottingTime += runTime;           
+        }
+        
         KI.clearInterface();
         logger.log(Level.FINE, String.format("\n KalmanPatRecDriver.process: Done with event %d", event.getEventNumber()));
     }
-
+    
     class SortByZ implements Comparator<Pair<double[], double[]>> {
 
         @Override
@@ -440,45 +373,42 @@
             return (int) (o1.getSecondElement()[2] - o2.getSecondElement()[2]);
         }
     }
-
+    
     class SortByZ2 implements Comparator<TrackerHit> {
-
+        
         @Override
-        public int compare(TrackerHit o1, TrackerHit o2) {
+            public int compare(TrackerHit o1, TrackerHit o2) {
             return (int) (o1.getPosition()[2] - o2.getPosition()[2]);
         }
     }
 
     /**
-     * Execute the Kalman pattern recognition. All but the first argument are
-     * outputs, but the calling routine has to supply the empty data structures.
-     *
-     * @param event input the header for this event
-     * @param outputFullTracks output the list of HPS tracks
-     * @param trackDataCollection output list of data that go with the tracks
-     * @param trackDataRelations output the relations between tracks and the
-     * data
-     * @param allClstrs output all the clusters needed for refitting the Kalman
-     * tracks by GBL
-     * @param gblStripClusterDataRelations output relations for the clusters
-     * @param trackResiduals output the residuals for hits on Kalman tracks
-     * @param trackResidualsRelations output relations for the residuals
-     * @return Two lists of native Kalman tracks, one for each of top and bottom
-     * detectors
+     * Execute the Kalman pattern recognition. All but the first argument are outputs, but the calling routine has to
+     * supply the empty data structures.
+     * 
+     * @param event    input the header for this event
+     * @param outputFullTracks   output the list of HPS tracks
+     * @param trackDataCollection    output list of data that go with the tracks
+     * @param trackDataRelations    output the relations between tracks and the data
+     * @param allClstrs    output all the clusters needed for refitting the Kalman tracks by GBL
+     * @param gblStripClusterDataRelations     output relations for the clusters
+     * @param trackResiduals    output the residuals for hits on Kalman tracks
+     * @param trackResidualsRelations    output relations for the residuals
+     * @return Two lists of native Kalman tracks, one for each of top and bottom detectors
      */
     private ArrayList<KalTrack>[] prepareTrackCollections(EventHeader event, List<Track> outputFullTracks, List<TrackData> trackDataCollection, List<LCRelation> trackDataRelations, List<GBLStripClusterData> allClstrs, List<LCRelation> gblStripClusterDataRelations, List<TrackResidualsData> trackResiduals, List<LCRelation> trackResidualsRelations) {
-
+        
         int evtNumb = event.getEventNumber();
         String stripHitInputCollectionName = "StripClusterer_SiTrackerHitStrip1D";
         if (!event.hasCollection(TrackerHit.class, stripHitInputCollectionName)) {
             System.out.format("KalmanPatRecDriver.process:" + stripHitInputCollectionName + " does not exist; skipping event %d\n", evtNumb);
             return null;
         }
-
+        
         long startTime = System.nanoTime();
         ArrayList<KalTrack>[] kPatList = KI.KalmanPatRec(event, decoder);
         long endTime = System.nanoTime();
-        double runTime = (double) (endTime - startTime) / 1000000.;
+        double runTime = (double)(endTime - startTime)/1000000.;
         executionTime += runTime;
         if (verbose) {
             if (runTime > 200.) {
@@ -487,49 +417,45 @@
                 System.out.format("                            Number of strip hits = %d\n", striphits.size());
             }
         }
-        if (runTime > maxTime) {
-            maxTime = runTime;
-        }
+        if (runTime > maxTime) maxTime = runTime;
         nEvents++;
-        logger.log(Level.FINE, "KalmanPatRecDriver.process: run time for pattern recognition at event " + evtNumb + " is " + runTime + " milliseconds");
-
+        logger.log(Level.FINE,"KalmanPatRecDriver.process: run time for pattern recognition at event "+evtNumb+" is "+runTime+" milliseconds");
+        
         //List<RawTrackerHit> rawhits = event.get(RawTrackerHit.class, "SVTRawTrackerHits");
         //if (rawhits == null) {
         //    logger.log(Level.FINE, String.format("KalmanPatRecDriver.process: the raw hits collection is missing"));
         //    return null;
         //}        
+        
         int nKalTracks = 0;
-        for (int topBottom = 0; topBottom < 2; ++topBottom) {
+        for (int topBottom=0; topBottom<2; ++topBottom) {
             ArrayList<KalTrack> kPat = kPatList[topBottom];
             if (kPat.size() == 0) {
                 logger.log(Level.FINE, String.format("KalmanPatRecDriver.process: pattern recognition failed to find tracks in tracker %d for event %d.", topBottom, evtNumb));
             }
             for (KalTrack kTk : kPat) {
-                if (verbose) {
-                    kTk.print(String.format(" PatRec for topBot=%d ", topBottom));
-                }
-                double[][] covar = kTk.originCovariance();
-                for (int ix = 0; ix < 5; ++ix) {
-                    for (int iy = 0; iy < 5; ++iy) {
+                if (verbose) kTk.print(String.format(" PatRec for topBot=%d ",topBottom));
+                double [][] covar = kTk.originCovariance();
+                for (int ix=0; ix<5; ++ix) {
+                    for (int iy=0; iy<5; ++iy) {
                         if (Double.isNaN(covar[ix][iy])) {
-                            logger.log(Level.FINE, String.format("KalmanPatRecDriver.process event %d: NaN at %d %d in covariance for track %d", evtNumb, ix, iy, kTk.ID));
+                            logger.log(Level.FINE, String.format("KalmanPatRecDriver.process event %d: NaN at %d %d in covariance for track %d",evtNumb,ix,iy,kTk.ID));
                         }
                     }
-                }
+                }                
                 nKalTracks++;
-
+                
                 //Here is where the tracks to be persisted are formed
                 Track KalmanTrackHPS = KI.createTrack(kTk, true);
-                if (KalmanTrackHPS == null) {
-                    continue;
-                }
-
+                if (KalmanTrackHPS == null) continue;
+                
                 //pT cut 
                 //double [] hParams_check = kTk.originHelixParms();
                 //double ptInv_check = hParams_check[2];
                 //double pt = Math.abs(1./ptInv_check);
+                
                 outputFullTracks.add(KalmanTrackHPS);
-
+                
                 // Create clusters that can be used to refit the Kalman track using GBL
                 List<GBLStripClusterData> clstrs = KI.createGBLStripClusterData(kTk);
                 if (verbose) {
@@ -537,47 +463,36 @@
                         KI.printGBLStripClusterData(clstr);
                     }
                 }
-
+                
                 allClstrs.addAll(clstrs);
                 for (GBLStripClusterData clstr : clstrs) {
                     gblStripClusterDataRelations.add(new BaseLCRelation(KalmanTrackHPS, clstr));
                 }
-
+                
                 //Set top by default
                 int trackerVolume = 0;
                 //if tanLamda<0 set bottom
-                if (KalmanTrackHPS.getTrackStates().get(0).getTanLambda() < 0) {
-                    trackerVolume = 1;
-                }
-
+                if (KalmanTrackHPS.getTrackStates().get(0).getTanLambda() < 0) trackerVolume = 1;
+                
                 //TODO: compute isolations
                 double qualityArray[] = new double[1];
-                qualityArray[0] = -1;
-
+                qualityArray[0]= -1;
+                
                 //Get the track momentum and convert it into detector frame and float values
                 Hep3Vector momentum = new BasicHep3Vector(KalmanTrackHPS.getTrackStates().get(0).getMomentum());
                 momentum = CoordinateTransformations.transformVectorToDetector(momentum);
-
+                
                 float[] momentum_f = new float[3];
                 momentum_f[0] = (float) momentum.x();
                 momentum_f[1] = (float) momentum.y();
                 momentum_f[2] = (float) momentum.z();
-
+                
                 //Add the Track Data 
                 TrackData KFtrackData = new TrackData(trackerVolume, (float) kTk.getTime(), qualityArray, momentum_f);
                 trackDataCollection.add(KFtrackData);
                 trackDataRelations.add(new BaseLCRelation(KFtrackData, KalmanTrackHPS));
 
                 //Add the TrackResiduals                
-<<<<<<< HEAD
-                List<Integer> layers = new ArrayList<Integer>();
-                List<Double> residuals = new ArrayList<Double>();
-                List<Float> sigmas = new ArrayList<Float>();
-
-                for (int ilay = 0; ilay < 14; ilay++) {
-                    Pair<Double, Double> res_and_sigma = kTk.unbiasedResidual(ilay);
-                    if (res_and_sigma.getSecondElement() > -1.) {
-=======
                 List<Integer> layers      = new ArrayList<Integer>();
                 List<Double> residuals    = new ArrayList<Double>();
                 List<Float> sigmas        = new ArrayList<Float>(); 
@@ -585,32 +500,31 @@
                 for (int ilay = 0; ilay<14; ilay++) {
                     Pair<Double,Double> res_and_sigma = kTk.unbiasedResidual(ilay, false);
                     if (res_and_sigma.getSecondElement() > -1.)  {
->>>>>>> 6df86596
                         layers.add(ilay);
                         residuals.add(res_and_sigma.getFirstElement());
                         sigmas.add(res_and_sigma.getSecondElement().floatValue());
                     }
                 } // End loop on layers
-
-                TrackResidualsData resData = new TrackResidualsData(trackerVolume, layers, residuals, sigmas);
+                
+                TrackResidualsData resData = new TrackResidualsData(trackerVolume,layers,residuals,sigmas);
                 trackResiduals.add(resData);
-                trackResidualsRelations.add(new BaseLCRelation(resData, KalmanTrackHPS));
+                trackResidualsRelations.add(new BaseLCRelation(resData,KalmanTrackHPS));
                 /*
                 if (KalmanTrackHPS.getTrackerHits().size() != residuals.size()) {
                     System.out.println("KalmanPatRecDriver::Residuals consistency check failed.");
                     System.out.printf("Track has %d hits while I have %d residuals \n", KalmanTrackHPS.getTrackerHits().size(), residuals.size());
                 }
-                 */
-
+                */
+                    
             } // end of loop on tracks
         } // end of loop on trackers
-
+        
         nTracks += nKalTracks;
-
+        
         long endInterfaceTime = System.nanoTime();
-        runTime = (double) (endInterfaceTime - endTime) / 1000000.;
+        runTime = (double)(endInterfaceTime - endTime)/1000000.;
         interfaceTime += runTime;
-
+        
         return kPatList;
     }
 
@@ -619,149 +533,118 @@
      * Print a summary of Kalman Filter tracking at the end of the job.
      */
     public void endOfData() {
-        System.out.format("KalmanPatRecDriver.endOfData: total pattern recognition execution time=%12.4f ms for %d events and %d tracks.\n",
+        System.out.format("KalmanPatRecDriver.endOfData: total pattern recognition execution time=%12.4f ms for %d events and %d tracks.\n", 
                 executionTime, nEvents, nTracks);
-        double evtTime = executionTime / (double) nEvents;
-        double tkrTime = executionTime / (double) nTracks;
+        double evtTime = executionTime/(double)nEvents;
+        double tkrTime = executionTime/(double)nTracks;
         System.out.format("                              Kalman Patrec Time per event = %9.4f ms; Time per track = %9.4f ms\n", evtTime, tkrTime);
         System.out.format("                              Kalman Patrec maximum time for one event = %10.4f ms\n", maxTime);
-        evtTime = interfaceTime / (double) nEvents;
+        evtTime = interfaceTime/(double)nEvents;
         System.out.format("                              Kalman Interface Time per event = %9.4f ms\n", evtTime);
         if (kPlot != null) {
             kPlot.output();
-            evtTime = plottingTime / (double) nEvents;
+            evtTime = plottingTime/(double)nEvents;
             System.out.format("                              Kalman Plotting Time per event = %9.4f ms\n", evtTime);
         }
         KI.summary();
     }
-
+    
     // Methods to set Kalman parameters from within the steering file
     public void setNumPatRecIteration(int numPatRecIteration) {
         this.numPatRecIteration = numPatRecIteration;
     }
-
     public void setNumKalmanIteration(int numKalmanIteration) {
         this.numKalmanIteration = numKalmanIteration;
     }
-
     public void setMaxPtInverse(double maxPtInverse) {
         this.maxPtInverse = maxPtInverse;
     }
-
     public void setMaxD0(double maxD0) {
         this.maxD0 = maxD0;
     }
-
     public void setMaxZ0(double maxZ0) {
         this.maxZ0 = maxZ0;
     }
-
     public void setMaxChi2(double maxChi2) {
         this.maxChi2 = maxChi2;
     }
-
     public void setMinHits(int minHits) {
         this.minHits = minHits;
     }
-
     public void setMinStereo(int minStereo) {
         this.minStereo = minStereo;
     }
-
     public void setMaxSharedHits(int maxSharedHits) {
         this.maxSharedHits = maxSharedHits;
     }
-
     public void setMaxTimeRange(double maxTimeRange) {
         this.maxTimeRange = maxTimeRange;
     }
-
     public void setMaxTanLambda(double maxTanLambda) {
         this.maxTanLambda = maxTanLambda;
     }
-
     public void setMaxResidual(double maxResidual) {
         this.maxResidual = maxResidual;
     }
-
     public void setMaxChi2Inc(double maxChi2Inc) {
         this.maxChi2Inc = maxChi2Inc;
     }
-
     public void setMinChi2IncBad(double minChi2IncBad) {
         this.minChi2IncBad = minChi2IncBad;
     }
-
     public void setMxChi2Vtx(double mxChi2Vtx) {
         this.mxChi2Vtx = mxChi2Vtx;
     }
-
     public void setMaxResidShare(double maxResidShare) {
         this.maxResidShare = maxResidShare;
     }
-
     public void setMaxChi2IncShare(double maxChi2IncShare) {
         this.maxChi2IncShare = maxChi2IncShare;
     }
-
     public void setNumEvtPlots(int numEvtPlots) {
         this.numEvtPlots = numEvtPlots;
     }
-
     public void setDoDebugPlots(boolean doDebugPlots) {
         this.doDebugPlots = doDebugPlots;
-    }
-
+    }    
     public void setSeedCompThr(double seedCompThr) {
         this.seedCompThr = seedCompThr;
     }
-
     public void setBeamPositionZ(double beamPositionZ) {
         this.beamPositionZ = beamPositionZ;
     }
-
     public void setBeamSigmaZ(double beamSigmaZ) {
         this.beamSigmaZ = beamSigmaZ;
     }
-
     public void setBeamPositionX(double beamPositionX) {
         this.beamPositionX = beamPositionX;
     }
-
     public void setBeamSigmaX(double beamSigmaX) {
         this.beamSigmaX = beamSigmaX;
     }
-
     public void setBeamPositionY(double beamPositionY) {
         this.beamPositionY = beamPositionY;
     }
-
     public void setBeamSigmaY(double beamSigmaY) {
         this.beamSigmaY = beamSigmaY;
     }
-
     public void setUseBeamPositionConditions(boolean useBeamPositionConditions) {
         this.useBeamPositionConditions = useBeamPositionConditions;
     }
-
     public void setUseFixedVertexZPosition(boolean useFixedVertexZPosition) {
         this.useFixedVertexZPosition = useFixedVertexZPosition;
     }
-
     public void setNumStrategyIter1(int numStrategyIter1) {
         this.numStrategyIter1 = numStrategyIter1;
     }
-
     public void setMinSeedEnergy(double minSeedEnergy) {
         this.minSeedEnergy = minSeedEnergy;
         System.out.format("KalmanPatRecDriver: minimum seed energy from steering = %8.4f\n", minSeedEnergy);
     }
-
     public void setLowPhThresh(double lowPhThresh) {
         this.lowPhThresh = lowPhThresh;
         System.out.format("KalmanPatRecDriver: setting lowPhThresh from steering : %12.4f\n", lowPhThresh);
     }
-
     public void setSeedStrategy(String seedStrategy) {
         if (strategies == null) {
             strategies = new ArrayList<String>();
@@ -769,7 +652,6 @@
         strategies.add(seedStrategy);
         System.out.format("KalmanPatRecDriver: top and bottom strategy %s specified by steering.\n", seedStrategy);
     }
-
     public void setSeedStrategyTop(String seedStrategy) {
         if (strategiesTop == null) {
             strategiesTop = new ArrayList<String>();
@@ -777,7 +659,6 @@
         strategiesTop.add(seedStrategy);
         System.out.format("KalmanPatRecDriver: top strategy %s specified by steering.\n", seedStrategy);
     }
-
     public void setSeedStrategyBottom(String seedStrategy) {
         if (strategiesBot == null) {
             strategiesBot = new ArrayList<String>();
@@ -785,10 +666,9 @@
         strategiesBot.add(seedStrategy);
         System.out.format("KalmanPatRecDriver: bottom strategy %s specified by steering.\n", seedStrategy);
     }
-
     public void setLogLevel(String logLevel) {
         System.out.format("KalmanPatRecDriver: setting the logger level to %s\n", logLevel);
         this.logLevel = Level.parse(logLevel);
-        System.out.format("                    logger level = %s\n", this.logLevel.getName());
+        System.out.format("                    logger level = %s\n",this.logLevel.getName());
     }
 }