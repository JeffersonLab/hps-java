package org.hps.recon.tracking.kalman;

import java.util.ArrayList;
import java.util.Comparator;
import java.util.List;
import java.util.logging.Level;
//import java.util.logging.LogManager;
import java.util.logging.Logger;

import hep.physics.vec.Hep3Vector;
import hep.physics.vec.BasicHep3Vector;

import org.hps.conditions.beam.BeamPosition;
import org.hps.conditions.beam.BeamPosition.BeamPositionCollection;
import org.hps.conditions.database.DatabaseConditionsManager;
import org.hps.recon.tracking.CoordinateTransformations;
import org.hps.recon.tracking.MaterialSupervisor;
import org.hps.recon.tracking.TrackData;
import org.hps.recon.tracking.TrackResidualsData;
import org.hps.recon.tracking.MaterialSupervisor.ScatteringDetectorVolume;
import org.hps.recon.tracking.MaterialSupervisor.SiStripPlane;
import org.hps.recon.tracking.gbl.GBLStripClusterData;
import org.hps.util.Pair;
import org.lcsim.detector.tracker.silicon.HpsSiSensor;
import org.lcsim.event.EventHeader;
import org.lcsim.event.LCRelation;
import org.lcsim.event.Track;
import org.lcsim.event.TrackerHit;
import org.lcsim.event.base.BaseLCRelation;
import org.lcsim.geometry.Detector;
import org.lcsim.lcio.LCIOConstants;
import org.lcsim.util.Driver;
import org.lcsim.util.aida.AIDA;

import org.lcsim.geometry.IDDecoder;
/**
 * Driver for pattern recognition and fitting of HPS tracks using the Kalman Filter
 * @author Robert Johnson and Pierfrancesco Butti
 *
 */
public class KalmanPatRecDriver extends Driver {

    IDDecoder decoder;
    private ArrayList<SiStripPlane> detPlanes;
    private MaterialSupervisor _materialManager;
    private org.lcsim.geometry.FieldMap fm;
    private KalmanInterface KI;
    private boolean verbose = false;
    private boolean uniformB = false;
    private String outputFullTrackCollectionName = "KalmanFullTracks";
    public AIDA aida;
    private int nTracks;
    private int nEvents;
    private double executionTime;
<<<<<<< HEAD
=======
    private double maxTime;
>>>>>>> 762371a1
    private double interfaceTime;
    private double plottingTime;
    private KalmanParams kPar;
    private KalmanPatRecPlots kPlot;
    private static Logger logger;
    
    // Parameters for the Kalman pattern recognition that can be set by the user in the steering file:
    private ArrayList<String> strategies;     // List of seed strategies for both top and bottom trackers, from steering
    private ArrayList<String> strategiesTop;  // List of all the top tracker seed strategies from the steering file
    private ArrayList<String> strategiesBot;  // List of all the bottom tracker seed strategies from the steering file
    private int numPatRecIteration;    // Number of global iterations of the pattern recognition
    private int numKalmanIteration;    // Number of Kalman filter iterations per track in the final fit
    private double maxPtInverse;       // Maximum value of 1/pt for the seed and the final track
    private double maxD0;              // Maximum dRho (or D0) at the target plane for a seed and the final track
    private double maxZ0;              // Maximum dz (or Z0) at the target plane for a seed and the final track
    private double maxChi2;            // Maximum Kalman chi^2 per hit for a track candidate
    private int minHits;               // Minimum number of hits on a track
    private int minStereo;             // Minimum number of stereo hits on a track
    private int maxSharedHits;         // Maximum number of hits on a track that are shared with another track
    private double maxTimeRange;       // Maximum time range in ns spanned by all the hits on a track
    private double maxTanLambda;       // Maximum tan(lambda) for a track seed
    private double maxResidual;        // Maximum residual in units of SSD resolution to add a hit to a track candidate
    private double maxChi2Inc;         // Maximum increment in chi^2 to add a hit to an already completed track
    private double minChi2IncBad;      // Minimum increment in chi^2 to remove a hit from an already completed track
    private double maxResidShare;      // Maximum residual in units of detector resolution for a shared hit
    private double maxChi2IncShare;    // Maximum increment in chi^2 for a hit shared with another track
    private double mxChi2Vtx;          // Maximum chi^2 for 5-hit tracks with a vertex constraint
    private int numEvtPlots;           // Number of event displays to plot (gnuplot files)
    private boolean doDebugPlots;      // Whether to make all the debugging histograms 
    private int siHitsLimit;           // Maximum number of SiClusters in one event allowed for KF pattern reco 
                                       // (protection against monster events) 
    private double seedCompThr;        // Threshold for seedTrack helix parameters compatibility
    private int numStrategyIter1;      // Number of seed strategies to use in the first iteration of pattern recognition
    private double beamPositionZ;      // Beam spot location along the beam axis
    private double beamSigmaZ;         // Beam spot size along the beam axis
    private double beamPositionX;
    private double beamSigmaX;
    private double beamPositionY;
    private double beamSigmaY;
    private double lowPhThresh;                 // Threshold in residual ratio to prefer a low-ph hit over a high-ph hit
    private double minSeedEnergy=-1.;           // Minimum energy of a hit for it to be used in a pattern recognition seed
    private boolean useBeamPositionConditions;  // True to use beam position from database
    private boolean useFixedVertexZPosition;    // True to override the database just for the z beam position
    private Level logLevel = Level.WARNING;     // Set log level from steering
    private boolean addResiduals;               // If true add the hit-on-track residuals to the LCIO event
    private List<HpsSiSensor> sensors = null;   // List of tracker sensors
    
    
    public String getOutputFullTrackCollectionName() {
        return outputFullTrackCollectionName;
    }

    public void setOutputFullTrackCollectionName(String input) {
        outputFullTrackCollectionName = input;
    }

    public void setVerbose(boolean input) {
        verbose = input;
    }

    public void setUniformB(boolean input) {
        uniformB = input;
        logger.config("KalmanPatRecDriver: the B field will be assumed uniform.\n");
    }

    public void setMaterialManager(MaterialSupervisor mm) {
        _materialManager = mm;
    }

    public void setTrackCollectionName(String input) {
    }
    
    public void setSiHitsLimit(int input) {
        siHitsLimit = input;
    }            

    public void setAddResiduals(boolean input) {
        addResiduals = input;
    }
    
    @Override
    public void detectorChanged(Detector det) {
        logger = Logger.getLogger(KalmanPatRecDriver.class.getName());
        if (logLevel != null) {
            logger.setLevel(logLevel);
            //LogManager.getLogManager().getLogger(Logger.GLOBAL_LOGGER_NAME).setLevel(logLevel);
        }
        verbose = (logger.getLevel()==Level.FINE);
        System.out.format("KalmanPatRecDriver: entering detectorChanged, logger level = %s\n", logger.getLevel().getName());
        executionTime = 0.;
        interfaceTime = 0.;
        plottingTime = 0.;
<<<<<<< HEAD
=======
        maxTime = 0.;
>>>>>>> 762371a1
        
        _materialManager = new MaterialSupervisor();
        _materialManager.buildModel(det);

        fm = det.getFieldMap();
        /*
        System.out.format("B field map vs y:\n");
        double eCalLoc = 1394.;
        for (double y=0.; y<1500.; y+=5.) {
            double z1=-50.; 
            double z2= 50.;
            Vec B1 = new Vec(3, KalmanInterface.getFielD(new Vec(0., y, z1), fm));
            Vec B2 = new Vec(3, KalmanInterface.getFielD(new Vec(0., y, 0.), fm));
            Vec B3 = new Vec(3, KalmanInterface.getFielD(new Vec(0., y, z2), fm));
            System.out.format("y=%6.1f z=%6.1f: %s z=0: %s z=%6.1f: %s\n", y, z1, B1.toString(), B2.toString(), z2, B3.toString());
        }
        System.out.format("B field map vs z at ECAL:\n");
        for (double z=-200.; z<200.; z+=5.) {
            double y=eCalLoc; 
            Vec B = new Vec(3, KalmanInterface.getFielD(new Vec(0., y, z), fm));
            System.out.format("x=0 y=%6.1f z=%6.1f: %s\n", y, z, B.toString());
        }
        System.out.format("B field map vs x at ECAL:\n");
        for (double x=-200.; x<200.; x+=5.) {
            double y=eCalLoc;
            double z=20.;
            Vec B = new Vec(3, KalmanInterface.getFielD(new Vec(x, y, z), fm));
            System.out.format("x=%6.1f y=%6.1f z=%6.1f: %s\n", x, y, z, B.toString());
        }
        */
        
        detPlanes = new ArrayList<SiStripPlane>();
        List<ScatteringDetectorVolume> materialVols = ((MaterialSupervisor) (_materialManager)).getMaterialVolumes();
        for (ScatteringDetectorVolume vol : materialVols) {
            detPlanes.add((SiStripPlane) (vol));
        }
        
        sensors = det.getSubdetector("Tracker").getDetectorElement().findDescendants(HpsSiSensor.class);

        // Instantiate the interface to the Kalman-Filter code and set up the geometry
        KalmanParams kPar = new KalmanParams();
        
        // Change Kalman parameters per settings supplied by the steering file
        // We assume that if not set by the steering file, then the parameters will have the Java default values for the primitives
        // Note that all of the parameters have defaults hard coded in KalmanParams.java
        if (numPatRecIteration != 0) kPar.setGlbIterations(numPatRecIteration);
        if (numKalmanIteration != 0) kPar.setIterations(numKalmanIteration);
        if (maxPtInverse != 0.0) kPar.setMaxK(maxPtInverse);
        if (maxD0 != 0.0) kPar.setMaxdRho(maxD0);
        if (maxZ0 != 0.0) kPar.setMaxdZ(maxZ0);
        if (maxChi2 != 0.0) kPar.setMaxChi2(maxChi2);
        if (minHits != 0) kPar.setMinHits(minHits);
        if (minStereo != 0) kPar.setMinStereo(minStereo);
        if (maxSharedHits != 0) kPar.setMaxShared(maxSharedHits);
        if (maxTimeRange != 0.0) kPar.setMaxTimeRange(maxTimeRange);
        if (maxTanLambda != 0.0) kPar.setMaxTanL(maxTanLambda);
        if (maxResidual != 0.0) kPar.setMxResid(maxResidual);
        if (maxChi2Inc != 0.0) kPar.setMxChi2Inc(maxChi2Inc);
        if (minChi2IncBad != 0.0) kPar.setMinChi2IncBad(minChi2IncBad);
        if (maxResidShare != 0.0) kPar.setMxResidShare(maxResidShare);
        if (maxChi2IncShare != 0.0) kPar.setMxChi2double(maxChi2IncShare);
        if (seedCompThr != 0.0) kPar.setSeedCompThr(seedCompThr);
        if (beamPositionZ != 0.0) kPar.setBeamSpotY(beamPositionZ);
        if (beamSigmaZ != 0.0) kPar.setBeamSizeY(beamSigmaZ);
        if (beamPositionX != 0.0) kPar.setBeamSpotX(beamPositionX);
        if (beamSigmaX != 0.0) kPar.setBeamSizeX(beamSigmaX);
        if (beamPositionY != 0.0) kPar.setBeamSpotZ(-beamPositionY);
        if (beamSigmaY != 0.0) kPar.setBeamSizeZ(beamSigmaY);
        if (mxChi2Vtx != 0.0) kPar.setMaxChi2Vtx(mxChi2Vtx);
        if (minSeedEnergy >= 0.) kPar.setMinSeedEnergy(minSeedEnergy);
      
        // Here we set the seed strategies for the pattern recognition
        if (strategies != null || (strategiesTop != null && strategiesBot != null)) {
            logger.config("The Kalman pattern recognition seed strategies are being set from the steering file");
            kPar.clrStrategies();
            int nB = 0;
            int nT = 0;
            int nA = 0;
            if (strategies != null) {
                nA = strategies.size();
                for (String strategy : strategies) {
                    kPar.addStrategy(strategy, "top");
                    kPar.addStrategy(strategy, "bottom");
                }
            }
            if (strategiesTop != null) {
                nT = strategiesTop.size();
                for (String strategy : strategiesTop) {
                    kPar.addStrategy(strategy, "top");
                }
            }
            if (strategiesBot != null) {
                nB = strategiesBot.size();
                for (String strategy : strategiesBot) {
                    kPar.addStrategy(strategy, "bottom");
                }
            }
            kPar.setNumSeedIter1(nA + nT);
            kPar.setNumSeedIter1(nA + nB);
        }
        if (numStrategyIter1 != 0) kPar.setNumSeedIter1(numStrategyIter1);
        
        // Setup optional usage of beam positions from database.
        final DatabaseConditionsManager mgr = DatabaseConditionsManager.getInstance();
        if (useBeamPositionConditions && mgr.hasConditionsRecord("beam_positions")) {
            logger.config("Using Kalman beam position from the conditions database");
            BeamPositionCollection beamPositions = 
                    mgr.getCachedConditions(BeamPositionCollection.class, "beam_positions").getCachedData();
            BeamPosition beamPositionCond = beamPositions.get(0); 
            if (!useFixedVertexZPosition) kPar.setBeamSpotY(beamPositionCond.getPositionZ());  
            else logger.config("Using fixed Kalman beam Z position: " + kPar.beamSpot[1]);
            kPar.setBeamSpotX(beamPositionCond.getPositionX());   // Includes a transformation to Kalman coordinates
            kPar.setBeamSpotZ(-beamPositionCond.getPositionY());
        } else {
            logger.config("Using Kalman beam position from the steering file or default");
        }
        logger.config("Using Kalman beam position [ Z, X, Y ]: " + String.format("[ %f, %f, %f ]",
                       kPar.beamSpot[0], -kPar.beamSpot[2], kPar.beamSpot[1]) + " in HPS coordinates.");      
        
        logger.config(String.format("KalmanPatRecDriver: the B field is assumed uniform? %b\n", uniformB));
        logger.config("KalmanPatRecDriver: done with configuration changes.");
        kPar.print();
        
        KI = new KalmanInterface(uniformB, kPar, fm);
        KI.setSiHitsLimit(siHitsLimit);
        KI.createSiModules(detPlanes);
        decoder = det.getSubdetector("Tracker").getIDDecoder();
        if (doDebugPlots) {
            kPlot = new KalmanPatRecPlots(verbose, KI, decoder, numEvtPlots, fm);
        }
    }

    @Override
    public void process(EventHeader event) {
                
        List<Track> outputFullTracks = new ArrayList<Track>();
        
        //For additional track information
        List<TrackData> trackDataCollection = new ArrayList<TrackData>();
        List<LCRelation> trackDataRelations = new ArrayList<LCRelation>();
        
        //For GBL Refitting
        List<GBLStripClusterData> allClstrs = new ArrayList<GBLStripClusterData>();
        List<LCRelation> gblStripClusterDataRelations  =  new ArrayList<LCRelation>();
        
        //For hit-on-track residuals information
        List<TrackResidualsData> trackResiduals = new ArrayList<TrackResidualsData>();
        List<LCRelation> trackResidualsRelations = new ArrayList<LCRelation>();
       
        ArrayList<KalTrack>[] kPatList = prepareTrackCollections(event, outputFullTracks, trackDataCollection, trackDataRelations, allClstrs, gblStripClusterDataRelations, trackResiduals, trackResidualsRelations);
        
        int flag = 1 << LCIOConstants.TRBIT_HITS;
        event.put(outputFullTrackCollectionName, outputFullTracks, Track.class, flag);
        event.put("KFGBLStripClusterData", allClstrs, GBLStripClusterData.class, flag);
        event.put("KFGBLStripClusterDataRelations", gblStripClusterDataRelations, LCRelation.class, flag);
        event.put("KFTrackData",trackDataCollection, TrackData.class,0);
        event.put("KFTrackDataRelations",trackDataRelations,LCRelation.class,0);
        
        if (addResiduals) {
            event.put("KFUnbiasRes", trackResiduals, TrackResidualsData.class,0);
            event.put("KFUnbiasResRelations",trackResidualsRelations, LCRelation.class,0);
        }

        if (kPlot != null) {
            long startTime = System.nanoTime();
            
            kPlot.process(event, sensors, kPatList, outputFullTracks);
            long endPlottingTime = System.nanoTime();
            double runTime = (double)(endPlottingTime - startTime)/1000000.;
            plottingTime += runTime;           
        }
        
        KI.clearInterface();
        logger.log(Level.FINE, String.format("\n KalmanPatRecDriver.process: Done with event %d", event.getEventNumber()));
    }
    
    class SortByZ implements Comparator<Pair<double[], double[]>> {

        @Override
        public int compare(Pair<double[], double[]> o1, Pair<double[], double[]> o2) {
            return (int) (o1.getSecondElement()[2] - o2.getSecondElement()[2]);
        }
    }
    
    class SortByZ2 implements Comparator<TrackerHit> {
        
        @Override
            public int compare(TrackerHit o1, TrackerHit o2) {
            return (int) (o1.getPosition()[2] - o2.getPosition()[2]);
        }
    }

    private ArrayList<KalTrack>[] prepareTrackCollections(EventHeader event, List<Track> outputFullTracks, List<TrackData> trackDataCollection, List<LCRelation> trackDataRelations, List<GBLStripClusterData> allClstrs, List<LCRelation> gblStripClusterDataRelations, List<TrackResidualsData> trackResiduals, List<LCRelation> trackResidualsRelations) {
        
        int evtNumb = event.getEventNumber();
        String stripHitInputCollectionName = "StripClusterer_SiTrackerHitStrip1D";
        if (!event.hasCollection(TrackerHit.class, stripHitInputCollectionName)) {
            System.out.format("KalmanPatRecDriver.process:" + stripHitInputCollectionName + " does not exist; skipping event %d\n", evtNumb);
            return null;
        }
        
        long startTime = System.nanoTime();
        ArrayList<KalTrack>[] kPatList = KI.KalmanPatRec(event, decoder);
        long endTime = System.nanoTime();
        double runTime = (double)(endTime - startTime)/1000000.;
        executionTime += runTime;
<<<<<<< HEAD
=======
        if (runTime > 200.) {
            System.out.format("KalmanPatRecDriver.process: run time for pattern recognition at event %d is %9.1f ms\n", evtNumb, runTime);
            List<TrackerHit> striphits = event.get(TrackerHit.class, "StripClusterer_SiTrackerHitStrip1D");
            System.out.format("                            Number of strip hits = %d\n", striphits.size());
        }
        if (runTime > maxTime) maxTime = runTime;
>>>>>>> 762371a1
        nEvents++;
        logger.log(Level.FINE,"KalmanPatRecDriver.process: run time for pattern recognition at event "+evtNumb+" is "+runTime+" milliseconds");
        
        //List<RawTrackerHit> rawhits = event.get(RawTrackerHit.class, "SVTRawTrackerHits");
        //if (rawhits == null) {
        //    logger.log(Level.FINE, String.format("KalmanPatRecDriver.process: the raw hits collection is missing"));
        //    return null;
        //}        
        
        int nKalTracks = 0;
        for (int topBottom=0; topBottom<2; ++topBottom) {
            ArrayList<KalTrack> kPat = kPatList[topBottom];
            if (kPat.size() == 0) {
                logger.log(Level.FINE, String.format("KalmanPatRecDriver.process: pattern recognition failed to find tracks in tracker %d for event %d.", topBottom, evtNumb));
            }
            for (KalTrack kTk : kPat) {
                if (verbose) kTk.print(String.format(" PatRec for topBot=%d ",topBottom));
                double [][] covar = kTk.originCovariance();
                for (int ix=0; ix<5; ++ix) {
                    for (int iy=0; iy<5; ++iy) {
                        if (Double.isNaN(covar[ix][iy])) {
                            logger.log(Level.FINE, String.format("KalmanPatRecDriver.process event %d: NaN at %d %d in covariance for track %d",evtNumb,ix,iy,kTk.ID));
                        }
                    }
                }                
                nKalTracks++;
                
                //Here is where the tracks to be persisted are formed
                Track KalmanTrackHPS = KI.createTrack(kTk, true);
                if (KalmanTrackHPS == null) continue;
                
                //pT cut 
                //double [] hParams_check = kTk.originHelixParms();
                //double ptInv_check = hParams_check[2];
                //double pt = Math.abs(1./ptInv_check);
                
                outputFullTracks.add(KalmanTrackHPS);
                List<GBLStripClusterData> clstrs = KI.createGBLStripClusterData(kTk);
                if (verbose) {
                    for (GBLStripClusterData clstr : clstrs) {
                        KI.printGBLStripClusterData(clstr);
                    }
                }
                
                //Ecal extrapolation - For the moment done here, but should be moved inside the KalmanInterface (DONE)
                //BaseTrackState ts_ecal = TrackUtils.getTrackExtrapAtEcalRK(KalmanTrackHPS,fm);
                //KalmanTrackHPS.getTrackStates().add(ts_ecal);
                
                allClstrs.addAll(clstrs);
                for (GBLStripClusterData clstr : clstrs) {
                    gblStripClusterDataRelations.add(new BaseLCRelation(KalmanTrackHPS, clstr));
                }
                
                //Set top by default
                int trackerVolume = 0;
                //if tanLamda<0 set bottom
                if (KalmanTrackHPS.getTrackStates().get(0).getTanLambda() < 0) trackerVolume = 1;
                
                //TODO: compute isolations
                double qualityArray[] = new double[1];
                qualityArray[0]= -1;
                
                //Get the track momentum and convert it into detector frame and float values
                Hep3Vector momentum = new BasicHep3Vector(KalmanTrackHPS.getTrackStates().get(0).getMomentum());
                momentum = CoordinateTransformations.transformVectorToDetector(momentum);
                
                float[] momentum_f = new float[3];
                momentum_f[0] = (float) momentum.x();
                momentum_f[1] = (float) momentum.y();
                momentum_f[2] = (float) momentum.z();
                
                //Add the Track Data 
                TrackData KFtrackData = new TrackData(trackerVolume, (float) kTk.getTime(), qualityArray, momentum_f);
                trackDataCollection.add(KFtrackData);
                trackDataRelations.add(new BaseLCRelation(KFtrackData, KalmanTrackHPS));

                //Add the TrackResiduas
                
                List<Integer> layers      = new ArrayList<Integer>();
                List<Double> residuals    = new ArrayList<Double>();
                List<Float> sigmas        = new ArrayList<Float>(); 
                
                for (int ilay = 0; ilay<14; ilay++) {
                    Pair<Double,Double> res_and_sigma = kTk.unbiasedResidual(ilay);
                    if (res_and_sigma.getSecondElement() > -1.)  {
                        layers.add(ilay);
                        residuals.add(res_and_sigma.getFirstElement());
                        sigmas.add(res_and_sigma.getSecondElement().floatValue());
                    }
                }//Loop on layers
                
                TrackResidualsData resData = new TrackResidualsData(trackerVolume,layers,residuals,sigmas);
                trackResiduals.add(resData);
                trackResidualsRelations.add(new BaseLCRelation(resData,KalmanTrackHPS));
                /*
                if (KalmanTrackHPS.getTrackerHits().size() != residuals.size()) {
                    System.out.println("KalmanPatRecDriver::Residuals consistency check failed.");
                    System.out.printf("Track has %d hits while I have %d residuals \n", KalmanTrackHPS.getTrackerHits().size(), residuals.size());
                }
                */
                    
            } // end of loop on tracks
        } // end of loop on trackers
        
        nTracks += nKalTracks;
        
        long endInterfaceTime = System.nanoTime();
        runTime = (double)(endInterfaceTime - endTime)/1000000.;
        interfaceTime += runTime;
        
        return kPatList;
    }

    @Override
    public void endOfData() {
        System.out.format("KalmanPatRecDriver.endOfData: total pattern recognition execution time=%12.4f ms for %d events and %d tracks.\n", 
                executionTime, nEvents, nTracks);
        double evtTime = executionTime/(double)nEvents;
        double tkrTime = executionTime/(double)nTracks;
<<<<<<< HEAD
        System.out.format("                              Kalman Patrec Time per event = %9.4f; Time per track = %9.4f\n", evtTime, tkrTime);
        evtTime = interfaceTime/(double)nEvents;
        System.out.format("                              Kalman Interface Time per event = %9.4f\n", evtTime);
        if (kPlot != null) {
            kPlot.output();
            evtTime = plottingTime/(double)nEvents;
            System.out.format("                              Kalman Plotting Time per event = %9.4f\n", evtTime);
        }
=======
        System.out.format("                              Kalman Patrec Time per event = %9.4f ms; Time per track = %9.4f ms\n", evtTime, tkrTime);
        System.out.format("                              Kalman Patrec maximum time for one event = %10.4f ms\n", maxTime);
        evtTime = interfaceTime/(double)nEvents;
        System.out.format("                              Kalman Interface Time per event = %9.4f ms\n", evtTime);
        if (kPlot != null) {
            kPlot.output();
            evtTime = plottingTime/(double)nEvents;
            System.out.format("                              Kalman Plotting Time per event = %9.4f ms\n", evtTime);
        }
        KI.summary();
>>>>>>> 762371a1
    }
    
    // Methods to set Kalman parameters from within the steering file
    public void setNumPatRecIteration(int numPatRecIteration) {
        this.numPatRecIteration = numPatRecIteration;
    }
    public void setNumKalmanIteration(int numKalmanIteration) {
        this.numKalmanIteration = numKalmanIteration;
    }
    public void setMaxPtInverse(double maxPtInverse) {
        this.maxPtInverse = maxPtInverse;
    }
    public void setMaxD0(double maxD0) {
        this.maxD0 = maxD0;
    }
    public void setMaxZ0(double maxZ0) {
        this.maxZ0 = maxZ0;
    }
    public void setMaxChi2(double maxChi2) {
        this.maxChi2 = maxChi2;
    }
    public void setMinHits(int minHits) {
        this.minHits = minHits;
    }
    public void setMinStereo(int minStereo) {
        this.minStereo = minStereo;
    }
    public void setMaxSharedHits(int maxSharedHits) {
        this.maxSharedHits = maxSharedHits;
    }
    public void setMaxTimeRange(double maxTimeRange) {
        this.maxTimeRange = maxTimeRange;
    }
    public void setMaxTanLambda(double maxTanLambda) {
        this.maxTanLambda = maxTanLambda;
    }
    public void setMaxResidual(double maxResidual) {
        this.maxResidual = maxResidual;
    }
    public void setMaxChi2Inc(double maxChi2Inc) {
        this.maxChi2Inc = maxChi2Inc;
    }
    public void setMinChi2IncBad(double minChi2IncBad) {
        this.minChi2IncBad = minChi2IncBad;
    }
    public void setMxChi2Vtx(double mxChi2Vtx) {
        this.mxChi2Vtx = mxChi2Vtx;
    }
    public void setMaxResidShare(double maxResidShare) {
        this.maxResidShare = maxResidShare;
    }
    public void setMaxChi2IncShare(double maxChi2IncShare) {
        this.maxChi2IncShare = maxChi2IncShare;
    }
    public void setNumEvtPlots(int numEvtPlots) {
        this.numEvtPlots = numEvtPlots;
    }
    public void setDoDebugPlots(boolean doDebugPlots) {
        this.doDebugPlots = doDebugPlots;
    }    
    public void setSeedCompThr(double seedCompThr) {
        this.seedCompThr = seedCompThr;
    }
    public void setBeamPositionZ(double beamPositionZ) {
        this.beamPositionZ = beamPositionZ;
    }
    public void setBeamSigmaZ(double beamSigmaZ) {
        this.beamSigmaZ = beamSigmaZ;
    }
    public void setBeamPositionX(double beamPositionX) {
        this.beamPositionX = beamPositionX;
    }
    public void setBeamSigmaX(double beamSigmaX) {
        this.beamSigmaX = beamSigmaX;
    }
    public void setBeamPositionY(double beamPositionY) {
        this.beamPositionY = beamPositionY;
    }
    public void setBeamSigmaY(double beamSigmaY) {
        this.beamSigmaY = beamSigmaY;
    }
    public void setUseBeamPositionConditions(boolean useBeamPositionConditions) {
        this.useBeamPositionConditions = useBeamPositionConditions;
    }
    public void setUseFixedVertexZPosition(boolean useFixedVertexZPosition) {
        this.useFixedVertexZPosition = useFixedVertexZPosition;
    }
    public void setNumStrategyIter1(int numStrategyIter1) {
        this.numStrategyIter1 = numStrategyIter1;
    }
    public void setMinSeedEnergy(double minSeedEnergy) {
        this.minSeedEnergy = minSeedEnergy;
        System.out.format("KalmanPatRecDriver: minimum seed energy from steering = %8.4f\n", minSeedEnergy);
    }
    public void setLowPhThresh(double lowPhThresh) {
        this.lowPhThresh = lowPhThresh;
        System.out.format("KalmanPatRecDriver: setting lowPhThresh from steering : %12.4f\n", lowPhThresh);
    }
    public void setSeedStrategy(String seedStrategy) {
        if (strategies == null) {
            strategies = new ArrayList<String>();
        }
        strategies.add(seedStrategy);
        System.out.format("KalmanPatRecDriver: top and bottom strategy %s specified by steering.\n", seedStrategy);
    }
    public void setSeedStrategyTop(String seedStrategy) {
        if (strategiesTop == null) {
            strategiesTop = new ArrayList<String>();
        }
        strategiesTop.add(seedStrategy);
        System.out.format("KalmanPatRecDriver: top strategy %s specified by steering.\n", seedStrategy);
    }
    public void setSeedStrategyBottom(String seedStrategy) {
        if (strategiesBot == null) {
            strategiesBot = new ArrayList<String>();
        }
        strategiesBot.add(seedStrategy);
        System.out.format("KalmanPatRecDriver: bottom strategy %s specified by steering.\n", seedStrategy);
    }
    public void setLogLevel(String logLevel) {
        System.out.format("KalmanPatRecDriver: setting the logger level to %s\n", logLevel);
        this.logLevel = Level.parse(logLevel);
        System.out.format("                    logger level = %s\n",this.logLevel.getName());
    }
}<|MERGE_RESOLUTION|>--- conflicted
+++ resolved
@@ -52,10 +52,7 @@
     private int nTracks;
     private int nEvents;
     private double executionTime;
-<<<<<<< HEAD
-=======
     private double maxTime;
->>>>>>> 762371a1
     private double interfaceTime;
     private double plottingTime;
     private KalmanParams kPar;
@@ -148,10 +145,7 @@
         executionTime = 0.;
         interfaceTime = 0.;
         plottingTime = 0.;
-<<<<<<< HEAD
-=======
         maxTime = 0.;
->>>>>>> 762371a1
         
         _materialManager = new MaterialSupervisor();
         _materialManager.buildModel(det);
@@ -358,15 +352,12 @@
         long endTime = System.nanoTime();
         double runTime = (double)(endTime - startTime)/1000000.;
         executionTime += runTime;
-<<<<<<< HEAD
-=======
         if (runTime > 200.) {
             System.out.format("KalmanPatRecDriver.process: run time for pattern recognition at event %d is %9.1f ms\n", evtNumb, runTime);
             List<TrackerHit> striphits = event.get(TrackerHit.class, "StripClusterer_SiTrackerHitStrip1D");
             System.out.format("                            Number of strip hits = %d\n", striphits.size());
         }
         if (runTime > maxTime) maxTime = runTime;
->>>>>>> 762371a1
         nEvents++;
         logger.log(Level.FINE,"KalmanPatRecDriver.process: run time for pattern recognition at event "+evtNumb+" is "+runTime+" milliseconds");
         
@@ -486,16 +477,6 @@
                 executionTime, nEvents, nTracks);
         double evtTime = executionTime/(double)nEvents;
         double tkrTime = executionTime/(double)nTracks;
-<<<<<<< HEAD
-        System.out.format("                              Kalman Patrec Time per event = %9.4f; Time per track = %9.4f\n", evtTime, tkrTime);
-        evtTime = interfaceTime/(double)nEvents;
-        System.out.format("                              Kalman Interface Time per event = %9.4f\n", evtTime);
-        if (kPlot != null) {
-            kPlot.output();
-            evtTime = plottingTime/(double)nEvents;
-            System.out.format("                              Kalman Plotting Time per event = %9.4f\n", evtTime);
-        }
-=======
         System.out.format("                              Kalman Patrec Time per event = %9.4f ms; Time per track = %9.4f ms\n", evtTime, tkrTime);
         System.out.format("                              Kalman Patrec maximum time for one event = %10.4f ms\n", maxTime);
         evtTime = interfaceTime/(double)nEvents;
@@ -506,7 +487,6 @@
             System.out.format("                              Kalman Plotting Time per event = %9.4f ms\n", evtTime);
         }
         KI.summary();
->>>>>>> 762371a1
     }
     
     // Methods to set Kalman parameters from within the steering file
