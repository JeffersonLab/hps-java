--- conflicted
+++ resolved
@@ -67,14 +67,10 @@
     private RelationalTable hitToStrips;
     private RelationalTable hitToRotated;
     private double executionTime;
-<<<<<<< HEAD
     //Path to store gnu plots
     //Should be removed
     private String outputGnuPlotDir = "./";
     private boolean doDebugPlots = false;
-
-=======
->>>>>>> f270dd96
     private KalmanParams kPar;
     
     // Parameters for the Kalman pattern recognition that can be set by the user in the steering file:
@@ -301,15 +297,10 @@
         double runTime = (double)(endTime - startTime)/1000000.;
         executionTime += runTime;
         nEvents++;
-<<<<<<< HEAD
         Logger.getLogger(KalmanPatRecDriver.class.getName()).log(Level.FINE,"KalmanPatRecDriver.process: run time for pattern recognition at event "+evtNumb+" is "+runTime+" milliseconds");
         if (doDebugPlots) {
             aida.histogram1D("Kalman pattern recognition time").fill(runTime);
         }
-=======
-        if (verbose) System.out.format("KalmanPatRecDriver.process: run time for pattern recognition at event %d is %12.7f milliseconds\n", evtNumb, runTime);
-        aida.histogram1D("Kalman pattern recognition time").fill(runTime);
->>>>>>> f270dd96
         if (kPatList == null) {
             System.out.println("KalmanPatRecDriver.process: null returned by KalmanPatRec.");
             return;
@@ -478,7 +469,6 @@
                             idBest = id;
                         }
                     }
-<<<<<<< HEAD
                     int nBad = 0;
                     for (MeasurementSite site : kTk.SiteList) {
                         if (site.hitID < 0) {
@@ -552,90 +542,13 @@
                         aida.histogram1D("tanLambda true").fill(tanLambdaTrue);
                         aida.histogram1D("tanLambda error, sigmas").fill((tanLambda - tanLambdaTrue)/tanLambdaErr);
                     }
-=======
                 }
-                int nBad = 0;
-                for (MeasurementSite site : kTk.SiteList) {
-                    SiModule mod = site.m;
-                    if (site.hitID < 0) {
-                        System.out.format("KalmanPatRecDriver: site on layer %d is missing its hit.\n", site.m.Layer);
-                        kTk.print("with bad site");
-                        site.print("bad one");
-                    }
-                    TrackerHit hpsHit = KI.getHpsHit(mod.hits.get(site.hitID));
-                    List<RawTrackerHit> rawHits = hpsHit.getRawHits();
-                    boolean goodHit = false;
-                    for (RawTrackerHit rawHit : rawHits) {
-                        Set<SimTrackerHit> simHits = rawtomc.allFrom(rawHit);
-                        for (SimTrackerHit simHit : simHits) {
-                            MCParticle mcp = simHit.getMCParticle();
-                            int id = mcParts.indexOf(mcp);
-                            if (id == idBest) {
-                                goodHit = true;
-                                break;
-                            }                          
-                        }
-                    }    
-                    if (!goodHit) nBad++;
-                }
-                aida.histogram1D("Kalman number of wrong hits on track").fill(nBad);
-                if (kTk.nHits >= 10) aida.histogram1D("Kalman number of wrong hits on track, >= 10 hits").fill(nBad);
-                MCParticle mcBest = null;
-                if (idBest > -1) {
-                    mcBest = mcParts.get(idBest); 
-                    Hep3Vector pVec = mcBest.getMomentum();
-                    Hep3Vector rVec = mcBest.getOrigin();
-                    double ptTrue = Math.sqrt(pVec.x()*pVec.x() + pVec.z()*pVec.z());
-                    double ptInvTrue = mcBest.getCharge()/ptTrue;
-                    //double [] pKal = kTk.originP();
-                    double [] hParams = kTk.originHelixParms();
-                    double ptInv = hParams[2];
-                    double tanLambda = -hParams[4];
-                    double tanLambdaTrue = pVec.y()/ptTrue;
-                    double phi0True = Math.atan2(pVec.x(), pVec.z());
-                    double phi0 = -hParams[1];
-                    double phi0Err = kTk.helixErr(1);
-                    double ptInvErr = kTk.helixErr(2);
-                    double tanLambdaErr = kTk.helixErr(4);
-                    double z0 = -hParams[3];
-                    double z0True = rVec.y();
-                    double z0Err = kTk.helixErr(3);
-                    double dRho = hParams[0];
-                    double dRhoErr = kTk.helixErr(0);
-                    Vec apTrue = new Vec(0.,-phi0True,ptInvTrue,-z0True,-tanLambdaTrue);
-                    Vec ap = new Vec(5,hParams);
-                    SquareMatrix Cov = new SquareMatrix(5,kTk.originCovariance());
-                    SquareMatrix CovInv = Cov.invert();
-                    Vec helixDiff = ap.dif(apTrue);
-                    double chi2Helix = helixDiff.dot(helixDiff.leftMultiply(CovInv));
-                    aida.histogram1D("helix chi-squared at origin").fill(chi2Helix);
-                    aida.histogram1D("dRho").fill(dRho);
-                    aida.histogram1D("dRho error, sigmas").fill(dRho/dRhoErr);
-                    aida.histogram1D("z0").fill(z0);
-                    aida.histogram1D("z0 error, sigmas").fill((z0-z0True)/z0Err);
-                    aida.histogram1D("phi0 true").fill(phi0True);
-                    aida.histogram1D("phi0").fill(phi0);
-                    aida.histogram1D("phi0 error, sigmas").fill((phi0-phi0True)/phi0Err);
-                    aida.histogram1D("pt inverse").fill(ptInv);
-                    aida.histogram1D("pt inverse error, percent").fill(100.*(ptInv-ptInvTrue)/ptInvTrue);
-                    if (kTk.nHits >= 10) {
-                        aida.histogram1D("pt inverse error, sigmas >= 10 hits").fill((ptInv-ptInvTrue)/ptInvErr);
-                    }
-                    aida.histogram1D("tanLambda").fill(tanLambda);
-                    aida.histogram1D("tanLambda true").fill(tanLambdaTrue);
-                    aida.histogram1D("tanLambda error, sigmas").fill((tanLambda - tanLambdaTrue)/tanLambdaErr);
->>>>>>> f270dd96
-                }
             }
         }
         nTracks += nKalTracks;
         
-<<<<<<< HEAD
         if (doDebugPlots) {
             aida.histogram1D("Kalman number of tracks").fill(nKalTracks);
-            
-            
-            
             if (event.hasCollection(Track.class, trackCollectionName)) {
                 List<Track> tracksGBL = event.get(Track.class, trackCollectionName);
                 int nGBL = tracksGBL.size();
@@ -649,30 +562,7 @@
                 for (Track tkrGBL : tracksGBL) {
                     aida.histogram1D("GBL track chi^2").fill(tkrGBL.getChi2());
                     List<TrackState> stLst = tkrGBL.getTrackStates();
-                    for (TrackState st : stLst) {
-                        if (st.getLocation() == TrackState.AtIP) {
-                            double d0 = st.getParameter(0);
-                            aida.histogram1D("GBL d0").fill(d0);
-                            double z0 = st.getParameter(3);
-                            aida.histogram1D("GBL z0").fill(z0);
-                            double Omega = st.getOmega();
-                            double ptInvGBL = -alpha * Omega;
-                            aida.histogram1D("GBL pt inverse").fill(ptInvGBL);
-                            double [] covGBL = st.getCovMatrix();
-                            double omegaErr = Math.sqrt(covGBL[5]);
-                            double tanLambdaGBL = st.getTanLambda();
-                            aida.histogram1D("GBL tanLambda").fill(tanLambdaGBL);
-                            aida.histogram1D("GBL pt inverse, sigmas").fill(Omega/omegaErr);
-                            double pMag = Math.sqrt(1.0+tanLambdaGBL*tanLambdaGBL)/Math.abs(ptInvGBL);
-                            aida.histogram1D("GBL momentum").fill(pMag);
-                            //System.out.format("d0=%10.5f +- %10.5f\n", d0, Math.sqrt(covGBL[0]));
-                            //System.out.format("phi0=%10.5f +- %10.5f\n", st.getParameter(1), Math.sqrt(covGBL[2]));
-                            //System.out.format("omega=%10.5f +- %10.5f\n", Omega, omegaErr);
-                            //System.out.format("z0=%10.5f +- %10.5f\n", z0, Math.sqrt(covGBL[9]));
-                            //System.out.format("tanL=%10.5f +- %10.5f\n", st.getParameter(4), Math.sqrt(covGBL[14]));
-                            break;
-                        }
-                    }
+                    
                     ArrayList<MCParticle> mcParts = new ArrayList<MCParticle>();
                     ArrayList<Integer> mcCnt= new ArrayList<Integer>();
                     List<TrackerHit> hitsOnTrack = TrackUtils.getStripHits(tkrGBL, hitToStrips, hitToRotated);
@@ -692,42 +582,9 @@
                                     mcParts.add(mcp);
                                     mcCnt.add(1);
                                 }
-=======
-        if (event.hasCollection(Track.class, trackCollectionName)) {
-            List<Track> tracksGBL = event.get(Track.class, trackCollectionName);
-            int nGBL = tracksGBL.size();
-            aida.histogram2D("number tracks Kalman vs GBL").fill(nKalTracks, nGBL);
-            aida.histogram1D("GBL number tracks").fill(nGBL);
-            double c = 2.99793e8; // Speed of light in m/s
-            double conFac = 1.0e12 / c;
-            Vec Bfield = KalmanInterface.getField(new Vec(0.,505.57,0.), fm); // Field at the instrument center
-            double B = Bfield.mag();
-            double alpha = conFac / B; // Convert from pt in GeV to curvature in mm
-            for (Track tkrGBL : tracksGBL) {
-                aida.histogram1D("GBL track chi^2").fill(tkrGBL.getChi2());
-
-                ArrayList<MCParticle> mcParts = new ArrayList<MCParticle>();
-                ArrayList<Integer> mcCnt= new ArrayList<Integer>();
-                List<TrackerHit> hitsOnTrack = TrackUtils.getStripHits(tkrGBL, hitToStrips, hitToRotated);
-                int nGBLhits = hitsOnTrack.size();
-                if (nGBLhits == 12) aida.histogram1D("GBL 12-hit track chi^2").fill(tkrGBL.getChi2());
-                aida.histogram1D("GBL number of hits").fill(nGBLhits);
-                for (TrackerHit hit1D : hitsOnTrack) {
-                    List<RawTrackerHit> rawHits = hit1D.getRawHits();
-                    for (RawTrackerHit rawHit : rawHits) {
-                        Set<SimTrackerHit> simHits = rawtomc.allFrom(rawHit);
-                        for (SimTrackerHit simHit : simHits) {
-                            MCParticle mcp = simHit.getMCParticle();
-                            if (mcParts.contains(mcp)) {
-                                int id = mcParts.indexOf(mcp);
-                                mcCnt.set(id, mcCnt.get(id)+1);
-                            } else {
-                                mcParts.add(mcp);
-                                mcCnt.add(1);
->>>>>>> f270dd96
-                            }
-                        }               
-                    }
+                            }//simHits
+                        }//rawHits               
+                    }//hitsOnTrack
                     aida.histogram1D("GBL track number MC particles").fill(mcParts.size());
                     // Which MC particle is the best match?
                     int idBest = -1;
@@ -756,60 +613,49 @@
                         if (!goodHit) nBad++;
                     }
                     aida.histogram1D("GBL number of wrong hits on track").fill(nBad);
-                }
-<<<<<<< HEAD
-            }
-        }
+                    MCParticle mcBest = null;
+                    double ptInvTrue = 1.;
+                    if (idBest > -1) {
+                        mcBest = mcParts.get(idBest); 
+                        Hep3Vector pVec = mcBest.getMomentum();
+                        Hep3Vector rVec = mcBest.getOrigin();
+                        double ptTrue = Math.sqrt(pVec.x()*pVec.x() + pVec.z()*pVec.z());
+                        ptInvTrue = mcBest.getCharge()/ptTrue;
+                    }
+                    List<TrackState> stLst = tkrGBL.getTrackStates();
+                    for (TrackState st : stLst) {
+                        if (st.getLocation() == TrackState.AtIP) {
+                            double d0 = st.getParameter(0);
+                            aida.histogram1D("GBL d0").fill(d0);
+                            double z0 = st.getParameter(3);
+                            aida.histogram1D("GBL z0").fill(z0);
+                            double Omega = st.getOmega();
+                            double ptInvGBL = -alpha * Omega;
+                            aida.histogram1D("GBL pt inverse").fill(ptInvGBL);
+                            double [] covGBL = st.getCovMatrix();
+                            double ptInvErr = -alpha * Math.sqrt(covGBL[5]);
+                            double tanLambdaGBL = st.getTanLambda();
+                            aida.histogram1D("GBL tanLambda").fill(tanLambdaGBL);
+                            if (mcBest != null) {
+                                aida.histogram1D("GBL pt inverse, sigmas").fill((ptInvGBL-ptInvTrue)/ptInvErr);
+                            }
+                            double pMag = Math.sqrt(1.0+tanLambdaGBL*tanLambdaGBL)/Math.abs(ptInvGBL);
+                            aida.histogram1D("GBL momentum").fill(pMag);
+                            //System.out.format("d0=%10.5f +- %10.5f\n", d0, Math.sqrt(covGBL[0]));
+                            //System.out.format("phi0=%10.5f +- %10.5f\n", st.getParameter(1), Math.sqrt(covGBL[2]));
+                            //System.out.format("omega=%10.5f +- %10.5f\n", Omega, omegaErr);
+                            //System.out.format("z0=%10.5f +- %10.5f\n", z0, Math.sqrt(covGBL[9]));
+                            //System.out.format("tanL=%10.5f +- %10.5f\n", st.getParameter(4), Math.sqrt(covGBL[14]));
+                            break;
+                        } // Track State at IP
+                    }//loop on track states
+                } //loop on GBL Tracks
+            } //check if event has GBLTracks
+        }// do debug plots
         
         if (doDebugPlots && nPlotted < 20) {
             KI.plotKalmanEvent(outputGnuPlotDir, event, kPatList);
             KI.plotGBLtracks(outputGnuPlotDir, event);
-=======
-                aida.histogram1D("GBL number of wrong hits on track").fill(nBad);
-                MCParticle mcBest = null;
-                double ptInvTrue = 1.;
-                if (idBest > -1) {
-                    mcBest = mcParts.get(idBest); 
-                    Hep3Vector pVec = mcBest.getMomentum();
-                    Hep3Vector rVec = mcBest.getOrigin();
-                    double ptTrue = Math.sqrt(pVec.x()*pVec.x() + pVec.z()*pVec.z());
-                    ptInvTrue = mcBest.getCharge()/ptTrue;
-                }
-                List<TrackState> stLst = tkrGBL.getTrackStates();
-                for (TrackState st : stLst) {
-                    if (st.getLocation() == TrackState.AtIP) {
-                        double d0 = st.getParameter(0);
-                        aida.histogram1D("GBL d0").fill(d0);
-                        double z0 = st.getParameter(3);
-                        aida.histogram1D("GBL z0").fill(z0);
-                        double Omega = st.getOmega();
-                        double ptInvGBL = -alpha * Omega;
-                        aida.histogram1D("GBL pt inverse").fill(ptInvGBL);
-                        double [] covGBL = st.getCovMatrix();
-                        double ptInvErr = -alpha * Math.sqrt(covGBL[5]);
-                        double tanLambdaGBL = st.getTanLambda();
-                        aida.histogram1D("GBL tanLambda").fill(tanLambdaGBL);
-                        if (mcBest != null) {
-                            aida.histogram1D("GBL pt inverse, sigmas").fill((ptInvGBL-ptInvTrue)/ptInvErr);
-                        }
-                        double pMag = Math.sqrt(1.0+tanLambdaGBL*tanLambdaGBL)/Math.abs(ptInvGBL);
-                        aida.histogram1D("GBL momentum").fill(pMag);
-                        //System.out.format("d0=%10.5f +- %10.5f\n", d0, Math.sqrt(covGBL[0]));
-                        //System.out.format("phi0=%10.5f +- %10.5f\n", st.getParameter(1), Math.sqrt(covGBL[2]));
-                        //System.out.format("omega=%10.5f +- %10.5f\n", Omega, omegaErr);
-                        //System.out.format("z0=%10.5f +- %10.5f\n", z0, Math.sqrt(covGBL[9]));
-                        //System.out.format("tanL=%10.5f +- %10.5f\n", st.getParameter(4), Math.sqrt(covGBL[14]));
-                        break;
-                    }
-                }
-            }
-        }
-        
-        String path = "C:\\Users\\Robert\\Desktop\\Kalman\\";
-        if (nPlotted < 20) {
-            KI.plotKalmanEvent(path, event, kPatList);
-            KI.plotGBLtracks(path, event);
->>>>>>> f270dd96
             nPlotted++;
         }
         
@@ -1039,19 +885,12 @@
     public void endOfData() {
         System.out.format("KalmanPatRecDrive.endOfData: total pattern recognition execution time=%12.4f ms for %d events and %d tracks.\n", 
                 executionTime, nEvents, nTracks);
-<<<<<<< HEAD
         if (verbose) {
             System.out.println("Individual layer efficiencies:");
             for (int lyr=0; lyr<14; lyr++) {
                 double effic = (double)nHitsOnTracks[lyr]/(double)nTracks;
                 System.out.format("   Layer %d, hit efficiency = %9.3f\n", lyr, effic);
             }
-=======
-        System.out.println("Individual layer efficiencies:");
-        for (int lyr=0; lyr<14; lyr++) {
-            double effic = (double)nHitsOnTracks[lyr]/(double)nTracks;
-            //System.out.format("   Layer %d, hit efficiency = %9.3f\n", lyr, effic);
->>>>>>> f270dd96
         }
         if (outputPlots != null && doDebugPlots) {
             try {
