<project xmlns="http://maven.apache.org/POM/4.0.0" xmlns:xsi="http://www.w3.org/2001/XMLSchema-instance" xsi:schemaLocation="http://maven.apache.org/POM/4.0.0 http://maven.apache.org/maven-v4_0_0.xsd">
  <modelVersion>4.0.0</modelVersion>
  <artifactId>hps-monitoring-util</artifactId>
  <name>monitoring-util</name>
  <description>utility packages for online data monitoring</description>
  <parent>
    <groupId>org.hps</groupId>
    <artifactId>hps-java</artifactId>
    <relativePath>../pom.xml</relativePath>
<<<<<<< HEAD
    <version>4.5-SNAPSHOT</version>
=======
    <version>4.4-2019-SNAPSHOT</version>
>>>>>>> 6b7c32d2
  </parent>
  <dependencies>
    <dependency>
      <groupId>org.hps</groupId>
      <artifactId>hps-analysis</artifactId>
    </dependency>
    <dependency>
      <groupId>jfreechart-aida-experimental</groupId>
      <artifactId>jfreechart-aida-experimental</artifactId>
    </dependency>
    <dependency>
      <groupId>com.itextpdf</groupId>
      <artifactId>itextpdf</artifactId>
      <version>5.5.5</version>
    </dependency>
  </dependencies>
</project><|MERGE_RESOLUTION|>--- conflicted
+++ resolved
@@ -7,11 +7,7 @@
     <groupId>org.hps</groupId>
     <artifactId>hps-java</artifactId>
     <relativePath>../pom.xml</relativePath>
-<<<<<<< HEAD
-    <version>4.5-SNAPSHOT</version>
-=======
     <version>4.4-2019-SNAPSHOT</version>
->>>>>>> 6b7c32d2
   </parent>
   <dependencies>
     <dependency>
