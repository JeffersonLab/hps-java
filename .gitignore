--- conflicted
+++ resolved
@@ -26,17 +26,9 @@
 
 # Diff output
 *.diff
-<<<<<<< HEAD
-*.log
-*.aida
-*.slcio
-*.root
-*.log
-=======
 
 # Physics file formats
 *.aida
 *.root
 *.slcio
-*.stdhep
->>>>>>> 83a555e4
+*.stdhep