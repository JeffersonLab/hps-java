--- conflicted
+++ resolved
@@ -21,13 +21,8 @@
         DetectorBuilder db = new DetectorBuilder(detectorName);
 
         db.drawDetector();
-<<<<<<< HEAD
-        db.archiveIt("test");
-=======
         String suffix = "test";
         db.archiveIt(suffix);
->>>>>>> ee126b30
-
         // try building detector from file...
         Path path = Paths.get(detectorName + "_" + myDate() + "_" + suffix + ".txt");
         DetectorBuilder fileDb = new DetectorBuilder(path);
