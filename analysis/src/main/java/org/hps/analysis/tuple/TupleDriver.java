package org.hps.analysis.tuple;

import hep.physics.vec.BasicHep3Matrix;
import hep.physics.vec.BasicHep3Vector;
import hep.physics.vec.Hep3Vector;
import hep.physics.vec.HepLorentzVector;
import hep.physics.vec.VecOp;

import hep.physics.matrix.Matrix;
import hep.physics.matrix.MatrixOp;

import java.io.FileNotFoundException;
import java.io.PrintWriter;
import java.util.ArrayList;
import java.util.Arrays;
import java.util.HashMap;
import java.util.List;
import java.util.Map;

import org.apache.commons.lang3.StringUtils;
import org.hps.analysis.ecal.MassCalculator;
import org.hps.conditions.beam.BeamEnergy;
import org.hps.recon.ecal.cluster.ClusterUtilities;
import org.hps.recon.particle.HpsReconParticleDriver;
import org.hps.recon.tracking.CoordinateTransformations;
import org.hps.recon.tracking.FittedRawTrackerHit;
import org.hps.recon.tracking.TrackType;
import org.hps.recon.tracking.TrackUtils;
import org.hps.recon.tracking.gbl.GBLKinkData;
import org.hps.recon.vertexing.BilliorTrack;
import org.hps.recon.vertexing.BilliorVertex;
import org.hps.recon.vertexing.BilliorVertexer;
import org.hps.record.triggerbank.TIData;
import org.lcsim.event.CalorimeterHit;
import org.lcsim.event.Cluster;
import org.lcsim.event.EventHeader;
import org.lcsim.event.GenericObject;
import org.lcsim.event.LCRelation;
import org.lcsim.event.MCParticle;
import org.lcsim.event.ReconstructedParticle;
import org.lcsim.event.Track;
import org.lcsim.event.TrackState;
import org.lcsim.event.base.BaseTrackState;
import org.lcsim.fit.helicaltrack.HelicalTrackFit;
import org.lcsim.geometry.Detector;
import org.lcsim.util.Driver;
import org.lcsim.event.RelationalTable;
import org.lcsim.event.TrackerHit;
import java.util.Collection;
import org.lcsim.detector.tracker.silicon.HpsSiSensor;
import org.lcsim.event.RawTrackerHit;

/**
 * sort of an interface for DQM analysis drivers creates the DQM database
 * manager, checks whether row exists in db etc
 *
 * @author mgraham on Apr 15, 2014 update mgraham on May 15, 2014 to include
 * calculateEndOfRunQuantities & printDQMData i.e. useful methods
 */
public abstract class TupleDriver extends Driver {

    protected boolean debug = false;

    protected String tupleFile = null;
    protected PrintWriter tupleWriter = null;
    protected final List<String> tupleVariables = new ArrayList<String>();
    protected final Map<String, Double> tupleMap = new HashMap<String, Double>();
    protected boolean cutTuple = false;

    protected String triggerType = "all";//allowed types are "" (blank) or "all", singles0, singles1, pairs0,pairs1
    public boolean isGBL = false;
    private boolean applyBeamRotation = true;

    private final String finalStateParticlesColName = "FinalStateParticles";
    protected double bfield;
    private final double[] beamSize = {0.001, 0.130, 0.050}; //rough estimate from harp scans during engineering run production running
    private final double[] beamPos = {0.0, 0.0, 0.0};
    private final double[] vzcBeamSize = {0.001, 100, 100};
    private final double[] topTrackCorrection = {0, 0, 0, 0, 0};
    private final double[] botTrackCorrection = {0, 0, 0, 0, 0};
    private final double[] topPos = {45.5,92.0,192.0};
    private final double[] botPos = {54.5,107.5,207.5};
    protected final BasicHep3Matrix beamAxisRotation = BasicHep3Matrix.identity();
    protected double ebeam = Double.NaN;
    private int nLay = 6;

    public void setNLay(int nLay) {
        this.nLay = nLay;
    }
    
    public void setApplyBeamRotation(boolean applyBeamRotation) {
        this.applyBeamRotation = applyBeamRotation;
    }

    public void setEbeam(double ebeam) {
        this.ebeam = ebeam;
    }

    public void setBeamSizeX(double beamSizeX) {
        this.beamSize[1] = beamSizeX;
    }

    public void setBeamSizeY(double beamSizeY) {
        this.beamSize[2] = beamSizeY;
    }

    public void setBeamPosX(double beamPosX) {
        this.beamPos[1] = beamPosX;
    }

    public void setBeamPosY(double beamPosY) {
        this.beamPos[2] = beamPosY;
    }

    public void setBeamPosZ(double beamPosZ) {
        this.beamPos[0] = beamPosZ;
    }

    public void setTopDZ0(double topDZ0) {
        topTrackCorrection[HelicalTrackFit.z0Index] = topDZ0;
    }

    public void setTopDLambda(double topDLambda) {
        topTrackCorrection[HelicalTrackFit.slopeIndex] = topDLambda;
    }

    public void setTopDD0(double topDD0) {
        topTrackCorrection[HelicalTrackFit.dcaIndex] = topDD0;
    }

    public void setTopDPhi(double topDPhi) {
        topTrackCorrection[HelicalTrackFit.phi0Index] = topDPhi;
    }

    public void setTopDOmega(double topDOmega) {
        topTrackCorrection[HelicalTrackFit.curvatureIndex] = topDOmega;
    }

    public void setBotDZ0(double botDZ0) {
        botTrackCorrection[HelicalTrackFit.z0Index] = botDZ0;
    }

    public void setBotDLambda(double botDLambda) {
        botTrackCorrection[HelicalTrackFit.slopeIndex] = botDLambda;
    }

    public void setBotDD0(double botDD0) {
        botTrackCorrection[HelicalTrackFit.dcaIndex] = botDD0;
    }

    public void setBotDPhi(double botDPhi) {
        botTrackCorrection[HelicalTrackFit.phi0Index] = botDPhi;
    }

    public void setBotDOmega(double botDOmega) {
        botTrackCorrection[HelicalTrackFit.curvatureIndex] = botDOmega;
    }

    public void setTriggerType(String type) {
        this.triggerType = type;
    }

    public void setIsGBL(boolean isgbl) {
        this.isGBL = isgbl;
    }

    public void setDebug(boolean debug) {
        this.debug = debug;
    }

    abstract protected void setupVariables();

    @Override
    protected void detectorChanged(Detector detector) {
        if (applyBeamRotation) {
            beamAxisRotation.setActiveEuler(Math.PI / 2, -0.0305, -Math.PI / 2);
        }
        bfield = TrackUtils.getBField(detector).magnitude();

        if (Double.isNaN(ebeam)) {
            try {
                BeamEnergy.BeamEnergyCollection beamEnergyCollection
                        = this.getConditionsManager().getCachedConditions(BeamEnergy.BeamEnergyCollection.class, "beam_energies").getCachedData();
                ebeam = beamEnergyCollection.get(0).getBeamEnergy();
            } catch (Exception e) {
            }
        }
        setupVariables();
        if (tupleFile != null) {
            try {
                tupleWriter = new PrintWriter(tupleFile);
            } catch (FileNotFoundException e) {
                tupleWriter = null;
            }
            tupleWriter.println(StringUtils.join(tupleVariables, ":"));
        }
    }

    @Override
    public void endOfData() {
        if (tupleWriter != null) {
            tupleWriter.close();
        }
    }

    protected boolean matchTriggerType(TIData triggerData) {
        if (triggerType.contentEquals("") || triggerType.contentEquals("all")) {
            return true;
        }
        if (triggerData.isSingle0Trigger() && triggerType.contentEquals("singles0")) {
            return true;
        }
        if (triggerData.isSingle1Trigger() && triggerType.contentEquals("singles1")) {
            return true;
        }
        if (triggerData.isPair0Trigger() && triggerType.contentEquals("pairs0")) {
            return true;
        }
        if (triggerData.isPair1Trigger() && triggerType.contentEquals("pairs1")) {
            return true;
        }
        return false;
    }

    protected void writeTuple() {
        for (String variable : tupleVariables) {
            Double value = tupleMap.get(variable);
            if (value == null || Double.isNaN(value)) {
                value = -9999.0;
            }
            if (variable.endsWith("/I") || variable.endsWith("/B")) {
                tupleWriter.format("%d\t", Math.round(value));
            } else {
                tupleWriter.format("%g\t", value);
            }
        }
        tupleWriter.println();
//        tupleMap.clear();
    }

    public void setTupleFile(String tupleFile) {
        this.tupleFile = tupleFile;
//        for (String variable : tupleVariables) {
//            tupleWriter.format("%s:", variable);
//        }
//        tupleWriter.println();
    }

    /**
     * apply loose cuts to the tuple (cuts to be defined in the specific DQM
     * driver)
     *
     * @param cutTuple
     */
    public void setCutTuple(boolean cutTuple) {
        this.cutTuple = cutTuple;
    }

    protected void addEventVariables() {
        String[] newVars = new String[]{"run/I", "event/I",
            "nTrk/I", "nPos/I","nCl/I",
            "isCalib/B", "isPulser/B", "isSingle0/B", "isSingle1/B", "isPair0/B", "isPair1/B","evTime/D",
            "evTx/I","evTy/I","rfT1/D","rfT2/D",
            "nEcalHits/I", "nSVTHits/I", "nEcalCl/I", "nEcalClele/I","nEcalClpos/I","nEcalClpho/I","nEcalClEleSide/I","nEcalClPosSide/I",
            "nSVTHitsL1/I","nSVTHitsL2/I","nSVTHitsL3/I","nSVTHitsL4/I","nSVTHitsL5/I","nSVTHitsL6/I",
            "nSVTHitsL1b/I","nSVTHitsL2b/I","nSVTHitsL3b/I","nSVTHitsL4b/I","nSVTHitsL5b/I","nSVTHitsL6b/I",
            "topL1HitX/D","topL1HitY/D","botL1HitX/D","botL1HitY/D"};
        tupleVariables.addAll(Arrays.asList(newVars));
    }

    protected void addVertexVariables() {
        String[] newVars = new String[]{"uncPX/D", "uncPY/D", "uncPZ/D", "uncP/D",
            "uncVX/D", "uncVY/D", "uncVZ/D", "uncChisq/D", "uncM/D",
            "bscPX/D", "bscPY/D", "bscPZ/D", "bscP/D",
            "bscVX/D", "bscVY/D", "bscVZ/D", "bscChisq/D", "bscM/D",
            "tarPX/D", "tarPY/D", "tarPZ/D", "tarP/D",
            "tarVX/D", "tarVY/D", "tarVZ/D", "tarChisq/D", "tarM/D",
            "vzcPX/D", "vzcPY/D", "vzcPZ/D", "vzcP/D",
            "vzcVX/D", "vzcVY/D", "vzcVZ/D", "vzcChisq/D", "vzcM/D",
            "uncCovXX/D","uncCovXY/D","uncCovXZ/D",
            "uncCovYX/D","uncCovYY/D","uncCovYZ/D",
            "uncCovZX/D","uncCovZY/D","uncCovZZ/D",
            "uncElePX/D", "uncElePY/D", "uncElePZ/D", "uncPosPX/D", "uncPosPY/D", "uncPosPZ/D", "uncEleP/D", "uncPosP/D",
            "bscElePX/D", "bscElePY/D", "bscElePZ/D", "bscPosPX/D", "bscPosPY/D", "bscPosPZ/D", "bscEleP/D", "bscPosP/D",
            "tarElePX/D", "tarElePY/D", "tarElePZ/D", "tarPosPX/D", "tarPosPY/D", "tarPosPZ/D", "tarEleP/D", "tarPosP/D",
            "vzcElePX/D", "vzcElePY/D", "vzcElePZ/D", "vzcPosPX/D", "vzcPosPY/D", "vzcPosPZ/D", "vzcEleP/D", "vzcPosP/D",
            "uncEleWtP/D", "uncPosWtP/D", "bscEleWtP/D", "bscPosWtP/D", "tarEleWtP/D", "tarPosWtP/D", 
            "vzcEleWtP/D", "vzcPosWtP/D",
            "uncWtM/D", "bscWtM/D", "tarWtM/D", "vzcWtM/D"};
        tupleVariables.addAll(Arrays.asList(newVars));
    }

    protected void addParticleVariables(String prefix) {
        String[] newVars = new String[]{"PX/D", "PY/D", "PZ/D", "P/D",
            "TrkChisq/D", "TrkHits/I", "TrkType/I", "TrkT/D", "TrkTsd/D",
            "TrkZ0/D", "TrkLambda/D", "TrkD0/D", "TrkPhi/D", "TrkOmega/D",
            "TrkEcalX/D", "TrkEcalY/D",
            "HasL1/B", "HasL2/B", "HasL3/B","HasL4/B", "HasL5/B", "HasL6/B",
            "FirstHitX/D", "FirstHitY/D",
            "FirstHitT1/D", "FirstHitT2/D",
            "FirstHitDEDx1/D", "FirstHitDEDx2/D",
            "FirstClusterSize1/I", "FirstClusterSize2/I",
            "NHitsShared/I","HitsSharedP/D",
            "LambdaKink1/D", "LambdaKink2/D", "LambdaKink3/D",
            "PhiKink1/D", "PhiKink2/D", "PhiKink3/D",
            "IsoStereo/D", "IsoAxial/D",
            "MinPositiveIso/D", "MinNegativeIso/D",
            "TrkExtrpXL0/D", "TrkExtrpYL0/D",
            "TrkExtrpXL1/D", "TrkExtrpYL1/D",
            "TrkExtrpXL2/D", "TrkExtrpYL2/D",
            "RawMaxAmplL1/D", "RawT0L1/D", "RawChisqL1/D","RawTDiffL1/D",
            "RawMaxAmplL2/D", "RawT0L2/D", "RawChisqL2/D","RawTDiffL2/D",
            "RawMaxAmplL3/D", "RawT0L3/D", "RawChisqL3/D","RawTDiffL3/D",
            "NTrackHits/I", "HitsSharedP/D","MaxHitsShared/I",
            "MinNegativeIsoL2/D","MinPositiveIsoL2/D","IsoStereoL2/D","IsoAxialL2/D",
            "SharedTrkChisq/D","SharedTrkEcalX/D","SharedTrkEcalY/D",
            "MatchChisq/D", "ClT/D", "ClE/D", "ClSeedE/D", "ClX/D", "ClY/D", "ClZ/D", "ClHits/I", "Clix/I","Cliy/I"};

        for (int i = 0; i < newVars.length; i++) {
            newVars[i] = prefix + newVars[i];
        }
        tupleVariables.addAll(Arrays.asList(newVars));
    }

    protected void fillEventVariables(EventHeader event, TIData triggerData) {
        tupleMap.put("run/I", (double) event.getRunNumber());
        tupleMap.put("event/I", (double) event.getEventNumber());
        List<ReconstructedParticle> fspList = event.get(ReconstructedParticle.class, finalStateParticlesColName);
        int npos = 0;
        int ntrk = 0;
        int ncl = 0;
        for (ReconstructedParticle fsp : fspList) {
            if (isGBL != TrackType.isGBL(fsp.getType())) {
                continue;
            }
            /*if (fsp.getClusters().isEmpty()){
             continue;
             }*/
            if (fsp.getCharge() != 0) {
                ntrk++;
            }
            if (fsp.getCharge() > 0) {
                npos++;
            }
            ncl = fsp.getClusters().size();
        }

        tupleMap.put("nTrk/I", (double) ntrk);
        tupleMap.put("nPos/I", (double) npos);
        tupleMap.put("nCl/I", (double) ncl);

        if (triggerData != null) {
            tupleMap.put("isCalib/B", triggerData.isCalibTrigger() ? 1.0 : 0.0);
            tupleMap.put("isPulser/B", triggerData.isPulserTrigger() ? 1.0 : 0.0);
            tupleMap.put("isSingle0/B", triggerData.isSingle0Trigger() ? 1.0 : 0.0);
            tupleMap.put("isSingle1/B", triggerData.isSingle1Trigger() ? 1.0 : 0.0);
            tupleMap.put("isPair0/B", triggerData.isPair0Trigger() ? 1.0 : 0.0);
            tupleMap.put("isPair1/B", triggerData.isPair1Trigger() ? 1.0 : 0.0);
        }
       
        if (event.hasCollection(GenericObject.class, "TriggerTime")){
            if (event.get(GenericObject.class, "TriggerTime") != null){
                List <GenericObject> triggT = event.get(GenericObject.class, "TriggerTime");
                tupleMap.put("evTime/D", triggT.get(0).getDoubleVal(0));
                tupleMap.put("evTx/I", (double) triggT.get(0).getIntVal(0));
                tupleMap.put("evTy/I", (double) triggT.get(0).getIntVal(1));
            }
        }
        if (event.hasCollection(GenericObject.class, "RFHits")) {
            List<GenericObject> rfTimes = event.get(GenericObject.class, "RFHits");
            if (rfTimes.size()>0){
                tupleMap.put("rfT1/D",rfTimes.get(0).getDoubleVal(0));
                tupleMap.put("rfT2/D",rfTimes.get(0).getDoubleVal(1));
            }
        }
        if (event.hasCollection(CalorimeterHit.class,"EcalCalHits")){
            List<CalorimeterHit> ecalHits = event.get(CalorimeterHit.class,"EcalCalHits");
            tupleMap.put("nEcalHits/I", (double) ecalHits.size());   
        }
        
        if (event.hasCollection(Cluster.class,"EcalClustersCorr")){
            List<Cluster> ecalClusters = event.get(Cluster.class,"EcalClustersCorr");
            tupleMap.put("nEcalCl/I", (double) ecalClusters.size());  
            
            int nEle = 0;
            int nPos = 0;
            int nPho = 0;
            int nEleSide = 0;
            int nPosSide = 0;
            
            //BaseCluster c1 = (BaseCluster) ecalClusters.get(0);
            
            //System.out.println("Cluster pid:\t"+((BaseCluster) c1).getParticleId());

            for (Cluster cc : ecalClusters){
                if (cc.getParticleId()==11){
                    nEle++;
                }
                if (cc.getParticleId()==-11){
                    nPos++;
                }
                if (cc.getParticleId()==22){
                    nPho++;
                }
                if (cc.getPosition()[0]<0){
                    nEleSide++;
                }
                if (cc.getPosition()[0]>0){
                    nPosSide++;
                }
            }
            
            tupleMap.put("nEcalClele/I", (double) nEle);
            tupleMap.put("nEcalClpos/I", (double) nPos);
            tupleMap.put("nEcalClpho/I", (double) nPho);
            tupleMap.put("nEcalClEleSide/I", (double) nEleSide);
            tupleMap.put("nEcalClPosSide/I", (double) nPosSide);
            
            
        }
        
        ////////////////////////////////////////////////////////////////////////
        //All of the following is specifically for getting raw tracker hit info 
        ////////////////////////////////////////////////////////////////////////
        List<RawTrackerHit> rawHits = event.get(RawTrackerHit.class, "SVTRawTrackerHits");       
  
         //Get the list of fitted hits from the event
         List<LCRelation> fittedHits = event.get(LCRelation.class, "SVTFittedRawTrackerHits");
         tupleMap.put("nSVTHits/I", (double) fittedHits.size());

         //Map the fitted hits to their corresponding raw hits
         Map<RawTrackerHit, LCRelation> fittedRawTrackerHitMap = new HashMap<RawTrackerHit, LCRelation>();
         
         for (LCRelation fittedHit : fittedHits) {
             fittedRawTrackerHitMap.put(FittedRawTrackerHit.getRawTrackerHit(fittedHit), fittedHit);
         }
         
         int nL1hits = 0;
         int nL2hits = 0;
         int nL3hits = 0;
         int nL4hits = 0;     
         int nL5hits = 0;     
         int nL6hits = 0; 
         int nL1bhits = 0;
         int nL2bhits = 0;
         int nL3bhits = 0;
         int nL4bhits = 0;     
         int nL5bhits = 0;     
         int nL6bhits = 0; 
         for (RawTrackerHit rHit : rawHits) {  
             
             HpsSiSensor sensor = (HpsSiSensor) rHit.getDetectorElement();
             if (sensor.getLayerNumber()==1){
                 nL1hits++;
             }
             else if (sensor.getLayerNumber()==2){
                 nL1bhits++;
             }
             else if (sensor.getLayerNumber()==3){
                 nL2hits++;
             }
             else if (sensor.getLayerNumber()==4){
                 nL2bhits++;
             }
             else if (sensor.getLayerNumber()==5){
                 nL3hits++;
             }
             else if (sensor.getLayerNumber()==6){
                 nL3bhits++;
             }
             else if (sensor.getLayerNumber()==7){
                 nL4hits++;
             }
             else if (sensor.getLayerNumber()==8){
                 nL4bhits++;
             }
             else if (sensor.getLayerNumber()==9){
                 nL5hits++;
             }
             else if (sensor.getLayerNumber()==10){
                 nL5bhits++;
             }
             else if (sensor.getLayerNumber()==11){
                 nL6hits++;
             }
             else if (sensor.getLayerNumber()==12){
                 nL6bhits++;
             }
         }
         
         tupleMap.put("nSVTHitsL1/I", (double) nL1hits);
         tupleMap.put("nSVTHitsL2/I", (double) nL2hits);
         tupleMap.put("nSVTHitsL3/I", (double) nL3hits);
         tupleMap.put("nSVTHitsL4/I", (double) nL4hits);
         tupleMap.put("nSVTHitsL5/I", (double) nL5hits);
         tupleMap.put("nSVTHitsL6/I", (double) nL6hits);
         tupleMap.put("nSVTHitsL1b/I", (double) nL1bhits);
         tupleMap.put("nSVTHitsL2b/I", (double) nL2bhits);
         tupleMap.put("nSVTHitsL3b/I", (double) nL3bhits);
         tupleMap.put("nSVTHitsL4b/I", (double) nL4bhits);
         tupleMap.put("nSVTHitsL5b/I", (double) nL5bhits);
         tupleMap.put("nSVTHitsL6b/I", (double) nL6bhits);
             
         
         
         double topL1HitX = 9999;
         double topL1HitY = 9999;
         double botL1HitX = 9999;
         double botL1HitY = -9999;

         String stereoHitCollectionName = "RotatedHelicalTrackHits";
         
         // Get the collection of 3D hits from the event. This collection
         // contains all 3D hits in the event and not just those associated
         // with a track.
         List<TrackerHit> hits = event.get(TrackerHit.class, stereoHitCollectionName);
              
         // Loop over the collection of 3D hits in the event and map them to 
         // their corresponding layer.       
         for (TrackerHit hit : hits) {
             // Retrieve the sensor associated with one of the hits.  This will
             // be used to retrieve the layer number
             HpsSiSensor sensor = (HpsSiSensor) ((RawTrackerHit) hit.getRawHits().get(0)).getDetectorElement();

             // Retrieve the layer number by using the sensor
             int layer = (sensor.getLayerNumber() + 1)/2;
          
             // If hit isn't in layer one, skip it. 
             // You can also create another list which contains just layer 1 hits ...
             if (layer != 1) continue;
          
             if (sensor.isTopLayer() && topL1HitY>hit.getPosition()[2]){
                 topL1HitY = hit.getPosition()[2];
                 topL1HitX = hit.getPosition()[1];
                
             }
             if (sensor.isBottomLayer() && botL1HitY<hit.getPosition()[2]){
                 botL1HitY = hit.getPosition()[2];
                 botL1HitX = hit.getPosition()[1];

             }   
             
             // To check if hit is in top or bottom, use the sensor
          //sensor.isTopLayer()
      }
         tupleMap.put("topL1HitX/D", topL1HitX);
         tupleMap.put("topL1HitY/D", topL1HitY);
         tupleMap.put("botL1HitX/D", botL1HitX);
         tupleMap.put("botL1HitY/D", botL1HitY);
             /*
             // Get the hit amplitude
             double amplitude = FittedRawTrackerHit.getAmp(fittedRawTrackerHitMap.get(rHit));
   
             // Get the t0 of the hit
             double t0 = FittedRawTrackerHit.getT0(fittedRawTrackerHitMap.get(rHit));
             GenericObject fitPar = FittedRawTrackerHit.getShapeFitParameters(fittedRawTrackerHitMap.get(rHit));
        
             HpsSiSensor sensor = (HpsSiSensor) rHit.getDetectorElement();
             
             //int febhid = sensor.getFebHybridID();
             //int febid = sensor.getFebID();
             int ln = sensor.getLayerNumber();
             //int mid = sensor.getMillepedeId();
             //int modn = sensor.getModuleNumber();
             //double tshift = sensor.getT0Shift();
             //int id = sensor.getSensorID();
         }
         */  
    }

//    protected TrackState fillParticleVariablesT(EventHeader event, ReconstructedParticle particle, String prefix) {
//        Track track = particle.getTracks().get(0);
//        TrackState trackState = track.getTrackStates().get(0);
//        double[] param = new double[5];
//        for (int i = 0; i < 5; i++) {
//            param[i] = trackState.getParameters()[i] + ((trackState.getTanLambda() > 0) ? topTrackCorrection[i] : botTrackCorrection[i]);
//        }
////            Arrays.
//        TrackState tweakedTrackState = new BaseTrackState(param, trackState.getReferencePoint(), trackState.getCovMatrix(), trackState.getLocation(), bfield);
//        Hep3Vector pRot = VecOp.mult(beamAxisRotation, CoordinateTransformations.transformVectorToDetector(new BasicHep3Vector(tweakedTrackState.getMomentum())));
//
//        Double[] iso = TrackUtils.getIsolations(track, TrackUtils.getHitToStripsTable(event), TrackUtils.getHitToRotatedTable(event));
//        double minPositiveIso = 9999;
//        double minNegativeIso = 9999;
//        double isoStereo = -9999, isoAxial = -9999;
//        for (int i = 0; i < 6; i++) {
//            if (iso[2 * i] != null) {
//                if (pRot.y() < 0) {
//                    isoStereo = iso[2 * i];
//                    isoAxial = iso[2 * i + 1];
//                } else {
//                    isoAxial = iso[2 * i];
//                    isoStereo = iso[2 * i + 1];
//                }
//                for (int j = 2 * i; j < 2 * i + 2; j++) {
//                    if (iso[j] < 100) {
//                        if (iso[j] > 0) {
//                            if (minPositiveIso > 100 || iso[j] < minPositiveIso) {
//                                minPositiveIso = iso[j];
//                            }
//                        } else {
//                            if (minNegativeIso > 100 || iso[j] > minNegativeIso) {
//                                minNegativeIso = iso[j];
//                            }
//                        }
//                    }
//                }
//                break;
//            }
//        }
//        double trkT = TrackUtils.getTrackTime(track, TrackUtils.getHitToStripsTable(event), TrackUtils.getHitToRotatedTable(event));
//        Hep3Vector atEcal = TrackUtils.getTrackPositionAtEcal(tweakedTrackState);
//        Hep3Vector firstHitPosition = VecOp.mult(beamAxisRotation, CoordinateTransformations.transformVectorToDetector(new BasicHep3Vector(track.getTrackerHits().get(0).getPosition())));
//        GenericObject kinks = GBLKinkData.getKinkData(event, track);
//
//        tupleMap.put(prefix + "PX/D", pRot.x());
//        tupleMap.put(prefix + "PY/D", pRot.y());
//        tupleMap.put(prefix + "PZ/D", pRot.z());
//        tupleMap.put(prefix + "P/D", pRot.magnitude());
//        tupleMap.put(prefix + "TrkZ0/D", tweakedTrackState.getZ0());
//        tupleMap.put(prefix + "TrkLambda/D", tweakedTrackState.getTanLambda());
//        tupleMap.put(prefix + "TrkD0/D", tweakedTrackState.getD0());
//        tupleMap.put(prefix + "TrkPhi/D", tweakedTrackState.getPhi());
//        tupleMap.put(prefix + "TrkOmega/D", tweakedTrackState.getOmega());
//        tupleMap.put(prefix + "TrkEcalX/D", atEcal.x());
//        tupleMap.put(prefix + "TrkEcalY/D", atEcal.y());
//        tupleMap.put(prefix + "TrkChisq/D", track.getChi2());
//        tupleMap.put(prefix + "TrkHits/I", (double) track.getTrackerHits().size());
//        tupleMap.put(prefix + "TrkType/I", (double) particle.getType());
//        tupleMap.put(prefix + "TrkT/D", trkT);
//        tupleMap.put(prefix + "HasL1/B", iso[0] != null ? 1.0 : 0.0);
//        tupleMap.put(prefix + "HasL2/B", iso[2] != null ? 1.0 : 0.0);
//        tupleMap.put(prefix + "HasL3/B", iso[4] != null ? 1.0 : 0.0);
//        tupleMap.put(prefix + "FirstHitX/D", firstHitPosition.x());
//        tupleMap.put(prefix + "FirstHitY/D", firstHitPosition.y());
//        tupleMap.put(prefix + "LambdaKink1/D", GBLKinkData.getLambdaKink(kinks, 1));
//        tupleMap.put(prefix + "LambdaKink2/D", GBLKinkData.getLambdaKink(kinks, 2));
//        tupleMap.put(prefix + "LambdaKink3/D", GBLKinkData.getLambdaKink(kinks, 3));
//        tupleMap.put(prefix + "PhiKink1/D", GBLKinkData.getPhiKink(kinks, 1));
//        tupleMap.put(prefix + "PhiKink2/D", GBLKinkData.getPhiKink(kinks, 2));
//        tupleMap.put(prefix + "PhiKink3/D", GBLKinkData.getPhiKink(kinks, 3));
//        tupleMap.put(prefix + "IsoStereo/D", isoStereo);
//        tupleMap.put(prefix + "IsoAxial/D", isoAxial);
//        tupleMap.put(prefix + "MinPositiveIso/D", minPositiveIso);
//        tupleMap.put(prefix + "MinNegativeIso/D", minNegativeIso);
//        tupleMap.put(prefix + "MatchChisq/D", particle.getGoodnessOfPID());
//        if (!particle.getClusters().isEmpty()) {
//            Cluster cluster = particle.getClusters().get(0);
//            tupleMap.put(prefix + "ClT/D", ClusterUtilities.getSeedHitTime(cluster));
//            tupleMap.put(prefix + "ClE/D", cluster.getEnergy());
//            tupleMap.put(prefix + "ClSeedE/D", ClusterUtilities.findSeedHit(cluster).getCorrectedEnergy());
//            tupleMap.put(prefix + "ClX/D", cluster.getPosition()[0]);
//            tupleMap.put(prefix + "ClY/D", cluster.getPosition()[1]);
//            tupleMap.put(prefix + "ClZ/D", cluster.getPosition()[2]);
//            tupleMap.put(prefix + "ClHits/I", (double) cluster.getCalorimeterHits().size());
//        }
//
//        return tweakedTrackState;
//    }
    
    protected TrackState fillParticleVariables(EventHeader event, ReconstructedParticle particle, String prefix) {
        TrackState returnTrackState = null;

        if (!particle.getTracks().isEmpty()) {
            List<Track> allTracks = event.get(Track.class, "GBLTracks");    
            
            //System.out.println("number of gbl tracks"+allTracks.size());
            
            Track track = particle.getTracks().get(0);
            TrackState trackState = track.getTrackStates().get(0);
            Hep3Vector extrapTrackPosL0;
            Hep3Vector extrapTrackPosL1;
            Hep3Vector extrapTrackPosL2;
            if(trackState.getTanLambda() > 0){
                extrapTrackPosL0 = TrackUtils.extrapolateTrack(track,topPos[0]);
                extrapTrackPosL1 = TrackUtils.extrapolateTrack(track,topPos[1]);
                extrapTrackPosL2 = TrackUtils.extrapolateTrack(track,topPos[2]);
            }
            else{
                extrapTrackPosL0 = TrackUtils.extrapolateTrack(track,botPos[0]);
                extrapTrackPosL1 = TrackUtils.extrapolateTrack(track,botPos[1]);
                extrapTrackPosL2 = TrackUtils.extrapolateTrack(track,botPos[2]);
            }
            double[] param = new double[5];
            for (int i = 0; i < 5; i++) {
                param[i] = trackState.getParameters()[i] + ((trackState.getTanLambda() > 0) ? topTrackCorrection[i] : botTrackCorrection[i]);
            }
            //            Arrays.
            TrackState tweakedTrackState = new BaseTrackState(param, trackState.getReferencePoint(), trackState.getCovMatrix(), trackState.getLocation(), bfield);
            Hep3Vector pRot = VecOp.mult(beamAxisRotation, CoordinateTransformations.transformVectorToDetector(new BasicHep3Vector(tweakedTrackState.getMomentum())));

            Double[] iso = TrackUtils.getIsolations(track, TrackUtils.getHitToStripsTable(event), TrackUtils.getHitToRotatedTable(event), nLay);
            double minPositiveIso = 9999;
            double minPositiveIsoL2 = 9999;
            double minNegativeIso = 9999;
            double minNegativeIsoL2 = 9999;
            double isoStereo = -9999, isoAxial = -9999;
<<<<<<< HEAD
            for (int i = 0; i < nLay; i++) {
=======
            double isoStereoL2 = -9999, isoAxialL2 = -9999;
            for (int i = 0; i < 6; i++) {
>>>>>>> c9a2cad9
                if (iso[2 * i] != null) {
                    if (pRot.y() < 0) {
                        isoStereo = iso[2 * i];
                        isoAxial = iso[2 * i + 1];
                    } else {
                        isoAxial = iso[2 * i];
                        isoStereo = iso[2 * i + 1];
                    }
                    for (int j = 2 * i; j < 2 * i + 2; j++) {
                        if (iso[j] < 100) {
                            if (iso[j] > 0) {
                                if (minPositiveIso > 100 || iso[j] < minPositiveIso) {
                                    minPositiveIso = iso[j];
                                }
                            } else {
                                if (minNegativeIso > 100 || iso[j] > minNegativeIso) {
                                    minNegativeIso = iso[j];
                                }
                            }
                        }
                    }
                  //  break;
                }
                if (iso[2 * i + 2]!=null){
                    if (pRot.y() < 0) {
                        isoStereoL2 = iso[2 * i +2];
                        isoAxialL2 = iso[2 * i +3];
                    } else {
                        isoStereoL2 = iso[2 * i +3];
                        isoAxialL2 = iso[2 * i +2];
                    } 
                    for (int j = 2 * i + 2; j < 2 * i + 4; j++) {
                        if (iso[j] < 100) {
                            if (iso[j] > 0) {
                                if (minPositiveIsoL2 > 100 || iso[j] < minPositiveIsoL2) {
                                    minPositiveIsoL2 = iso[j];
                                }
                            } else {
                                if (minNegativeIsoL2 > 100 || iso[j] > minNegativeIsoL2) {
                                    minNegativeIsoL2 = iso[j];
                                }
                            }
                        }
                    }
                }
                break;       
            }
                
            ////////////////////
           
            
            ///////////////////////////
            double trkT = TrackUtils.getTrackTime(track, TrackUtils.getHitToStripsTable(event), TrackUtils.getHitToRotatedTable(event));
            double trkTsd = TrackUtils.getTrackTimeSD(track, TrackUtils.getHitToStripsTable(event), TrackUtils.getHitToRotatedTable(event));

            Hep3Vector atEcal = TrackUtils.getTrackPositionAtEcal(tweakedTrackState);
            Hep3Vector firstHitPosition = VecOp.mult(beamAxisRotation, CoordinateTransformations.transformVectorToDetector(new BasicHep3Vector(track.getTrackerHits().get(0).getPosition())));
            GenericObject kinks = GBLKinkData.getKinkData(event, track);

            RelationalTable hitToStrips = TrackUtils.getHitToStripsTable(event);
            RelationalTable hitToRotated = TrackUtils.getHitToRotatedTable(event);

            double hitTimes[] = new double[2];
            double hitdEdx[] = new double[2];
            int hitClusterSize[] = new int[2];

            TrackerHit hit = track.getTrackerHits().get(0);
            Collection<TrackerHit> htsList = hitToStrips.allFrom(hitToRotated.from(hit));
            for (TrackerHit hts : htsList) {
                int layer = ((HpsSiSensor) ((RawTrackerHit) hts.getRawHits().get(0)).getDetectorElement()).getLayerNumber();
                hitTimes[layer % 2] = hts.getTime();
                hitdEdx[layer % 2] = hts.getdEdx();
                hitClusterSize[layer % 2] = hts.getRawHits().size();
            }

            //////////////////////////////////////////////////////////////////////////
            double rawHitTime[] = new double[nLay];
            double rawHitTDiff[] = new double[nLay];
            double rawHitMaxAmpl[] = new double[nLay];
            double rawHitChisq[] = new double[nLay];
            int nTrackHits = 0;
            List <TrackerHit> allTrackHits = track.getTrackerHits();
            for (TrackerHit iTrackHit : allTrackHits){
                List <RawTrackerHit> allRawHits = iTrackHit.getRawHits();
        
                //Get the list of fitted hits from the event
                List<LCRelation> fittedHits = event.get(LCRelation.class, "SVTFittedRawTrackerHits");

                //Map the fitted hits to their corresponding raw hits
                Map<RawTrackerHit, LCRelation> fittedRawTrackerHitMap = new HashMap<RawTrackerHit, LCRelation>();
            
                for (LCRelation fittedHit : fittedHits) {
                    fittedRawTrackerHitMap.put(FittedRawTrackerHit.getRawTrackerHit(fittedHit), fittedHit);
                }
            
               
                int sz = 0;
                double t0 = 0;
                double amplmax = 0;
                double chi2 = 0;
                double t0min = 0;
                double t0max = 0;
                for (RawTrackerHit iRawHit : allRawHits){
                  //0=T0, 1=T0 error, 2=amplitude, 3=amplitude error, 4=chi2 of fit 
                    GenericObject fitPar = FittedRawTrackerHit.getShapeFitParameters(fittedRawTrackerHitMap.get(iRawHit));
                    sz++;
                    if (sz==1){
                        t0min = fitPar.getDoubleVal(0);
                        t0max = fitPar.getDoubleVal(0);
                    }
                    if (t0min > fitPar.getDoubleVal(0)){
                        t0min = fitPar.getDoubleVal(0);
                    }
                    if (t0max < fitPar.getDoubleVal(0)){
                        t0max = fitPar.getDoubleVal(0);
                    } 
                    if (amplmax < fitPar.getDoubleVal(2)){
                        amplmax = fitPar.getDoubleVal(2);
                        chi2 = fitPar.getDoubleVal(4);
                        t0 = fitPar.getDoubleVal(0);

                    }//end if
                }  //end loop over raw hits
                //System.out.println("\t nTrackHits\t"+nTrackHits+"\t t0\t"+t0+"\ttdiff\t"+t0max+"\tampl\t"+amplmax+
                //        "\tchi2\t"+chi2);
                rawHitTime[nTrackHits] = t0;
                rawHitTDiff[nTrackHits] = t0max - t0min;
                rawHitMaxAmpl[nTrackHits] = amplmax;
                rawHitChisq[nTrackHits] = chi2;
                nTrackHits ++;          
            }//end loop over track hits
            int allShared = TrackUtils.numberOfSharedHits(track, allTracks);
            Track trackShared = TrackUtils.mostSharedHitTrack(track,allTracks);
            ///calculate the shared track momentum:
            TrackState trackStateShared = trackShared.getTrackStates().get(0);
            double[] paramShared = new double[5];
            for (int i = 0; i < 5; i++) {
                paramShared[i] = trackStateShared.getParameters()[i] + ((trackStateShared.getTanLambda() > 0) ? topTrackCorrection[i] : botTrackCorrection[i]);
            }
            //            Arrays.
            TrackState tweakedTrackStateShared = new BaseTrackState(paramShared, trackStateShared.getReferencePoint(), trackStateShared.getCovMatrix(), trackStateShared.getLocation(), bfield);
            Hep3Vector pRotShared = VecOp.mult(beamAxisRotation, CoordinateTransformations.transformVectorToDetector(new BasicHep3Vector(tweakedTrackStateShared.getMomentum())));
            //////////////////////////////////////            
            double momentumOfShared = pRotShared.magnitude();
            int maxShared = TrackUtils.numberOfSharedHits(track, trackShared);
            Hep3Vector atEcalShared = TrackUtils.getTrackPositionAtEcal(tweakedTrackStateShared);

            //if (track == trackShared){System.out.println("Tracks are same!");}
            //System.out.println("momentum of shared:\t"+momentumOfShared+"\t max shared \t"+maxShared+"\tall shared\t"+allShared);       
            ///////////////////////////////////////////////////////////////////////////////////////
        
            tupleMap.put(prefix + "RawMaxAmplL1/D", rawHitMaxAmpl[0]);
            tupleMap.put(prefix + "RawT0L1/D", rawHitTime[0]);
            tupleMap.put(prefix + "RawChisqL1/D", rawHitChisq[0]);
            tupleMap.put(prefix + "RawTDiffL1/D", rawHitTDiff[0]);
            tupleMap.put(prefix + "RawMaxAmplL2/D", rawHitMaxAmpl[1]);
            tupleMap.put(prefix + "RawT0L2/D", rawHitTime[1]);
            tupleMap.put(prefix + "RawChisqL2/D", rawHitChisq[1]);
            tupleMap.put(prefix + "RawTDiffL2/D", rawHitTDiff[1]);
            tupleMap.put(prefix + "RawMaxAmplL3/D", rawHitMaxAmpl[2]);
            tupleMap.put(prefix + "RawT0L3/D", rawHitTime[2]);
            tupleMap.put(prefix + "RawChisqL3/D", rawHitChisq[2]);
            tupleMap.put(prefix + "RawTDiffL3/D", rawHitTDiff[2]);
            tupleMap.put(prefix + "NTrackHits/I", (double) nTrackHits);    
            
            tupleMap.put(prefix + "PX/D", pRot.x());
            tupleMap.put(prefix + "PY/D", pRot.y());
            tupleMap.put(prefix + "PZ/D", pRot.z());
            tupleMap.put(prefix + "P/D", pRot.magnitude());
            tupleMap.put(prefix + "TrkZ0/D", tweakedTrackState.getZ0());
            tupleMap.put(prefix + "TrkLambda/D", tweakedTrackState.getTanLambda());
            tupleMap.put(prefix + "TrkD0/D", tweakedTrackState.getD0());
            tupleMap.put(prefix + "TrkPhi/D", tweakedTrackState.getPhi());
            tupleMap.put(prefix + "TrkOmega/D", tweakedTrackState.getOmega());
            tupleMap.put(prefix + "TrkEcalX/D", atEcal.x());
            tupleMap.put(prefix + "TrkEcalY/D", atEcal.y());
            tupleMap.put(prefix + "TrkChisq/D", track.getChi2());
            tupleMap.put(prefix + "TrkHits/I", (double) track.getTrackerHits().size());
            tupleMap.put(prefix + "TrkType/I", (double) particle.getType());
            tupleMap.put(prefix + "TrkT/D", trkT);
            tupleMap.put(prefix + "TrkTsd/D", trkTsd);
            tupleMap.put(prefix + "HasL1/B", iso[0] != null ? 1.0 : 0.0);
            tupleMap.put(prefix + "HasL2/B", iso[2] != null ? 1.0 : 0.0);
            tupleMap.put(prefix + "HasL3/B", iso[4] != null ? 1.0 : 0.0);
            tupleMap.put(prefix + "HasL4/B", iso[6] != null ? 1.0 : 0.0);
            tupleMap.put(prefix + "HasL5/B", iso[8] != null ? 1.0 : 0.0);
            tupleMap.put(prefix + "HasL6/B", iso[10] != null ? 1.0 : 0.0);
            tupleMap.put(prefix + "FirstHitX/D", firstHitPosition.x());
            tupleMap.put(prefix + "FirstHitY/D", firstHitPosition.y());
            tupleMap.put(prefix + "FirstHitT1/D", hitTimes[0]);
            tupleMap.put(prefix + "FirstHitT2/D", hitTimes[1]);
            tupleMap.put(prefix + "FirstHitDEDx1/D", hitdEdx[0]);
            tupleMap.put(prefix + "FirstHitDEDx2/D", hitdEdx[1]);
            tupleMap.put(prefix + "FirstClusterSize1/I", (double) hitClusterSize[0]);
            tupleMap.put(prefix + "FirstClusterSize2/I", (double) hitClusterSize[1]);
            tupleMap.put(prefix + "NHitsShared/I", (double) TrackUtils.numberOfSharedHits(track, allTracks));
            tupleMap.put(prefix + "HitsSharedP/D", momentumOfShared);
            tupleMap.put(prefix + "MaxHitsShared/I", (double) maxShared);
            tupleMap.put(prefix + "SharedTrkChisq/D", trackShared.getChi2());          
            tupleMap.put(prefix + "SharedTrkEcalX/D", atEcalShared.x());
            tupleMap.put(prefix + "SharedTrkEcalY/D", atEcalShared.y());    
            
            tupleMap.put(prefix + "LambdaKink1/D", kinks != null ? GBLKinkData.getLambdaKink(kinks, 1) : 0);
            tupleMap.put(prefix + "LambdaKink2/D", kinks != null ? GBLKinkData.getLambdaKink(kinks, 2) : 0);
            tupleMap.put(prefix + "LambdaKink3/D", kinks != null ? GBLKinkData.getLambdaKink(kinks, 3) : 0);
            tupleMap.put(prefix + "PhiKink1/D", kinks != null ? GBLKinkData.getPhiKink(kinks, 1) : 0);
            tupleMap.put(prefix + "PhiKink2/D", kinks != null ? GBLKinkData.getPhiKink(kinks, 2) : 0);
            tupleMap.put(prefix + "PhiKink3/D", kinks != null ? GBLKinkData.getPhiKink(kinks, 3) : 0);
            tupleMap.put(prefix + "IsoStereo/D", isoStereo);
            tupleMap.put(prefix + "IsoAxial/D", isoAxial);
            tupleMap.put(prefix + "IsoStereoL2/D", isoStereoL2);
            tupleMap.put(prefix + "IsoAxialL2/D", isoAxialL2);
            tupleMap.put(prefix + "MinPositiveIso/D", minPositiveIso);
            tupleMap.put(prefix + "MinNegativeIso/D", minNegativeIso);
            tupleMap.put(prefix + "MinPositiveIsoL2/D", minPositiveIsoL2);
            tupleMap.put(prefix + "MinNegativeIsoL2/D", minNegativeIsoL2);
            tupleMap.put(prefix + "TrkExtrpXL0/D", extrapTrackPosL0.x());
            tupleMap.put(prefix + "TrkExtrpYL0/D", extrapTrackPosL0.y());
            tupleMap.put(prefix + "TrkExtrpXL1/D", extrapTrackPosL1.x());
            tupleMap.put(prefix + "TrkExtrpYL1/D", extrapTrackPosL1.y());
            tupleMap.put(prefix + "TrkExtrpXL2/D", extrapTrackPosL2.x());
            tupleMap.put(prefix + "TrkExtrpYL2/D", extrapTrackPosL2.y());
            tupleMap.put(prefix + "MatchChisq/D", particle.getGoodnessOfPID());
           

            returnTrackState = tweakedTrackState;
        }

        if (!particle.getClusters().isEmpty()) {
            Cluster cluster = particle.getClusters().get(0);
            tupleMap.put(prefix + "ClT/D", ClusterUtilities.getSeedHitTime(cluster));
            tupleMap.put(prefix + "ClE/D", cluster.getEnergy());
            tupleMap.put(prefix + "ClSeedE/D", ClusterUtilities.findSeedHit(cluster).getCorrectedEnergy());
            tupleMap.put(prefix + "ClX/D", cluster.getPosition()[0]);
            tupleMap.put(prefix + "ClY/D", cluster.getPosition()[1]);
            tupleMap.put(prefix + "ClZ/D", cluster.getPosition()[2]);
            tupleMap.put(prefix + "ClHits/I", (double) cluster.getCalorimeterHits().size());
            tupleMap.put(prefix + "Clix/I", (double) ClusterUtilities.findSeedHit(cluster).getIdentifierFieldValue("ix"));
            tupleMap.put(prefix + "Cliy/I", (double) ClusterUtilities.findSeedHit(cluster).getIdentifierFieldValue("iy"));
        }

        return returnTrackState;

        //return particle;    
    }

    protected void fillVertexVariables(EventHeader event, List<BilliorTrack> billiorTracks, ReconstructedParticle electron, ReconstructedParticle positron) {
        BilliorVertexer vtxFitter = new BilliorVertexer(TrackUtils.getBField(event.getDetector()).y());
        vtxFitter.setBeamSize(beamSize);
        vtxFitter.setBeamPosition(beamPos);

        vtxFitter.doBeamSpotConstraint(false);
        BilliorVertex uncVertex = vtxFitter.fitVertex(billiorTracks);
        ReconstructedParticle uncV0 = HpsReconParticleDriver.makeReconstructedParticle(electron, positron, uncVertex);
        Hep3Vector uncMomRot = VecOp.mult(beamAxisRotation, uncV0.getMomentum());
        Hep3Vector uncVtx = VecOp.mult(beamAxisRotation, uncV0.getStartVertex().getPosition());

        vtxFitter.doBeamSpotConstraint(true);
        BilliorVertex bsconVertex = vtxFitter.fitVertex(billiorTracks);
        ReconstructedParticle bscV0 = HpsReconParticleDriver.makeReconstructedParticle(electron, positron, bsconVertex);
        Hep3Vector bscMomRot = VecOp.mult(beamAxisRotation, bscV0.getMomentum());
        Hep3Vector bscVtx = VecOp.mult(beamAxisRotation, bscV0.getStartVertex().getPosition());
        Matrix uncCov = MatrixOp.mult(MatrixOp.mult(beamAxisRotation,uncV0.getStartVertex().getCovMatrix()),MatrixOp.transposed(beamAxisRotation));

        vtxFitter.doTargetConstraint(true);
        BilliorVertex tarVertex = vtxFitter.fitVertex(billiorTracks);
        ReconstructedParticle tarV0 = HpsReconParticleDriver.makeReconstructedParticle(electron, positron, tarVertex);
        Hep3Vector tarMomRot = VecOp.mult(beamAxisRotation, tarV0.getMomentum());
        Hep3Vector tarVtx = VecOp.mult(beamAxisRotation, tarV0.getStartVertex().getPosition());

        vtxFitter.setBeamSize(vzcBeamSize);
        vtxFitter.doTargetConstraint(true);
        BilliorVertex vzcVertex = vtxFitter.fitVertex(billiorTracks);
        ReconstructedParticle vzcV0 = HpsReconParticleDriver.makeReconstructedParticle(electron, positron, vzcVertex);
        Hep3Vector vzcMomRot = VecOp.mult(beamAxisRotation, vzcV0.getMomentum());
        Hep3Vector vzcVtx = VecOp.mult(beamAxisRotation, vzcV0.getStartVertex().getPosition());

        tupleMap.put("uncPX/D", uncMomRot.x());
        tupleMap.put("uncPY/D", uncMomRot.y());
        tupleMap.put("uncPZ/D", uncMomRot.z());
        tupleMap.put("uncP/D", uncMomRot.magnitude());
        tupleMap.put("uncVX/D", uncVtx.x());
        tupleMap.put("uncVY/D", uncVtx.y());
        tupleMap.put("uncVZ/D", uncVtx.z());
        tupleMap.put("uncChisq/D", uncV0.getStartVertex().getChi2());
        tupleMap.put("uncM/D", uncV0.getMass());
        tupleMap.put("uncElePX/D", uncV0.getStartVertex().getParameters().get("p1X"));
        tupleMap.put("uncElePY/D", uncV0.getStartVertex().getParameters().get("p1Y"));
        tupleMap.put("uncElePZ/D", uncV0.getStartVertex().getParameters().get("p1Z"));
        tupleMap.put("uncEleP/D", Math.sqrt(Math.pow(uncV0.getStartVertex().getParameters().get("p1X"), 2) + Math.pow(uncV0.getStartVertex().getParameters().get("p1Y"), 2)
                + Math.pow(uncV0.getStartVertex().getParameters().get("p1Z"), 2)));
        tupleMap.put("uncPosPX/D", uncV0.getStartVertex().getParameters().get("p2X"));
        tupleMap.put("uncPosPY/D", uncV0.getStartVertex().getParameters().get("p2Y"));
        tupleMap.put("uncPosPZ/D", uncV0.getStartVertex().getParameters().get("p2Z"));
        tupleMap.put("uncPosP/D", Math.sqrt(Math.pow(uncV0.getStartVertex().getParameters().get("p2X"), 2) + Math.pow(uncV0.getStartVertex().getParameters().get("p2Y"), 2)
                + Math.pow(uncV0.getStartVertex().getParameters().get("p2Z"), 2)));
        tupleMap.put("uncCovXX/D", uncCov.e(0,0));
        tupleMap.put("uncCovXY/D", uncCov.e(0,1));
        tupleMap.put("uncCovXZ/D", uncCov.e(0,2));
        tupleMap.put("uncCovYX/D", uncCov.e(1,0));
        tupleMap.put("uncCovYY/D", uncCov.e(1,1));
        tupleMap.put("uncCovYZ/D", uncCov.e(1,2));
        tupleMap.put("uncCovZX/D", uncCov.e(2,0));
        tupleMap.put("uncCovZY/D", uncCov.e(2,1));
        tupleMap.put("uncCovZZ/D", uncCov.e(2,2));

        tupleMap.put("bscPX/D", bscMomRot.x());
        tupleMap.put("bscPY/D", bscMomRot.y());
        tupleMap.put("bscPZ/D", bscMomRot.z());
        tupleMap.put("bscP/D", bscMomRot.magnitude());
        tupleMap.put("bscVX/D", bscVtx.x());
        tupleMap.put("bscVY/D", bscVtx.y());
        tupleMap.put("bscVZ/D", bscVtx.z());
        tupleMap.put("bscChisq/D", bscV0.getStartVertex().getChi2());
        tupleMap.put("bscM/D", bscV0.getMass());
        tupleMap.put("bscElePX/D", bscV0.getStartVertex().getParameters().get("p1X"));
        tupleMap.put("bscElePY/D", bscV0.getStartVertex().getParameters().get("p1Y"));
        tupleMap.put("bscElePZ/D", bscV0.getStartVertex().getParameters().get("p1Z"));
        tupleMap.put("bscEleP/D", Math.sqrt(Math.pow(bscV0.getStartVertex().getParameters().get("p1X"), 2) + Math.pow(bscV0.getStartVertex().getParameters().get("p1Y"), 2)
                + Math.pow(bscV0.getStartVertex().getParameters().get("p1Z"), 2)));
        tupleMap.put("bscPosPX/D", bscV0.getStartVertex().getParameters().get("p2X"));
        tupleMap.put("bscPosPY/D", bscV0.getStartVertex().getParameters().get("p2Y"));
        tupleMap.put("bscPosPZ/D", bscV0.getStartVertex().getParameters().get("p2Z"));
        tupleMap.put("bscPosP/D", Math.sqrt(Math.pow(bscV0.getStartVertex().getParameters().get("p2X"), 2) + Math.pow(bscV0.getStartVertex().getParameters().get("p2Y"), 2)
                + Math.pow(bscV0.getStartVertex().getParameters().get("p2Z"), 2)));

        tupleMap.put("tarPX/D", tarMomRot.x());
        tupleMap.put("tarPY/D", tarMomRot.y());
        tupleMap.put("tarPZ/D", tarMomRot.z());
        tupleMap.put("tarP/D", tarMomRot.magnitude());
        tupleMap.put("tarVX/D", tarVtx.x());
        tupleMap.put("tarVY/D", tarVtx.y());
        tupleMap.put("tarVZ/D", tarVtx.z());
        tupleMap.put("tarChisq/D", tarV0.getStartVertex().getChi2());
        tupleMap.put("tarM/D", tarV0.getMass());
        tupleMap.put("tarElePX/D", tarV0.getStartVertex().getParameters().get("p1X"));
        tupleMap.put("tarElePY/D", tarV0.getStartVertex().getParameters().get("p1Y"));
        tupleMap.put("tarElePZ/D", tarV0.getStartVertex().getParameters().get("p1Z"));
        tupleMap.put("tarEleP/D", Math.sqrt(Math.pow(tarV0.getStartVertex().getParameters().get("p1X"), 2) + Math.pow(tarV0.getStartVertex().getParameters().get("p1Y"), 2)
                + Math.pow(tarV0.getStartVertex().getParameters().get("p1Z"), 2)));
        tupleMap.put("tarPosPX/D", tarV0.getStartVertex().getParameters().get("p2X"));
        tupleMap.put("tarPosPY/D", tarV0.getStartVertex().getParameters().get("p2Y"));
        tupleMap.put("tarPosPZ/D", tarV0.getStartVertex().getParameters().get("p2Z"));
        tupleMap.put("tarPosP/D", Math.sqrt(Math.pow(tarV0.getStartVertex().getParameters().get("p2X"), 2) + Math.pow(tarV0.getStartVertex().getParameters().get("p2Y"), 2)
                + Math.pow(tarV0.getStartVertex().getParameters().get("p2Z"), 2)));

        tupleMap.put("vzcPX/D", vzcMomRot.x());
        tupleMap.put("vzcPY/D", vzcMomRot.y());
        tupleMap.put("vzcPZ/D", vzcMomRot.z());
        tupleMap.put("vzcP/D", vzcMomRot.magnitude());
        tupleMap.put("vzcVX/D", vzcVtx.x());
        tupleMap.put("vzcVY/D", vzcVtx.y());
        tupleMap.put("vzcVZ/D", vzcVtx.z());
        tupleMap.put("vzcChisq/D", vzcV0.getStartVertex().getChi2());
        tupleMap.put("vzcM/D", vzcV0.getMass());
        tupleMap.put("vzcElePX/D", vzcV0.getStartVertex().getParameters().get("p1X"));
        tupleMap.put("vzcElePY/D", vzcV0.getStartVertex().getParameters().get("p1Y"));
        tupleMap.put("vzcElePZ/D", vzcV0.getStartVertex().getParameters().get("p1Z"));
        tupleMap.put("vzcEleP/D", Math.sqrt(Math.pow(vzcV0.getStartVertex().getParameters().get("p1X"), 2) + Math.pow(vzcV0.getStartVertex().getParameters().get("p1Y"), 2)
                + Math.pow(vzcV0.getStartVertex().getParameters().get("p1Z"), 2)));
        tupleMap.put("vzcPosPX/D", vzcV0.getStartVertex().getParameters().get("p2X"));
        tupleMap.put("vzcPosPY/D", vzcV0.getStartVertex().getParameters().get("p2Y"));
        tupleMap.put("vzcPosPZ/D", vzcV0.getStartVertex().getParameters().get("p2Z"));
        tupleMap.put("vzcPosP/D", Math.sqrt(Math.pow(vzcV0.getStartVertex().getParameters().get("p2X"), 2) + Math.pow(vzcV0.getStartVertex().getParameters().get("p2Y"), 2)
                + Math.pow(vzcV0.getStartVertex().getParameters().get("p2Z"), 2)));

        //////////////////////////////////////////////////////////////////////////////////////////
        int nEleClusters = electron.getClusters().size();
        int nPosClusters = positron.getClusters().size();

        if (nEleClusters > 0) {

            tupleMap.put("uncEleWtP/D", MassCalculator.combinedMomentum(electron.getClusters().get(0), electron.getTracks().get(0),
                    Math.sqrt(Math.pow(uncV0.getStartVertex().getParameters().get("p1X"), 2) + Math.pow(uncV0.getStartVertex().getParameters().get("p1Y"), 2)
                            + Math.pow(uncV0.getStartVertex().getParameters().get("p1Z"), 2))));
            tupleMap.put("vzcEleWtP/D", MassCalculator.combinedMomentum(electron.getClusters().get(0), electron.getTracks().get(0),
                    Math.sqrt(Math.pow(vzcV0.getStartVertex().getParameters().get("p1X"), 2) + Math.pow(vzcV0.getStartVertex().getParameters().get("p1Y"), 2)
                            + Math.pow(vzcV0.getStartVertex().getParameters().get("p1Z"), 2))));
            tupleMap.put("tarEleWtP/D", MassCalculator.combinedMomentum(electron.getClusters().get(0), electron.getTracks().get(0),
                    Math.sqrt(Math.pow(tarV0.getStartVertex().getParameters().get("p1X"), 2) + Math.pow(tarV0.getStartVertex().getParameters().get("p1Y"), 2)
                            + Math.pow(tarV0.getStartVertex().getParameters().get("p1Z"), 2))));
            tupleMap.put("bscEleWtP/D", MassCalculator.combinedMomentum(electron.getClusters().get(0), electron.getTracks().get(0),
                    Math.sqrt(Math.pow(bscV0.getStartVertex().getParameters().get("p1X"), 2) + Math.pow(bscV0.getStartVertex().getParameters().get("p1Y"), 2)
                            + Math.pow(bscV0.getStartVertex().getParameters().get("p1Z"), 2))));

            if (nPosClusters > 0) {

                tupleMap.put("vzcPosWtP/D", MassCalculator.combinedMomentum(positron.getClusters().get(0), positron.getTracks().get(0),
                        Math.sqrt(Math.pow(vzcV0.getStartVertex().getParameters().get("p2X"), 2) + Math.pow(vzcV0.getStartVertex().getParameters().get("p2Y"), 2)
                                + Math.pow(vzcV0.getStartVertex().getParameters().get("p2Z"), 2))));
                tupleMap.put("tarPosWtP/D", MassCalculator.combinedMomentum(positron.getClusters().get(0), positron.getTracks().get(0),
                        Math.sqrt(Math.pow(tarV0.getStartVertex().getParameters().get("p2X"), 2) + Math.pow(tarV0.getStartVertex().getParameters().get("p2Y"), 2)
                                + Math.pow(tarV0.getStartVertex().getParameters().get("p2Z"), 2))));
                tupleMap.put("bscPosWtP/D", MassCalculator.combinedMomentum(positron.getClusters().get(0), positron.getTracks().get(0),
                        Math.sqrt(Math.pow(bscV0.getStartVertex().getParameters().get("p2X"), 2) + Math.pow(bscV0.getStartVertex().getParameters().get("p2Y"), 2)
                                + Math.pow(bscV0.getStartVertex().getParameters().get("p2Z"), 2))));
                tupleMap.put("uncPosWtP/D", MassCalculator.combinedMomentum(positron.getClusters().get(0), positron.getTracks().get(0),
                        Math.sqrt(Math.pow(uncV0.getStartVertex().getParameters().get("p2X"), 2) + Math.pow(uncV0.getStartVertex().getParameters().get("p2Y"), 2)
                                + Math.pow(uncV0.getStartVertex().getParameters().get("p2Z"), 2))));

                tupleMap.put("vzcWtM/D", MassCalculator.combinedMass(electron.getClusters().get(0), positron.getClusters().get(0), vzcV0));
                tupleMap.put("tarWtM/D", MassCalculator.combinedMass(electron.getClusters().get(0), positron.getClusters().get(0), tarV0));
                tupleMap.put("bscWtM/D", MassCalculator.combinedMass(electron.getClusters().get(0), positron.getClusters().get(0), bscV0));
                tupleMap.put("uncWtM/D", MassCalculator.combinedMass(electron.getClusters().get(0), positron.getClusters().get(0), uncV0));

            } else {//e- has cluster, e+ does not
                tupleMap.put("vzcPosWtP/D", Math.sqrt(Math.pow(vzcV0.getStartVertex().getParameters().get("p2X"), 2) + Math.pow(vzcV0.getStartVertex().getParameters().get("p2Y"), 2)
                        + Math.pow(vzcV0.getStartVertex().getParameters().get("p2Z"), 2)));
                tupleMap.put("bscPosWtP/D", Math.sqrt(Math.pow(bscV0.getStartVertex().getParameters().get("p2X"), 2) + Math.pow(bscV0.getStartVertex().getParameters().get("p2Y"), 2)
                        + Math.pow(bscV0.getStartVertex().getParameters().get("p2Z"), 2)));
                tupleMap.put("tarPosWtP/D", Math.sqrt(Math.pow(tarV0.getStartVertex().getParameters().get("p2X"), 2) + Math.pow(tarV0.getStartVertex().getParameters().get("p2Y"), 2)
                        + Math.pow(tarV0.getStartVertex().getParameters().get("p2Z"), 2)));
                tupleMap.put("uncPosWtP/D", Math.sqrt(Math.pow(uncV0.getStartVertex().getParameters().get("p2X"), 2) + Math.pow(uncV0.getStartVertex().getParameters().get("p2Y"), 2)
                        + Math.pow(uncV0.getStartVertex().getParameters().get("p2Z"), 2)));
                tupleMap.put("vzcWtM/D", MassCalculator.combinedMass(electron.getClusters().get(0), positron.getTracks().get(0), vzcV0));
                tupleMap.put("tarWtM/D", MassCalculator.combinedMass(electron.getClusters().get(0), positron.getTracks().get(0), tarV0));
                tupleMap.put("bscWtM/D", MassCalculator.combinedMass(electron.getClusters().get(0), positron.getTracks().get(0), bscV0));
                tupleMap.put("uncWtM/D", MassCalculator.combinedMass(electron.getClusters().get(0), positron.getTracks().get(0), uncV0));
            }

        }

        if (nPosClusters > 0 && nEleClusters == 0) {//e+ has cluster, e- does not
            tupleMap.put("vzcPosWtP/D", MassCalculator.combinedMomentum(positron.getClusters().get(0), positron.getTracks().get(0),
                    Math.sqrt(Math.pow(vzcV0.getStartVertex().getParameters().get("p2X"), 2) + Math.pow(vzcV0.getStartVertex().getParameters().get("p2Y"), 2)
                            + Math.pow(vzcV0.getStartVertex().getParameters().get("p2Z"), 2))));
            tupleMap.put("tarPosWtP/D", MassCalculator.combinedMomentum(positron.getClusters().get(0), positron.getTracks().get(0),
                    Math.sqrt(Math.pow(tarV0.getStartVertex().getParameters().get("p2X"), 2) + Math.pow(tarV0.getStartVertex().getParameters().get("p2Y"), 2)
                            + Math.pow(tarV0.getStartVertex().getParameters().get("p2Z"), 2))));
            tupleMap.put("bscPosWtP/D", MassCalculator.combinedMomentum(positron.getClusters().get(0), positron.getTracks().get(0),
                    Math.sqrt(Math.pow(bscV0.getStartVertex().getParameters().get("p2X"), 2) + Math.pow(bscV0.getStartVertex().getParameters().get("p2Y"), 2)
                            + Math.pow(bscV0.getStartVertex().getParameters().get("p2Z"), 2))));
            tupleMap.put("uncPosWtP/D", MassCalculator.combinedMomentum(positron.getClusters().get(0), positron.getTracks().get(0),
                    Math.sqrt(Math.pow(uncV0.getStartVertex().getParameters().get("p2X"), 2) + Math.pow(uncV0.getStartVertex().getParameters().get("p2Y"), 2)
                            + Math.pow(uncV0.getStartVertex().getParameters().get("p2Z"), 2))));
            tupleMap.put("vzcEleWtP/D", Math.sqrt(Math.pow(vzcV0.getStartVertex().getParameters().get("p1X"), 2) + Math.pow(vzcV0.getStartVertex().getParameters().get("p1Y"), 2)
                    + Math.pow(vzcV0.getStartVertex().getParameters().get("p1Z"), 2)));
            tupleMap.put("bscEleWtP/D", Math.sqrt(Math.pow(bscV0.getStartVertex().getParameters().get("p1X"), 2) + Math.pow(bscV0.getStartVertex().getParameters().get("p1Y"), 2)
                    + Math.pow(bscV0.getStartVertex().getParameters().get("p1Z"), 2)));
            tupleMap.put("tarEleWtP/D", Math.sqrt(Math.pow(tarV0.getStartVertex().getParameters().get("p1X"), 2) + Math.pow(tarV0.getStartVertex().getParameters().get("p1Y"), 2)
                    + Math.pow(tarV0.getStartVertex().getParameters().get("p1Z"), 2)));
            tupleMap.put("uncEleWtP/D", Math.sqrt(Math.pow(uncV0.getStartVertex().getParameters().get("p1X"), 2) + Math.pow(uncV0.getStartVertex().getParameters().get("p1Y"), 2)
                    + Math.pow(uncV0.getStartVertex().getParameters().get("p1Z"), 2)));

            tupleMap.put("vzcWtM/D", MassCalculator.combinedMass(electron.getTracks().get(0), positron.getClusters().get(0), vzcV0));
            tupleMap.put("tarWtM/D", MassCalculator.combinedMass(electron.getTracks().get(0), positron.getClusters().get(0), tarV0));
            tupleMap.put("bscWtM/D", MassCalculator.combinedMass(electron.getTracks().get(0), positron.getClusters().get(0), bscV0));
            tupleMap.put("uncWtM/D", MassCalculator.combinedMass(electron.getTracks().get(0), positron.getClusters().get(0), uncV0));
        }

        if (nPosClusters == 0 && nEleClusters == 0) {
            tupleMap.put("vzcEleWtP/D", Math.sqrt(Math.pow(vzcV0.getStartVertex().getParameters().get("p1X"), 2) + Math.pow(vzcV0.getStartVertex().getParameters().get("p1Y"), 2)
                    + Math.pow(vzcV0.getStartVertex().getParameters().get("p1Z"), 2)));
            tupleMap.put("vzcPosWtP/D", Math.sqrt(Math.pow(vzcV0.getStartVertex().getParameters().get("p2X"), 2) + Math.pow(vzcV0.getStartVertex().getParameters().get("p2Y"), 2)
                    + Math.pow(vzcV0.getStartVertex().getParameters().get("p2Z"), 2)));
            tupleMap.put("vzcWtM/D", vzcV0.getMass());
            tupleMap.put("tarEleWtP/D", Math.sqrt(Math.pow(tarV0.getStartVertex().getParameters().get("p1X"), 2) + Math.pow(tarV0.getStartVertex().getParameters().get("p1Y"), 2)
                    + Math.pow(tarV0.getStartVertex().getParameters().get("p1Z"), 2)));
            tupleMap.put("tarPosWtP/D", Math.sqrt(Math.pow(tarV0.getStartVertex().getParameters().get("p2X"), 2) + Math.pow(tarV0.getStartVertex().getParameters().get("p2Y"), 2)
                    + Math.pow(tarV0.getStartVertex().getParameters().get("p2Z"), 2)));
            tupleMap.put("tarWtM/D", tarV0.getMass());
            tupleMap.put("bscEleWtP/D", Math.sqrt(Math.pow(bscV0.getStartVertex().getParameters().get("p1X"), 2) + Math.pow(bscV0.getStartVertex().getParameters().get("p1Y"), 2)
                    + Math.pow(bscV0.getStartVertex().getParameters().get("p1Z"), 2)));
            tupleMap.put("bscPosWtP/D", Math.sqrt(Math.pow(bscV0.getStartVertex().getParameters().get("p2X"), 2) + Math.pow(bscV0.getStartVertex().getParameters().get("p2Y"), 2)
                    + Math.pow(bscV0.getStartVertex().getParameters().get("p2Z"), 2)));
            tupleMap.put("bscWtM/D", bscV0.getMass());
            tupleMap.put("uncEleWtP/D", Math.sqrt(Math.pow(uncV0.getStartVertex().getParameters().get("p1X"), 2) + Math.pow(uncV0.getStartVertex().getParameters().get("p1Y"), 2)
                    + Math.pow(uncV0.getStartVertex().getParameters().get("p1Z"), 2)));
            tupleMap.put("uncPosWtP/D", Math.sqrt(Math.pow(uncV0.getStartVertex().getParameters().get("p2X"), 2) + Math.pow(uncV0.getStartVertex().getParameters().get("p2Y"), 2)
                    + Math.pow(uncV0.getStartVertex().getParameters().get("p2Z"), 2)));
            tupleMap.put("uncWtM/D", uncV0.getMass());

        }

        //////////////////////////////////////////////////////////////////////////////
    }

    protected void addMCTridentVariables() {
        addMCParticleVariables("tri");
        addMCParticleVariables("triEle1");
        addMCParticleVariables("triEle2");
        addMCParticleVariables("triPos");
        addMCPairVariables("triPair1");
        addMCPairVariables("triPair2");
    }

    protected void addMCParticleVariables(String prefix) {
        String[] newVars = new String[]{"StartX/D", "StartY/D", "StartZ/D",
            "EndX/D", "EndY/D", "EndZ/D",
            "PX/D", "PY/D", "PZ/D", "P/D", "M/D", "E/D"};

        for (int i = 0; i < newVars.length; i++) {
            newVars[i] = prefix + newVars[i];
        }
        tupleVariables.addAll(Arrays.asList(newVars));
    }

    protected void addMCPairVariables(String prefix) {
        String[] newVars = new String[]{"PX/D", "PY/D", "PZ/D", "P/D", "M/D", "E/D"};

        for (int i = 0; i < newVars.length; i++) {
            newVars[i] = prefix + newVars[i];
        }
        tupleVariables.addAll(Arrays.asList(newVars));
    }

    protected void fillMCParticleVariables(String prefix, MCParticle particle) {
//        System.out.format("%d %x\n", particle.getGeneratorStatus(), particle.getSimulatorStatus().getValue());
        Hep3Vector start = VecOp.mult(beamAxisRotation, particle.getOrigin());
        Hep3Vector end;
        try {
            end = VecOp.mult(beamAxisRotation, particle.getEndPoint());
        } catch (RuntimeException e) {
            end = null;
        }

        Hep3Vector p = VecOp.mult(beamAxisRotation, particle.getMomentum());

        tupleMap.put(prefix + "StartX/D", start.x());
        tupleMap.put(prefix + "StartY/D", start.y());
        tupleMap.put(prefix + "StartZ/D", start.z());
        if (end != null) {
            tupleMap.put(prefix + "EndX/D", end.x());
            tupleMap.put(prefix + "EndY/D", end.y());
            tupleMap.put(prefix + "EndZ/D", end.z());
        }
        tupleMap.put(prefix + "PX/D", p.x());
        tupleMap.put(prefix + "PY/D", p.y());
        tupleMap.put(prefix + "PZ/D", p.z());
        tupleMap.put(prefix + "P/D", p.magnitude());
        tupleMap.put(prefix + "M/D", particle.getMass());
        tupleMap.put(prefix + "E/D", particle.getEnergy());
    }

    protected void fillMCPairVariables(String prefix, MCParticle ele, MCParticle pos) {
        HepLorentzVector vtx = VecOp.add(ele.asFourVector(), pos.asFourVector());
        Hep3Vector vtxP = VecOp.mult(beamAxisRotation, vtx.v3());
        tupleMap.put(prefix + "PX/D", vtxP.x());
        tupleMap.put(prefix + "PY/D", vtxP.y());
        tupleMap.put(prefix + "PY/D", vtxP.z());
        tupleMap.put(prefix + "P/D", vtxP.magnitude());
        tupleMap.put(prefix + "M/D", vtx.magnitude());
        tupleMap.put(prefix + "E/D", vtx.t());
    }

    protected void fillMCTridentVariables(EventHeader event) {
        List<MCParticle> MCParticles = event.getMCParticles();

        MCParticle trident = null;

        MCParticle ele1 = null;//highest-energy electron daughter
        MCParticle ele2 = null;//second-highest-energy electron daughter (if any)
        MCParticle pos = null;//highest-energy positron daughter

        List<MCParticle> tridentParticles = null;

        for (MCParticle particle : MCParticles) {
            if (particle.getPDGID() == 622) {
                trident = particle;
                tridentParticles = particle.getDaughters();
                break;
            }
        }
        if (trident == null) {
            return;
        }

        fillMCParticleVariables("tri", trident);

        for (MCParticle particle : tridentParticles) {
            switch (particle.getPDGID()) {
                case -11:
                    if (pos == null || particle.getEnergy() > pos.getEnergy()) {
                        pos = particle;
                    }
                    break;
                case 11:
                    if (ele1 == null || particle.getEnergy() > ele1.getEnergy()) {
                        ele2 = ele1;
                        ele1 = particle;
                    } else if (ele2 == null || particle.getEnergy() > ele2.getEnergy()) {
                        ele2 = particle;
                    }
                    break;
            }
        }

        if (ele1 != null) {
            fillMCParticleVariables("triEle1", ele1);
        }
        if (ele2 != null) {
            fillMCParticleVariables("triEle2", ele2);
        }
        if (pos != null) {
            fillMCParticleVariables("triPos", pos);
        }

        if (pos != null && ele1 != null) {
            fillMCPairVariables("triPair1", ele1, pos);
            if (ele2 != null) {
                fillMCPairVariables("triPair2", ele2, pos);
            }
        }

    }
}<|MERGE_RESOLUTION|>--- conflicted
+++ resolved
@@ -695,12 +695,8 @@
             double minNegativeIso = 9999;
             double minNegativeIsoL2 = 9999;
             double isoStereo = -9999, isoAxial = -9999;
-<<<<<<< HEAD
+            double isoStereoL2 = -9999, isoAxialL2 = -9999;
             for (int i = 0; i < nLay; i++) {
-=======
-            double isoStereoL2 = -9999, isoAxialL2 = -9999;
-            for (int i = 0; i < 6; i++) {
->>>>>>> c9a2cad9
                 if (iso[2 * i] != null) {
                     if (pRot.y() < 0) {
                         isoStereo = iso[2 * i];
