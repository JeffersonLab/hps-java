--- conflicted
+++ resolved
@@ -5,11 +5,8 @@
 import hep.physics.vec.Hep3Vector;
 import hep.physics.vec.HepLorentzVector;
 import hep.physics.vec.VecOp;
-<<<<<<< HEAD
-=======
 import hep.physics.matrix.Matrix;
 import hep.physics.matrix.MatrixOp;
->>>>>>> 873e9ace
 
 import java.io.FileNotFoundException;
 import java.io.PrintWriter;
@@ -47,26 +44,19 @@
 import org.lcsim.event.SimTrackerHit;
 import org.lcsim.event.Track;
 import org.lcsim.event.TrackState;
-<<<<<<< HEAD
-import org.lcsim.geometry.Detector;
-import org.lcsim.geometry.FieldMap;
-=======
 import org.lcsim.event.base.BaseRelationalTable;
 import org.lcsim.event.base.BaseTrackState;
 import org.lcsim.fit.helicaltrack.HelicalTrackFit;
 import org.lcsim.geometry.Detector;
 import org.lcsim.geometry.FieldMap;
 import org.lcsim.geometry.IDDecoder;
->>>>>>> 873e9ace
 import org.lcsim.util.Driver;
 import org.lcsim.event.RelationalTable;
 import org.lcsim.event.TrackerHit;
 
 import java.util.Collection;
-<<<<<<< HEAD
-=======
 import java.util.Map.Entry;
->>>>>>> 873e9ace
+
 
 import org.lcsim.detector.tracker.silicon.HpsSiSensor;
 import org.lcsim.event.RawTrackerHit;
@@ -96,7 +86,7 @@
     private final String finalStateParticlesColName = "FinalStateParticles";
     private final String trackHitMCRelationsCollectionName = "RotatedHelicalTrackMCRelations";
     protected double bfield;
-    protected FieldMap bFieldMap;
+    protected FieldMap bFieldMap = null;
     private final double[] beamSize = {0.001, 0.130, 0.050}; // rough estimate from harp scans during engineering run
     // production running
     private final double[] beamPos = {0.0, 0.0, 0.0};
@@ -106,9 +96,7 @@
     protected final BasicHep3Matrix beamAxisRotation = BasicHep3Matrix.identity();
     protected double ebeam = Double.NaN;
     private int nLay = 6;
-<<<<<<< HEAD
     private int tupleevent = 0;
-    
     private double[] extrapTrackXTopAxial = new double[nLay];
     private double[] extrapTrackXTopStereo = new double[nLay];
     private double[] extrapTrackXBotAxial = new double[nLay];
@@ -117,11 +105,8 @@
     private double[] extrapTrackYTopStereo = new double[nLay];
     private double[] extrapTrackYBotAxial = new double[nLay];
     private double[] extrapTrackYBotStereo = new double[nLay];
-=======
     private int nEcalHit = 3;
-    //private int tupleevent = 0;
-    FieldMap bFieldMap = null;
->>>>>>> 873e9ace
+
 
     public void setNLay(int nLay) {
         this.nLay = nLay;
@@ -264,11 +249,7 @@
     }
 
     protected void addEventVariables() {
-<<<<<<< HEAD
         String[] newVars = new String[] {"run/I", "event/I", "tupleevent/I", "nPos/I", "nCl/I", "isCalib/B", "isPulser/B",
-=======
-        String[] newVars = new String[] {"run/I", "event/I", "tupleevent/I","nTrk/I", "nPos/I", "nCl/I", "isCalib/B", "isPulser/B",
->>>>>>> 873e9ace
                 "isSingle0/B", "isSingle1/B", "isPair0/B", "isPair1/B", "evTime/D", "evTx/I", "evTy/I", "rfT1/D",
                 "rfT2/D", "nEcalHits/I", "nSVTHits/I", "nEcalCl/I", "nEcalClele/I", "nEcalClpos/I", "nEcalClpho/I",
                 "nEcalClEleSide/I", "nEcalClPosSide/I", "nSVTHitsL1/I", "nSVTHitsL2/I", "nSVTHitsL3/I", "nSVTHitsL4/I",
@@ -324,44 +305,13 @@
         }
         tupleVariables.addAll(Arrays.asList(newVars));
 
-<<<<<<< HEAD
+
         if (doRaw) {
             String[] newVars1 = new String[] {"RawMaxAmplL1/D",
                     "RawT0L1/D", "RawChisqL1/D", "RawTDiffL1/D", "RawMaxAmplL2/D", "RawT0L2/D", "RawChisqL2/D",
                     "RawTDiffL2/D", "RawMaxAmplL3/D", "RawT0L3/D", "RawChisqL3/D", "RawTDiffL3/D"};
             for (int i = 0; i < newVars1.length; i++) {
                 newVars1[i] = prefix + newVars1[i];
-=======
-    protected void fillTruthEventVariables(EventHeader event) {
-        tupleMap.put("run/I", (double) event.getRunNumber());
-        tupleMap.put("event/I", (double) event.getEventNumber());
-        //tupleMap.put("tupleevent/I", (double) tupleevent);
-        //tupleevent++;
-    }
-    protected void fillEventVariables(EventHeader event, TIData triggerData) {
-        tupleMap.put("run/I", (double) event.getRunNumber());
-        tupleMap.put("event/I", (double) event.getEventNumber());
-        //tupleMap.put("tupleevent/I", (double) tupleevent);
-        //tupleevent++;
-        List<ReconstructedParticle> fspList = event.get(ReconstructedParticle.class, finalStateParticlesColName);
-        int npos = 0;
-        int ntrk = 0;
-        int ncl = 0;
-        for (ReconstructedParticle fsp : fspList) {
-            if (isGBL != TrackType.isGBL(fsp.getType())) {
-                continue;
-            }
-            /*
-             * if (fsp.getClusters().isEmpty()){
-             * continue;
-             * }
-             */
-            if (fsp.getCharge() != 0) {
-                ntrk++;
-            }
-            if (fsp.getCharge() > 0) {
-                npos++;
->>>>>>> 873e9ace
             }
             tupleVariables.addAll(Arrays.asList(newVars1));
         }
