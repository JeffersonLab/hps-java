package org.hps.analysis.tuple;

import hep.physics.matrix.Matrix;
import hep.physics.matrix.MatrixOp;
import hep.physics.vec.BasicHep3Matrix;
import hep.physics.vec.BasicHep3Vector;
import hep.physics.vec.Hep3Vector;
import hep.physics.vec.HepLorentzVector;
import hep.physics.vec.VecOp;

import java.io.FileNotFoundException;
import java.io.PrintWriter;
import java.util.ArrayList;
import java.util.Arrays;
import java.util.HashMap;
import java.util.List;
import java.util.Map;

import org.apache.commons.lang3.StringUtils;
import org.hps.analysis.ecal.MassCalculator;
import org.hps.analysis.MC.MCFullDetectorTruth;
import org.hps.analysis.MC.TrackTruthMatching;
import org.hps.conditions.beam.BeamEnergy;
import org.hps.recon.ecal.cluster.ClusterUtilities;
import org.hps.recon.particle.HpsReconParticleDriver;
import org.hps.recon.tracking.CoordinateTransformations;
import org.hps.recon.tracking.FittedRawTrackerHit;
import org.hps.recon.tracking.TrackStateUtils;
import org.hps.recon.tracking.TrackType;
import org.hps.recon.tracking.TrackUtils;
import org.hps.recon.tracking.gbl.GBLKinkData;
import org.hps.recon.vertexing.BilliorTrack;
import org.hps.recon.vertexing.BilliorVertex;
import org.hps.recon.vertexing.BilliorVertexer;
import org.hps.record.triggerbank.TIData;
import org.lcsim.event.CalorimeterHit;
import org.lcsim.event.Cluster;
import org.lcsim.event.EventHeader;
import org.lcsim.event.GenericObject;
import org.lcsim.event.LCRelation;
import org.lcsim.event.MCParticle;
import org.lcsim.event.ReconstructedParticle;
import org.lcsim.event.SimCalorimeterHit;
import org.lcsim.event.SimTrackerHit;
import org.lcsim.event.Track;
import org.lcsim.event.TrackState;
import org.lcsim.event.base.BaseRelationalTable;
import org.lcsim.event.base.BaseTrackState;
import org.lcsim.geometry.Detector;
import org.lcsim.geometry.FieldMap;
import org.lcsim.geometry.IDDecoder;
import org.lcsim.util.Driver;
import org.lcsim.event.RelationalTable;
import org.lcsim.event.TrackerHit;

import java.util.Collection;
import java.util.Map.Entry;

import org.lcsim.detector.tracker.silicon.HpsSiSensor;
import org.lcsim.event.RawTrackerHit;

/**
 * sort of an interface for DQM analysis drivers creates the DQM database
 * manager, checks whether row exists in db etc
 *
 * @author mgraham on Apr 15, 2014 update mgraham on May 15, 2014 to include
 * calculateEndOfRunQuantities & printDQMData i.e. useful methods
 */
public abstract class TupleDriver extends Driver {

    protected boolean debug = false;

    protected String tupleFile = null;
    protected PrintWriter tupleWriter = null;
    protected final List<String> tupleVariables = new ArrayList<String>();
    protected final Map<String, Double> tupleMap = new HashMap<String, Double>();
    protected boolean cutTuple = false;

    protected String triggerType = "all";// allowed types are "" (blank) or "all", singles0, singles1, pairs0,pairs1
    public boolean isGBL = false;
    private boolean applyBeamRotation = true;

    private final String finalStateParticlesColName = "FinalStateParticles";
    private final String trackHitMCRelationsCollectionName = "RotatedHelicalTrackMCRelations";
    protected double bfield;
    protected FieldMap bFieldMap = null;
    private final double[] beamSize = {0.001, 0.130, 0.050}; // rough estimate from harp scans during engineering run
    // production running
    private final double[] beamPos = {0.0, 0.0, 0.0};
    private final double[] vzcBeamSize = {0.001, 100, 100};
    private static List<HpsSiSensor> sensors;
    private static final String SUBDETECTOR_NAME = "Tracker";
    protected final BasicHep3Matrix beamAxisRotation = BasicHep3Matrix.identity();
    protected double ebeam = Double.NaN;
    private int nLay = 6;
    private int tupleevent = 0;
    private double[] extrapTrackXTopAxial = new double[nLay];
    private double[] extrapTrackXTopStereo = new double[nLay];
    private double[] extrapTrackXBotAxial = new double[nLay];
    private double[] extrapTrackXBotStereo = new double[nLay];
    private double[] extrapTrackYTopAxial = new double[nLay];
    private double[] extrapTrackYTopStereo = new double[nLay];
    private double[] extrapTrackYBotAxial = new double[nLay];
    private double[] extrapTrackYBotStereo = new double[nLay];
    private int nEcalHit = 3;


    public void setNLay(int nLay) {
        this.nLay = nLay;
    }
    
    public void setNEcalHit(int nEcalHit) {
        this.nEcalHit = nEcalHit;
    }

    public void setApplyBeamRotation(boolean applyBeamRotation) {
        this.applyBeamRotation = applyBeamRotation;
    }

    public void setEbeam(double ebeam) {
        this.ebeam = ebeam;
    }

    public void setBeamSizeX(double beamSizeX) {
        this.beamSize[1] = beamSizeX;
    }

    public void setBeamSizeY(double beamSizeY) {
        this.beamSize[2] = beamSizeY;
    }

    public void setBeamPosX(double beamPosX) {
        this.beamPos[1] = beamPosX;
    }

    public void setBeamPosY(double beamPosY) {
        this.beamPos[2] = beamPosY;
    }

    public void setBeamPosZ(double beamPosZ) {
        this.beamPos[0] = beamPosZ;
    }

    public void setTriggerType(String type) {
        this.triggerType = type;
    }

    public void setIsGBL(boolean isgbl) {
        this.isGBL = isgbl;
    }

    public void setDebug(boolean debug) {
        this.debug = debug;
    }

    abstract protected void setupVariables();

    @Override
    protected void detectorChanged(Detector detector) {
        if (applyBeamRotation) {
            beamAxisRotation.setActiveEuler(Math.PI / 2, -0.0305, -Math.PI / 2);
        }
        bfield = TrackUtils.getBField(detector).magnitude();
        bFieldMap = detector.getFieldMap();

        bFieldMap = detector.getFieldMap();

        if (Double.isNaN(ebeam)) {
            try {
                BeamEnergy.BeamEnergyCollection beamEnergyCollection = this.getConditionsManager()
                        .getCachedConditions(BeamEnergy.BeamEnergyCollection.class, "beam_energies").getCachedData();
                ebeam = beamEnergyCollection.get(0).getBeamEnergy();
            } catch (Exception e) {
            }
        }
        setupVariables();
        if (tupleFile != null) {
            try {
                tupleWriter = new PrintWriter(tupleFile);
            } catch (FileNotFoundException e) {
                tupleWriter = null;
            }
            tupleWriter.println(StringUtils.join(tupleVariables, ":"));
        }
        sensors = detector.getSubdetector(SUBDETECTOR_NAME).getDetectorElement().findDescendants(HpsSiSensor.class);
    }

    @Override
    public void endOfData() {
        if (tupleWriter != null) {
            tupleWriter.close();
        }
    }

    protected boolean matchTriggerType(TIData triggerData) {
        if (triggerType.contentEquals("") || triggerType.contentEquals("all")) {
            return true;
        }
        if (triggerData.isSingle0Trigger() && triggerType.contentEquals("singles0")) {
            return true;
        }
        if (triggerData.isSingle1Trigger() && triggerType.contentEquals("singles1")) {
            return true;
        }
        if (triggerData.isPair0Trigger() && triggerType.contentEquals("pairs0")) {
            return true;
        }
        if (triggerData.isPair1Trigger() && triggerType.contentEquals("pairs1")) {
            return true;
        }
        return false;
    }

    protected void writeTuple() {
        for (String variable : tupleVariables) {
            Double value = tupleMap.get(variable);
            if (value == null || Double.isNaN(value)) {
                value = -9999.0;
            }
            if (variable.endsWith("/I") || variable.endsWith("/B")) {
                tupleWriter.format("%d\t", Math.round(value));
            } else {
                tupleWriter.format("%g\t", value);
            }
        }
        tupleWriter.println();
        // tupleMap.clear();
    }

    public void setTupleFile(String tupleFile) {
        this.tupleFile = tupleFile;
        // for (String variable : tupleVariables) {
        // tupleWriter.format("%s:", variable);
        // }
        // tupleWriter.println();
    }

    /**
     * apply loose cuts to the tuple (cuts to be defined in the specific DQM
     * driver)
     *
     * @param cutTuple
     */
    public void setCutTuple(boolean cutTuple) {
        this.cutTuple = cutTuple;
    }

    protected void addEventVariables() {
        String[] newVars = new String[] {"run/I", "event/I", "tupleevent/I", "nPos/I", "nCl/I", "isCalib/B", "isPulser/B",
                "isSingle0/B", "isSingle1/B", "isPair0/B", "isPair1/B", "evTime/D", "evTx/I", "evTy/I", "rfT1/D",
                "rfT2/D", "nEcalHits/I", "nSVTHits/I", "nEcalCl/I", "nEcalClele/I", "nEcalClpos/I", "nEcalClpho/I",
                "nEcalClEleSide/I", "nEcalClPosSide/I", "nSVTHitsL1/I", "nSVTHitsL2/I", "nSVTHitsL3/I", "nSVTHitsL4/I",
                "nSVTHitsL5/I", "nSVTHitsL6/I", "nSVTHitsL1b/I", "nSVTHitsL2b/I", "nSVTHitsL3b/I", "nSVTHitsL4b/I",
                "nSVTHitsL5b/I", "nSVTHitsL6b/I", "topL1HitX/D", "topL1HitY/D", "botL1HitX/D", "botL1HitY/D"};
        tupleVariables.addAll(Arrays.asList(newVars));
    }

    protected void addVertexVariables() {
        addVertexVariables(true, true, true);
    }
    protected void addVertexVariables(boolean doBsc, boolean doTar, boolean doVzc) {
        String[] newVars = new String[] {"uncPX/D", "uncPY/D", "uncPZ/D", "uncP/D", "uncVX/D", "uncVY/D", "uncVZ/D",
                "uncChisq/D", "uncM/D", "uncCovXX/D", "uncCovXY/D", "uncCovXZ/D", "uncCovYX/D", "uncCovYY/D",
                "uncCovYZ/D", "uncCovZX/D", "uncCovZY/D", "uncCovZZ/D", "uncElePX/D", "uncElePY/D", "uncElePZ/D",
                "uncPosPX/D", "uncPosPY/D", "uncPosPZ/D", "uncEleP/D", "uncPosP/D", "uncEleWtP/D", "uncPosWtP/D", "uncWtM/D"};
        tupleVariables.addAll(Arrays.asList(newVars));
        if (doBsc) {
            String[] newVars2 = new String[] {"bscPX/D", "bscPY/D", "bscPZ/D", "bscP/D", "bscVX/D", "bscVY/D", "bscVZ/D",
                    "bscChisq/D", "bscM/D", "bscElePX/D", "bscElePY/D", "bscElePZ/D", "bscPosPX/D", "bscPosPY/D", "bscPosPZ/D", "bscEleP/D", "bscPosP/D", 
                    "bscEleWtP/D", "bscPosWtP/D", "bscWtM/D"};
            tupleVariables.addAll(Arrays.asList(newVars2));
        }
        if (doTar) {
            String[] newVars3 = new String[] {"tarPX/D", "tarPY/D", "tarPZ/D", "tarP/D", "tarVX/D", "tarVY/D", "tarVZ/D",
                    "tarChisq/D", "tarM/D", "tarElePX/D", "tarElePY/D", "tarElePZ/D", "tarPosPX/D", "tarPosPY/D", "tarPosPZ/D", "tarEleP/D", "tarPosP/D", "tarEleWtP/D", "tarPosWtP/D", "tarWtM/D"};
            tupleVariables.addAll(Arrays.asList(newVars3));
        }
        if (doVzc) {
            String[] newVars4 = new String[] {"vzcPX/D", "vzcPY/D", "vzcPZ/D", "vzcP/D", "vzcVX/D", "vzcVY/D", "vzcVZ/D",
                    "vzcChisq/D", "vzcM/D", "vzcElePX/D", "vzcElePY/D", "vzcElePZ/D", "vzcPosPX/D", "vzcPosPY/D", "vzcPosPZ/D", "vzcEleP/D",
                    "vzcPosP/D", "vzcEleWtP/D", "vzcPosWtP/D", "vzcWtM/D"};
            tupleVariables.addAll(Arrays.asList(newVars4));
        }
    }

    protected void addParticleVariables(String prefix) {
        addParticleVariables(prefix, true, true, true);
    }

    protected void addParticleVariables(String prefix, boolean doTrkExtrap, boolean doRaw, boolean doIso) {
        String[] newVars = new String[] {"PX/D", "PY/D", "PZ/D", "P/D", "TrkChisq/D", "TrkHits/I", "TrkType/I",
                "TrkT/D", "TrkTsd/D", "TrkZ0/D", "TrkLambda/D", "TrkD0/D", "TrkPhi/D", "TrkOmega/D", "TrkEcalX/D",
                "TrkEcalY/D", "HasL1/B", "HasL2/B", "HasL3/B", "HasL4/B", "HasL5/B", "HasL6/B", "FirstHitX/D",
                "FirstHitY/D", "FirstHitT1/D", "FirstHitT2/D", "FirstHitDEDx1/D", "FirstHitDEDx2/D",
                "FirstClusterSize1/I", "FirstClusterSize2/I", "NHitsShared/I", "HitsSharedP/D", "LambdaKink1/D",
                "LambdaKink2/D", "LambdaKink3/D", "PhiKink1/D", "PhiKink2/D", "PhiKink3/D", "NTrackHits/I",  
                "HitsSharedP/D", "MaxHitsShared/I", "SharedTrkChisq/D", "SharedTrkEcalX/D", "SharedTrkEcalY/D", "MatchChisq/D", "ClT/D",
                "ClE/D", "ClSeedE/D", "ClX/D", "ClY/D", "ClZ/D", "ClHits/I", "Clix/I", "Cliy/I", "UncorrClT/D",
                "UncorrClE/D", "UncorrClX/D", "UncorrClY/D", "UncorrClZ/D"};
        for (int i = 0; i < newVars.length; i++) {
            newVars[i] = prefix + newVars[i];
        }
        tupleVariables.addAll(Arrays.asList(newVars));


        if (doRaw) {
            String[] newVars1 = new String[] {"RawMaxAmplL1/D",
                    "RawT0L1/D", "RawChisqL1/D", "RawTDiffL1/D", "RawMaxAmplL2/D", "RawT0L2/D", "RawChisqL2/D",
                    "RawTDiffL2/D", "RawMaxAmplL3/D", "RawT0L3/D", "RawChisqL3/D", "RawTDiffL3/D"};
            for (int i = 0; i < newVars1.length; i++) {
                newVars1[i] = prefix + newVars1[i];
            }
            tupleVariables.addAll(Arrays.asList(newVars1));
        }

        if (doTrkExtrap) {
            String[] newVars2 = new String[] {
                    "TrkExtrpXAxialTopL0/D", "TrkExtrpXStereoTopL0/D", "TrkExtrpXAxialBotL0/D", "TrkExtrpXStereoBotL0/D", "TrkExtrpYAxialTopL0/D",
                    "TrkExtrpYStereoTopL0/D", "TrkExtrpYAxialBotL0/D", "TrkExtrpYStereoBotL0/D", "TrkExtrpXAxialTopL1/D",
                    "TrkExtrpXStereoTopL1/D", "TrkExtrpXAxialBotL1/D", "TrkExtrpXStereoBotL1/D", "TrkExtrpYAxialTopL1/D",
                    "TrkExtrpYStereoTopL1/D", "TrkExtrpYAxialBotL1/D", "TrkExtrpYStereoBotL1/D", "TrkExtrpXAxialTopL2/D",
                    "TrkExtrpXStereoTopL2/D", "TrkExtrpXAxialBotL2/D", "TrkExtrpXStereoBotL2/D", "TrkExtrpYAxialTopL2/D",
                    "TrkExtrpYStereoTopL2/D", "TrkExtrpYAxialBotL2/D", "TrkExtrpYStereoBotL2/D", "TrkExtrpXAxialTopL3/D",
                    "TrkExtrpXStereoTopL3/D", "TrkExtrpXAxialBotL3/D", "TrkExtrpXStereoBotL3/D", "TrkExtrpYAxialTopL3/D",
                    "TrkExtrpYStereoTopL3/D", "TrkExtrpYAxialBotL3/D", "TrkExtrpYStereoBotL3/D", "TrkExtrpXAxialTopL4/D",
                    "TrkExtrpXStereoTopL4/D", "TrkExtrpXAxialBotL4/D", "TrkExtrpXStereoBotL4/D", "TrkExtrpYAxialTopL4/D",
                    "TrkExtrpYStereoTopL4/D", "TrkExtrpYAxialBotL4/D", "TrkExtrpYStereoBotL4/D", "TrkExtrpXAxialTopL5/D",
                    "TrkExtrpXStereoTopL5/D", "TrkExtrpXAxialBotL5/D", "TrkExtrpXStereoBotL5/D", "TrkExtrpYAxialTopL5/D",
                    "TrkExtrpYStereoTopL5/D", "TrkExtrpYAxialBotL5/D", "TrkExtrpYStereoBotL5/D", "TrkExtrpXAxialTopL6/D",
                    "TrkExtrpXStereoTopL6/D", "TrkExtrpXAxialBotL6/D", "TrkExtrpXStereoBotL6/D", "TrkExtrpYAxialTopL6/D",
                    "TrkExtrpYStereoTopL6/D", "TrkExtrpYAxialBotL6/D", "TrkExtrpYStereoBotL6/D" };
            for (int i = 0; i < newVars2.length; i++) {
                newVars2[i] = prefix + newVars2[i];
            }
            tupleVariables.addAll(Arrays.asList(newVars2));
        }

        if (doIso) {
            String[] newVars3 = new String[] {"IsoStereo/D", "IsoAxial/D", "MinPositiveIso/D", "MinNegativeIso/D", "MinNegativeIsoL2/D", "MinPositiveIsoL2/D", "IsoStereoL2/D", "IsoAxialL2/D"};
            for (int i = 0; i < newVars3.length; i++) {
                newVars3[i] = prefix + newVars3[i];
            }
            tupleVariables.addAll(Arrays.asList(newVars3));
        }
    }

    private void fillEventVariablesECal(EventHeader event) {
        if (event.hasCollection(CalorimeterHit.class, "EcalCalHits")) {
            List<CalorimeterHit> ecalHits = event.get(CalorimeterHit.class, "EcalCalHits");
            tupleMap.put("nEcalHits/I", (double) ecalHits.size());
        }
        
        if (event.hasCollection(Cluster.class, "EcalClustersCorr")) {
            List<Cluster> ecalClusters = event.get(Cluster.class, "EcalClustersCorr");
            tupleMap.put("nEcalCl/I", (double) ecalClusters.size());

            int nEle = 0;
            int nPos = 0;
            int nPho = 0;
            int nEleSide = 0;
            int nPosSide = 0;

            // BaseCluster c1 = (BaseCluster) ecalClusters.get(0);

            // System.out.println("Cluster pid:\t"+((BaseCluster) c1).getParticleId());

            for (Cluster cc : ecalClusters) {
                if (cc.getParticleId() == 11) {
                    nEle++;
                }
                if (cc.getParticleId() == -11) {
                    nPos++;
                }
                if (cc.getParticleId() == 22) {
                    nPho++;
                }
                if (cc.getPosition()[0] < 0) {
                    nEleSide++;
                }
                if (cc.getPosition()[0] > 0) {
                    nPosSide++;
                }
            }

            tupleMap.put("nEcalClele/I", (double) nEle);
            tupleMap.put("nEcalClpos/I", (double) nPos);
            tupleMap.put("nEcalClpho/I", (double) nPho);
            tupleMap.put("nEcalClEleSide/I", (double) nEleSide);
            tupleMap.put("nEcalClPosSide/I", (double) nPosSide);

        }
    }

    protected void fillEventVariablesHits(EventHeader event) {
        if (event.hasCollection(GenericObject.class, "RFHits")) {
            List<GenericObject> rfTimes = event.get(GenericObject.class, "RFHits");
            if (rfTimes.size() > 0) {
                tupleMap.put("rfT1/D", rfTimes.get(0).getDoubleVal(0));
                tupleMap.put("rfT2/D", rfTimes.get(0).getDoubleVal(1));
            }
        }
        
        List<LCRelation> fittedHits = event.get(LCRelation.class, "SVTFittedRawTrackerHits");
        tupleMap.put("nSVTHits/I", (double) fittedHits.size());

        int[] nLhits = {0,0,0,0,0,0};
        int[] nLbhits = {0,0,0,0,0,0};
        List<RawTrackerHit> rawHits = event.get(RawTrackerHit.class, "SVTRawTrackerHits");
        for (RawTrackerHit rHit : rawHits) {
            HpsSiSensor sensor = (HpsSiSensor) rHit.getDetectorElement();
            int layer = sensor.getLayerNumber();
            int i = ((sensor.getLayerNumber() + 1) / 2) - 1;
            
            if (layer % 2 == 0) {
                //bottom hit
                nLbhits[i]++;
            }
            else {
                nLhits[i]++;
            }
        }

        for (int k = 1; k<7; k++) {
            String putMe = String.format("nSVTHitsL%d/I", k);
            tupleMap.put(putMe, (double) nLhits[k-1]);
            putMe = String.format("nSVTHitsL%db/I", k);
            tupleMap.put(putMe, (double) nLbhits[k-1]);
        }
        
        double topL1HitX = 9999;
        double topL1HitY = 9999;
        double botL1HitX = 9999;
        double botL1HitY = -9999;

        // Get the collection of 3D hits from the event. This collection
        // contains all 3D hits in the event and not just those associated
        // with a track.
        List<TrackerHit> hits = event.get(TrackerHit.class, "RotatedHelicalTrackHits");

        // Loop over the collection of 3D hits in the event and map them to
        // their corresponding layer.
        for (TrackerHit hit : hits) {
            // Retrieve the sensor associated with one of the hits. This will
            // be used to retrieve the layer number
            HpsSiSensor sensor = (HpsSiSensor) ((RawTrackerHit) hit.getRawHits().get(0)).getDetectorElement();

            // Retrieve the layer number by using the sensor
            int layer = (sensor.getLayerNumber() + 1) / 2;

            // If hit isn't in layer one, skip it.
            // You can also create another list which contains just layer 1 hits ...
            if (layer != 1)
                continue;

            if (sensor.isTopLayer() && topL1HitY > hit.getPosition()[2]) {
                topL1HitY = hit.getPosition()[2];
                topL1HitX = hit.getPosition()[1];

            }
            if (sensor.isBottomLayer() && botL1HitY < hit.getPosition()[2]) {
                botL1HitY = hit.getPosition()[2];
                botL1HitX = hit.getPosition()[1];

            }
        }
        tupleMap.put("topL1HitX/D", topL1HitX);
        tupleMap.put("topL1HitY/D", topL1HitY);
        tupleMap.put("botL1HitX/D", botL1HitX);
        tupleMap.put("botL1HitY/D", botL1HitY);
    }
    
    private void fillEventVariablesTrigger(EventHeader event, TIData triggerData) {
        if (triggerData != null) {
            tupleMap.put("isCalib/B", triggerData.isCalibTrigger() ? 1.0 : 0.0);
            tupleMap.put("isPulser/B", triggerData.isPulserTrigger() ? 1.0 : 0.0);
            tupleMap.put("isSingle0/B", triggerData.isSingle0Trigger() ? 1.0 : 0.0);
            tupleMap.put("isSingle1/B", triggerData.isSingle1Trigger() ? 1.0 : 0.0);
            tupleMap.put("isPair0/B", triggerData.isPair0Trigger() ? 1.0 : 0.0);
            tupleMap.put("isPair1/B", triggerData.isPair1Trigger() ? 1.0 : 0.0);
        }

        if (event.hasCollection(GenericObject.class, "TriggerTime")) {
            if (event.get(GenericObject.class, "TriggerTime") != null) {
                List<GenericObject> triggT = event.get(GenericObject.class, "TriggerTime");
                tupleMap.put("evTime/D", triggT.get(0).getDoubleVal(0));
                tupleMap.put("evTx/I", (double) triggT.get(0).getIntVal(0));
                tupleMap.put("evTy/I", (double) triggT.get(0).getIntVal(1));
            }
        }
    }
    
    protected void fillTruthEventVariables(EventHeader event) {
        tupleMap.put("run/I", (double) event.getRunNumber());
        tupleMap.put("event/I", (double) event.getEventNumber());
        //tupleMap.put("tupleevent/I", (double) tupleevent);
        //tupleevent++;
    }
    
    protected void fillEventVariables(EventHeader event, TIData triggerData) {
        
        tupleMap.put("run/I", (double) event.getRunNumber());
        tupleMap.put("event/I", (double) event.getEventNumber());
        tupleMap.put("tupleevent/I", (double) tupleevent);
        tupleevent++;
        List<ReconstructedParticle> fspList = event.get(ReconstructedParticle.class, finalStateParticlesColName);
        int npos = 0;
        int ncl = 0;
        for (ReconstructedParticle fsp : fspList) {
            if (isGBL != TrackType.isGBL(fsp.getType())) {
                continue;
            }
            if (fsp.getCharge() > 0) {
                npos++;
            }
            ncl = fsp.getClusters().size();
        }
        tupleMap.put("nPos/I", (double) npos);
        tupleMap.put("nCl/I", (double) ncl);

        fillEventVariablesTrigger(event, triggerData);
        fillEventVariablesECal(event);
        fillEventVariablesHits(event);

    }

    protected TrackState fillParticleVariables(EventHeader event, ReconstructedParticle particle, String prefix) {
        return fillParticleVariables(event, particle, prefix, true, true, true);
    }
    
    private void tupleMapTrkExtrap(int lay, String prefix) {
        String putMe = String.format("%sTrkExtrpXAxialTopL%d/D", prefix, 7-lay);
        tupleMap.put(putMe, extrapTrackXTopAxial[nLay-lay]);        
        putMe = String.format("%sTrkExtrpYAxialTopL%d/D", prefix, 7-lay);
        tupleMap.put(putMe, extrapTrackYTopAxial[nLay-lay]);
        putMe = String.format("%sTrkExtrpXStereoTopL%d/D", prefix, 7-lay);
        tupleMap.put(putMe, extrapTrackXTopStereo[nLay-lay]);
        putMe = String.format("%sTrkExtrpYStereoTopL%d/D", prefix, 7-lay);
        tupleMap.put(putMe, extrapTrackYTopStereo[nLay-lay]);
        putMe = String.format("%sTrkExtrpYAxialBotL%d/D", prefix, 7-lay);
        tupleMap.put(putMe, extrapTrackYBotAxial[nLay-lay]);
        putMe = String.format("%sTrkExtrpYAxialBotL%d/D", prefix, 7-lay);
        tupleMap.put(putMe, extrapTrackYBotAxial[nLay-lay]);
        putMe = String.format("%sTrkExtrpXStereoBotL%d/D", prefix, 7-lay);
        tupleMap.put(putMe, extrapTrackXBotStereo[nLay-lay]);
        putMe = String.format("%sTrkExtrpYStereoBotL%d/D", prefix, 7-lay);
        tupleMap.put(putMe, extrapTrackYBotStereo[nLay-lay]);
    }

    private void fillParticleVariablesTrkExtrap(String prefix, Track track) {
        TrackState trackState = track.getTrackStates().get(0);
        extrapTrackXTopAxial = new double[nLay];
        extrapTrackXTopStereo = new double[nLay];
        extrapTrackXBotAxial = new double[nLay];
        extrapTrackXBotStereo = new double[nLay];
        extrapTrackYTopAxial = new double[nLay];
        extrapTrackYTopStereo = new double[nLay];
        extrapTrackYBotAxial = new double[nLay];
        extrapTrackYBotStereo = new double[nLay];
        
        // initialize
        for (int i=0; i<nLay; i++) {
            extrapTrackXTopAxial[i] = -9999;
            extrapTrackXTopStereo[i] = -9999;
            extrapTrackXBotAxial[i] = -9999;
            extrapTrackXBotStereo[i] = -9999;
            extrapTrackYTopAxial[i] = -9999;
            extrapTrackYTopStereo[i] = -9999;
            extrapTrackYBotAxial[i] = -9999;
            extrapTrackYBotStereo[i] = -9999;
        }

        for (HpsSiSensor sensor : sensors) {
            int i = ((sensor.getLayerNumber() + 1) / 2) - 1;

            // try using TrackState at sensor
            Hep3Vector extrapPos = null;
            if ((trackState.getTanLambda() > 0 && sensor.isTopLayer()) || (trackState.getTanLambda() < 0 && sensor.isBottomLayer())) {
                extrapPos = TrackUtils.extrapolateTrackPositionToSensor(track, sensor, sensors, bfield);
            }

            if (extrapPos != null) {
                if (trackState.getTanLambda() > 0 && sensor.isTopLayer()) {
                    if (sensor.isAxial()) {
                        extrapTrackXTopAxial[i] = extrapPos.x();
                        extrapTrackYTopAxial[i] = extrapPos.y();
                    } else {
                        extrapTrackXTopStereo[i] = extrapPos.x();
                        extrapTrackYTopStereo[i] = extrapPos.y();
                    }
                }
                if (trackState.getTanLambda() < 0 && sensor.isBottomLayer()) {
                    if (sensor.isAxial()) {
                        extrapTrackXBotAxial[i] = extrapPos.x();
                        extrapTrackYBotAxial[i] = extrapPos.y();
                    } else {
                        extrapTrackXBotStereo[i] = extrapPos.x();
                        extrapTrackYBotStereo[i] = extrapPos.y();
                    }
                }
            }
        }

        for (int i=nLay;i>0;i--) {
            tupleMapTrkExtrap(i, prefix);
        }
    }

    private void fillParticleVariablesIso(String prefix, Hep3Vector pRot, Double[] iso) {

        double minPositiveIso = 9999;
        double minPositiveIsoL2 = 9999;
        double minNegativeIso = 9999;
        double minNegativeIsoL2 = 9999;
        double isoStereo = -9999, isoAxial = -9999;
        double isoStereoL2 = -9999, isoAxialL2 = -9999;
        for (int i = 0; i < nLay; i++) {
            if (iso[2 * i] != null) {
                if (pRot.y() < 0) {
                    isoStereo = iso[2 * i];
                    isoAxial = iso[2 * i + 1];
                } else {
                    isoAxial = iso[2 * i];
                    isoStereo = iso[2 * i + 1];
                }
                for (int j = 2 * i; j < 2 * i + 2; j++) {
                    if (iso[j] < 100) {
                        if (iso[j] > 0) {
                            if (minPositiveIso > 100 || iso[j] < minPositiveIso) {
                                minPositiveIso = iso[j];
                            }
                        } else {
                            if (minNegativeIso > 100 || iso[j] > minNegativeIso) {
                                minNegativeIso = iso[j];
                            }
                        }
                    }
                }
                // break;
            }
            if (iso[2 * i + 2] != null) {
                if (pRot.y() < 0) {
                    isoStereoL2 = iso[2 * i + 2];
                    isoAxialL2 = iso[2 * i + 3];
                } else {
                    isoStereoL2 = iso[2 * i + 3];
                    isoAxialL2 = iso[2 * i + 2];
                }
                for (int j = 2 * i + 2; j < 2 * i + 4; j++) {
                    if (iso[j] < 100) {
                        if (iso[j] > 0) {
                            if (minPositiveIsoL2 > 100 || iso[j] < minPositiveIsoL2) {
                                minPositiveIsoL2 = iso[j];
                            }
                        } else {
                            if (minNegativeIsoL2 > 100 || iso[j] > minNegativeIsoL2) {
                                minNegativeIsoL2 = iso[j];
                            }
                        }
                    }
                }
            }
            break;
        }

        tupleMap.put(prefix + "IsoStereo/D", isoStereo);
        tupleMap.put(prefix + "IsoAxial/D", isoAxial);
        tupleMap.put(prefix + "IsoStereoL2/D", isoStereoL2);
        tupleMap.put(prefix + "IsoAxialL2/D", isoAxialL2);
        tupleMap.put(prefix + "MinPositiveIso/D", minPositiveIso);
        tupleMap.put(prefix + "MinNegativeIso/D", minNegativeIso);
        tupleMap.put(prefix + "MinPositiveIsoL2/D", minPositiveIsoL2);
        tupleMap.put(prefix + "MinNegativeIsoL2/D", minNegativeIsoL2);
    }

    private void fillParticleVariablesRaw(String prefix, List<TrackerHit> allTrackHits, Map<RawTrackerHit, LCRelation> fittedRawTrackerHitMap) {
        double rawHitTime[] = new double[nLay];
        double rawHitTDiff[] = new double[nLay];
        double rawHitMaxAmpl[] = new double[nLay];
        double rawHitChisq[] = new double[nLay];

        int nTrackHits = 0;
        for (TrackerHit iTrackHit : allTrackHits) {
            List<RawTrackerHit> allRawHits = iTrackHit.getRawHits();

            int sz = 0;
            double t0 = 0;
            double amplmax = 0;
            double chi2 = 0;
            double t0min = 0;
            double t0max = 0;
            for (RawTrackerHit iRawHit : allRawHits) {
                // 0=T0, 1=T0 error, 2=amplitude, 3=amplitude error, 4=chi2 of fit
                GenericObject fitPar = FittedRawTrackerHit.getShapeFitParameters(fittedRawTrackerHitMap
                        .get(iRawHit));
                sz++;
                if (sz == 1) {
                    t0min = fitPar.getDoubleVal(0);
                    t0max = fitPar.getDoubleVal(0);
                }
                if (t0min > fitPar.getDoubleVal(0)) {
                    t0min = fitPar.getDoubleVal(0);
                }
                if (t0max < fitPar.getDoubleVal(0)) {
                    t0max = fitPar.getDoubleVal(0);
                }
                if (amplmax < fitPar.getDoubleVal(2)) {
                    amplmax = fitPar.getDoubleVal(2);
                    chi2 = fitPar.getDoubleVal(4);
                    t0 = fitPar.getDoubleVal(0);

                }// end if
            }  // end loop over raw hits

            rawHitTime[nTrackHits] = t0;
            rawHitTDiff[nTrackHits] = t0max - t0min;
            rawHitMaxAmpl[nTrackHits] = amplmax;
            rawHitChisq[nTrackHits] = chi2;
            nTrackHits++;
        }// end loop over track hits

        tupleMap.put(prefix + "RawMaxAmplL1/D", rawHitMaxAmpl[0]);
        tupleMap.put(prefix + "RawT0L1/D", rawHitTime[0]);
        tupleMap.put(prefix + "RawChisqL1/D", rawHitChisq[0]);
        tupleMap.put(prefix + "RawTDiffL1/D", rawHitTDiff[0]);
        tupleMap.put(prefix + "RawMaxAmplL2/D", rawHitMaxAmpl[1]);
        tupleMap.put(prefix + "RawT0L2/D", rawHitTime[1]);
        tupleMap.put(prefix + "RawChisqL2/D", rawHitChisq[1]);
        tupleMap.put(prefix + "RawTDiffL2/D", rawHitTDiff[1]);
        tupleMap.put(prefix + "RawMaxAmplL3/D", rawHitMaxAmpl[2]);
        tupleMap.put(prefix + "RawT0L3/D", rawHitTime[2]);
        tupleMap.put(prefix + "RawChisqL3/D", rawHitChisq[2]);
        tupleMap.put(prefix + "RawTDiffL3/D", rawHitTDiff[2]);
        
    }

    protected TrackState fillParticleVariables(EventHeader event, ReconstructedParticle particle, String prefix, boolean doTrkExtrap, boolean doRaw, boolean doIso) {
        TrackState trackState = null;
        if (particle.getTracks().isEmpty())
            return trackState;

        List<Track> allTracks = event.get(Track.class, "GBLTracks");
        Track track = particle.getTracks().get(0);
        trackState = track.getTrackStates().get(0);
        TrackState baseTrackState = new BaseTrackState(trackState.getParameters(), trackState.getReferencePoint(),
                trackState.getCovMatrix(), trackState.getLocation(), bfield);
        Hep3Vector pRot = VecOp.mult(beamAxisRotation, CoordinateTransformations
                .transformVectorToDetector(new BasicHep3Vector(baseTrackState.getMomentum())));

        if (doTrkExtrap) 
            fillParticleVariablesTrkExtrap(prefix, track);

        if (doIso) {
            Double[] iso = TrackUtils.getIsolations(track, TrackUtils.getHitToStripsTable(event),
                    TrackUtils.getHitToRotatedTable(event), nLay);
            fillParticleVariablesIso(prefix, pRot, iso);
        }

        double trkT = TrackUtils.getTrackTime(track, TrackUtils.getHitToStripsTable(event),
                TrackUtils.getHitToRotatedTable(event));
        double trkTsd = TrackUtils.getTrackTimeSD(track, TrackUtils.getHitToStripsTable(event),
                TrackUtils.getHitToRotatedTable(event));

        // Find track state at ECal, or nearest previous track state
        if (doTrkExtrap) {
            TrackState stateAtEcal = TrackStateUtils.getTrackStateAtECal(track);
            if (stateAtEcal == null)
                stateAtEcal = TrackStateUtils.getTrackStateAtLast(track);
            if (stateAtEcal == null)
                stateAtEcal = TrackStateUtils.getTrackStateAtFirst(track);
            if (stateAtEcal == null)
                stateAtEcal = TrackStateUtils.getTrackStateAtIP(track);
            // then get track position at ECal using this state
            Hep3Vector atEcal = TrackUtils.getTrackPositionAtEcal(stateAtEcal);
            tupleMap.put(prefix + "TrkEcalX/D", atEcal.x());
            tupleMap.put(prefix + "TrkEcalY/D", atEcal.y());
        }

        Hep3Vector firstHitPosition = VecOp.mult(
                beamAxisRotation,
                CoordinateTransformations.transformVectorToDetector(new BasicHep3Vector(track.getTrackerHits()
                        .get(0).getPosition())));
        GenericObject kinks = GBLKinkData.getKinkData(event, track);

        RelationalTable hitToStrips = TrackUtils.getHitToStripsTable(event);
        RelationalTable hitToRotated = TrackUtils.getHitToRotatedTable(event);

        double hitTimes[] = new double[2];
        double hitdEdx[] = new double[2];
        int hitClusterSize[] = new int[2];

        TrackerHit hit = track.getTrackerHits().get(0);
        Collection<TrackerHit> htsList = hitToStrips.allFrom(hitToRotated.from(hit));
        for (TrackerHit hts : htsList) {
            int layer = ((HpsSiSensor) ((RawTrackerHit) hts.getRawHits().get(0)).getDetectorElement())
                    .getLayerNumber();
            hitTimes[layer % 2] = hts.getTime();
            hitdEdx[layer % 2] = hts.getdEdx();
            hitClusterSize[layer % 2] = hts.getRawHits().size();
        }

        List<TrackerHit> allTrackHits = track.getTrackerHits();
        int nTrackHits = allTrackHits.size();
        boolean[] hasHits = {false, false, false, false, false, false};
        for (TrackerHit temp : allTrackHits) {
            // Retrieve the sensor associated with one of the hits. This will
            // be used to retrieve the layer number
            HpsSiSensor sensor = (HpsSiSensor) ((RawTrackerHit) temp.getRawHits().get(0)).getDetectorElement();

            // Retrieve the layer number by using the sensor
            int layer = (sensor.getLayerNumber() + 1) / 2 -1;
            hasHits[layer] = true;
        }

        // ////////////////////////////////////////////////////////////////////////
        if (doRaw) {
            // Get the list of fitted hits from the event
            List<LCRelation> fittedHits = event.get(LCRelation.class, "SVTFittedRawTrackerHits");

            // Map the fitted hits to their corresponding raw hits
            Map<RawTrackerHit, LCRelation> fittedRawTrackerHitMap = new HashMap<RawTrackerHit, LCRelation>();

            for (LCRelation fittedHit : fittedHits) {
                fittedRawTrackerHitMap.put(FittedRawTrackerHit.getRawTrackerHit(fittedHit), fittedHit);
            }
            fillParticleVariablesRaw(prefix, allTrackHits, fittedRawTrackerHitMap);
        }

        // shared
        Track trackShared = TrackUtils.mostSharedHitTrack(track, allTracks);
        TrackState trackStateShared = trackShared.getTrackStates().get(0);
        TrackState baseTrackStateShared = new BaseTrackState(trackStateShared.getParameters(), trackStateShared.getReferencePoint(),
                trackStateShared.getCovMatrix(), trackStateShared.getLocation(), bfield);
        Hep3Vector pRotShared = VecOp.mult(beamAxisRotation, CoordinateTransformations
                .transformVectorToDetector(new BasicHep3Vector(baseTrackStateShared.getMomentum())));
        double momentumOfShared = pRotShared.magnitude();
        int maxShared = TrackUtils.numberOfSharedHits(track, trackShared);

        // shared at ECal
        if (doTrkExtrap) {
            TrackState stateAtEcalShared = TrackStateUtils.getTrackStateAtECal(trackShared);
            if (stateAtEcalShared == null)
                stateAtEcalShared = TrackStateUtils.getTrackStateAtLast(trackShared);
            if (stateAtEcalShared == null)
                stateAtEcalShared = TrackStateUtils.getTrackStateAtFirst(trackShared);
            if (stateAtEcalShared == null)
                stateAtEcalShared = TrackStateUtils.getTrackStateAtIP(trackShared);
            Hep3Vector atEcalShared = TrackUtils.getTrackPositionAtEcal(stateAtEcalShared);

            tupleMap.put(prefix + "SharedTrkEcalX/D", atEcalShared.x());
            tupleMap.put(prefix + "SharedTrkEcalY/D", atEcalShared.y());
        }

        tupleMap.put(prefix + "NTrackHits/I", (double) nTrackHits);

        tupleMap.put(prefix + "PX/D", pRot.x());
        tupleMap.put(prefix + "PY/D", pRot.y());
        tupleMap.put(prefix + "PZ/D", pRot.z());
        tupleMap.put(prefix + "P/D", pRot.magnitude());
        tupleMap.put(prefix + "TrkZ0/D", trackState.getZ0());
        tupleMap.put(prefix + "TrkLambda/D", trackState.getTanLambda());
        tupleMap.put(prefix + "TrkD0/D", trackState.getD0());
        tupleMap.put(prefix + "TrkPhi/D", trackState.getPhi());
        tupleMap.put(prefix + "TrkOmega/D", trackState.getOmega());

        tupleMap.put(prefix + "TrkChisq/D", track.getChi2());
        tupleMap.put(prefix + "TrkHits/I", (double) track.getTrackerHits().size());
        tupleMap.put(prefix + "TrkType/I", (double) particle.getType());
        tupleMap.put(prefix + "TrkT/D", trkT);
        tupleMap.put(prefix + "TrkTsd/D", trkTsd);
        tupleMap.put(prefix + "HasL1/B", hasHits[0] ? 1.0 : 0.0);
        tupleMap.put(prefix + "HasL2/B", hasHits[1] ? 1.0 : 0.0);
        tupleMap.put(prefix + "HasL3/B", hasHits[2] ? 1.0 : 0.0);
        tupleMap.put(prefix + "HasL4/B", hasHits[3] ? 1.0 : 0.0);
        tupleMap.put(prefix + "HasL5/B", hasHits[4] ? 1.0 : 0.0);
        tupleMap.put(prefix + "HasL6/B", hasHits[5] ? 1.0 : 0.0);
        tupleMap.put(prefix + "FirstHitX/D", firstHitPosition.x());
        tupleMap.put(prefix + "FirstHitY/D", firstHitPosition.y());
        tupleMap.put(prefix + "FirstHitT1/D", hitTimes[0]);
        tupleMap.put(prefix + "FirstHitT2/D", hitTimes[1]);
        tupleMap.put(prefix + "FirstHitDEDx1/D", hitdEdx[0]);
        tupleMap.put(prefix + "FirstHitDEDx2/D", hitdEdx[1]);
        tupleMap.put(prefix + "FirstClusterSize1/I", (double) hitClusterSize[0]);
        tupleMap.put(prefix + "FirstClusterSize2/I", (double) hitClusterSize[1]);
        tupleMap.put(prefix + "NHitsShared/I", (double) TrackUtils.numberOfSharedHits(track, allTracks));
        tupleMap.put(prefix + "HitsSharedP/D", momentumOfShared);
        tupleMap.put(prefix + "MaxHitsShared/I", (double) maxShared);
        tupleMap.put(prefix + "SharedTrkChisq/D", trackShared.getChi2());

        tupleMap.put(prefix + "LambdaKink1/D", kinks != null ? GBLKinkData.getLambdaKink(kinks, 1) : 0);
        tupleMap.put(prefix + "LambdaKink2/D", kinks != null ? GBLKinkData.getLambdaKink(kinks, 2) : 0);
        tupleMap.put(prefix + "LambdaKink3/D", kinks != null ? GBLKinkData.getLambdaKink(kinks, 3) : 0);
        tupleMap.put(prefix + "PhiKink1/D", kinks != null ? GBLKinkData.getPhiKink(kinks, 1) : 0);
        tupleMap.put(prefix + "PhiKink2/D", kinks != null ? GBLKinkData.getPhiKink(kinks, 2) : 0);
        tupleMap.put(prefix + "PhiKink3/D", kinks != null ? GBLKinkData.getPhiKink(kinks, 3) : 0);

        tupleMap.put(prefix + "MatchChisq/D", particle.getGoodnessOfPID());


        if (!particle.getClusters().isEmpty()) {
            fillParticleVariablesClusters(prefix, particle, event);
        }

        return trackState;
    }

    private void fillParticleVariablesClusters(String prefix, ReconstructedParticle particle, EventHeader event) {
        Cluster cluster = particle.getClusters().get(0);
        tupleMap.put(prefix + "ClT/D", ClusterUtilities.getSeedHitTime(cluster));
        tupleMap.put(prefix + "ClE/D", cluster.getEnergy());
        tupleMap.put(prefix + "ClSeedE/D", ClusterUtilities.findSeedHit(cluster).getCorrectedEnergy());
        tupleMap.put(prefix + "ClX/D", cluster.getPosition()[0]);
        tupleMap.put(prefix + "ClY/D", cluster.getPosition()[1]);
        tupleMap.put(prefix + "ClZ/D", cluster.getPosition()[2]);
        tupleMap.put(prefix + "ClHits/I", (double) cluster.getCalorimeterHits().size());
        tupleMap.put(prefix + "Clix/I", (double) ClusterUtilities.findSeedHit(cluster)
                .getIdentifierFieldValue("ix"));
        tupleMap.put(prefix + "Cliy/I", (double) ClusterUtilities.findSeedHit(cluster)
                .getIdentifierFieldValue("iy"));

        // find the uncorrected cluster corresponding to this cluster
        Cluster uncorrCluster = null;
        for (Cluster clust : event.get(Cluster.class, "EcalClusters")) {
            if (clust.getCalorimeterHits().get(0).getCellID() == cluster.getCalorimeterHits().get(0).getCellID()) {
                uncorrCluster = clust;
                break;
            }
        }
        if (uncorrCluster != null) {
            tupleMap.put(prefix + "UncorrClT/D", ClusterUtilities.getSeedHitTime(uncorrCluster));
            tupleMap.put(prefix + "UncorrClE/D", uncorrCluster.getEnergy());
            tupleMap.put(prefix + "UncorrClX/D", uncorrCluster.getPosition()[0]);
            tupleMap.put(prefix + "UncorrClY/D", uncorrCluster.getPosition()[1]);
            tupleMap.put(prefix + "UncorrClZ/D", uncorrCluster.getPosition()[2]);
        }
    }

    private void fillVertexVariablesHelper(String prefix, BilliorVertexer vtxFitter, List<BilliorTrack> billiorTracks,
            ReconstructedParticle electron, ReconstructedParticle positron, boolean storeCov) {
        int nEleClusters = electron.getClusters().size();
        int nPosClusters = positron.getClusters().size();

        BilliorVertex theVertex = vtxFitter.fitVertex(billiorTracks);
        ReconstructedParticle theV0 = HpsReconParticleDriver.makeReconstructedParticle(electron, positron, theVertex);
        Hep3Vector momRot = VecOp.mult(beamAxisRotation, theV0.getMomentum());
        Hep3Vector theVtx = VecOp.mult(beamAxisRotation, theV0.getStartVertex().getPosition());
        if (storeCov) {
            Matrix uncCov = MatrixOp.mult(MatrixOp.mult(beamAxisRotation, theV0.getStartVertex().getCovMatrix()),
                    MatrixOp.transposed(beamAxisRotation));

            tupleMap.put("uncCovXX/D", uncCov.e(0, 0));
            tupleMap.put("uncCovXY/D", uncCov.e(0, 1));
            tupleMap.put("uncCovXZ/D", uncCov.e(0, 2));
            tupleMap.put("uncCovYX/D", uncCov.e(1, 0));
            tupleMap.put("uncCovYY/D", uncCov.e(1, 1));
            tupleMap.put("uncCovYZ/D", uncCov.e(1, 2));
            tupleMap.put("uncCovZX/D", uncCov.e(2, 0));
            tupleMap.put("uncCovZY/D", uncCov.e(2, 1));
            tupleMap.put("uncCovZZ/D", uncCov.e(2, 2));
        }
<<<<<<< HEAD
        
        tupleMap.put(prefix+"PX/D", momRot.x());
        tupleMap.put(prefix+"PY/D", momRot.y());
        tupleMap.put(prefix+"PZ/D", momRot.z());
        tupleMap.put(prefix+"P/D", momRot.magnitude());
        tupleMap.put(prefix+"VX/D", theVtx.x());
        tupleMap.put(prefix+"VY/D", theVtx.y());
        tupleMap.put(prefix+"VZ/D", theVtx.z());
        tupleMap.put(prefix+"Chisq/D", theV0.getStartVertex().getChi2());
        tupleMap.put(prefix+"M/D", theV0.getMass());
        tupleMap.put(prefix+"ElePX/D", theV0.getStartVertex().getParameters().get("p1X"));
        tupleMap.put(prefix+"ElePY/D", theV0.getStartVertex().getParameters().get("p1Y"));
        tupleMap.put(prefix+"ElePZ/D", theV0.getStartVertex().getParameters().get("p1Z"));
=======

        tupleMap.put(prefix + "PX/D", momRot.x());
        tupleMap.put(prefix + "PY/D", momRot.y());
        tupleMap.put(prefix + "PZ/D", momRot.z());
        tupleMap.put(prefix + "P/D", momRot.magnitude());
        tupleMap.put(prefix + "VX/D", theVtx.x());
        tupleMap.put(prefix + "VY/D", theVtx.y());
        tupleMap.put(prefix + "VZ/D", theVtx.z());
        tupleMap.put(prefix + "Chisq/D", theV0.getStartVertex().getChi2());
        tupleMap.put(prefix + "M/D", theV0.getMass());
        tupleMap.put(prefix + "ElePX/D", theV0.getStartVertex().getParameters().get("p1X"));
        tupleMap.put(prefix + "ElePY/D", theV0.getStartVertex().getParameters().get("p1Y"));
        tupleMap.put(prefix + "ElePZ/D", theV0.getStartVertex().getParameters().get("p1Z"));

>>>>>>> 6da157be
        tupleMap.put(
                prefix + "EleP/D",
                Math.sqrt(Math.pow(theV0.getStartVertex().getParameters().get("p1X"), 2)
                        + Math.pow(theV0.getStartVertex().getParameters().get("p1Y"), 2)
                        + Math.pow(theV0.getStartVertex().getParameters().get("p1Z"), 2)));
        tupleMap.put(prefix+"PosPX/D", theV0.getStartVertex().getParameters().get("p2X"));
        tupleMap.put(prefix+"PosPY/D", theV0.getStartVertex().getParameters().get("p2Y"));
        tupleMap.put(prefix+"PosPZ/D", theV0.getStartVertex().getParameters().get("p2Z"));
        tupleMap.put(
                prefix+"PosP/D",
                Math.sqrt(Math.pow(theV0.getStartVertex().getParameters().get("p2X"), 2)
                        + Math.pow(theV0.getStartVertex().getParameters().get("p2Y"), 2)
                        + Math.pow(theV0.getStartVertex().getParameters().get("p2Z"), 2)));

        if (nEleClusters>0) {
            tupleMap.put(
                    prefix+"EleWtP/D",
                    MassCalculator.combinedMomentum(
                            electron.getClusters().get(0),
                            electron.getTracks().get(0),
                            Math.sqrt(Math.pow(theV0.getStartVertex().getParameters().get("p1X"), 2)
                                    + Math.pow(theV0.getStartVertex().getParameters().get("p1Y"), 2)
                                    + Math.pow(theV0.getStartVertex().getParameters().get("p1Z"), 2))));

            if (nPosClusters>0) {
                tupleMap.put(prefix+"PosWtP/D", MassCalculator.combinedMomentum(positron.getClusters().get(0), positron
                        .getTracks().get(0), Math.sqrt(Math.pow(theV0.getStartVertex().getParameters().get("p2X"), 2)
                                + Math.pow(theV0.getStartVertex().getParameters().get("p2Y"), 2)
                                + Math.pow(theV0.getStartVertex().getParameters().get("p2Z"), 2))));
                tupleMap.put(prefix+"WtM/D", MassCalculator.combinedMass(electron.getClusters().get(0), positron
                        .getClusters().get(0), theV0));
            }
            else {
                tupleMap.put(
                        prefix+"PosWtP/D",
                        Math.sqrt(Math.pow(theV0.getStartVertex().getParameters().get("p2X"), 2)
                                + Math.pow(theV0.getStartVertex().getParameters().get("p2Y"), 2)
                                + Math.pow(theV0.getStartVertex().getParameters().get("p2Z"), 2)));
                tupleMap.put(prefix+"WtM/D",
                        MassCalculator.combinedMass(electron.getClusters().get(0), positron.getTracks().get(0), theV0));
            }
        }
        if (nPosClusters > 0 && nEleClusters == 0) {// e+ has cluster, e- does not

            tupleMap.put(
                    prefix+"PosWtP/D",
                    MassCalculator.combinedMomentum(
                            positron.getClusters().get(0),
                            positron.getTracks().get(0),
                            Math.sqrt(Math.pow(theV0.getStartVertex().getParameters().get("p2X"), 2)
                                    + Math.pow(theV0.getStartVertex().getParameters().get("p2Y"), 2)
                                    + Math.pow(theV0.getStartVertex().getParameters().get("p2Z"), 2))));
            tupleMap.put(
                    prefix+"EleWtP/D",
                    Math.sqrt(Math.pow(theV0.getStartVertex().getParameters().get("p1X"), 2)
                            + Math.pow(theV0.getStartVertex().getParameters().get("p1Y"), 2)
                            + Math.pow(theV0.getStartVertex().getParameters().get("p1Z"), 2)));
            tupleMap.put(prefix+"WtM/D",
                    MassCalculator.combinedMass(electron.getTracks().get(0), positron.getClusters().get(0), theV0));
        }
        if (nPosClusters == 0 && nEleClusters == 0) {

            tupleMap.put(
                    prefix+"EleWtP/D",
                    Math.sqrt(Math.pow(theV0.getStartVertex().getParameters().get("p1X"), 2)
                            + Math.pow(theV0.getStartVertex().getParameters().get("p1Y"), 2)
                            + Math.pow(theV0.getStartVertex().getParameters().get("p1Z"), 2)));
            tupleMap.put(
                    prefix+"PosWtP/D",
                    Math.sqrt(Math.pow(theV0.getStartVertex().getParameters().get("p2X"), 2)
                            + Math.pow(theV0.getStartVertex().getParameters().get("p2Y"), 2)
                            + Math.pow(theV0.getStartVertex().getParameters().get("p2Z"), 2)));
            tupleMap.put(prefix+"WtM/D", theV0.getMass());
        }    
    }

    protected void fillVertexVariables(EventHeader event, List<BilliorTrack> billiorTracks,
            ReconstructedParticle electron, ReconstructedParticle positron) {
        fillVertexVariables(event, billiorTracks, electron, positron, true, true, true);
    }

    protected void fillVertexVariables(EventHeader event, List<BilliorTrack> billiorTracks,
            ReconstructedParticle electron, ReconstructedParticle positron, boolean doBsc, boolean doTar, boolean doVzc) {

        BilliorVertexer vtxFitter = new BilliorVertexer(TrackUtils.getBField(event.getDetector()).y());
        vtxFitter.setBeamSize(beamSize);
        vtxFitter.setBeamPosition(beamPos);

        //Unconstrained
        vtxFitter.doBeamSpotConstraint(false);
        fillVertexVariablesHelper("unc", vtxFitter, billiorTracks, electron, positron, true);

        // others
        if (doBsc) {
            vtxFitter.doBeamSpotConstraint(true);
            fillVertexVariablesHelper("bsc", vtxFitter, billiorTracks, electron, positron, false);
        }

        if (doTar) {
            vtxFitter.doBeamSpotConstraint(true);
            vtxFitter.doTargetConstraint(true);
            fillVertexVariablesHelper("tar", vtxFitter, billiorTracks, electron, positron, false);
        }

        if (doVzc) {
            vtxFitter.setBeamSize(vzcBeamSize);
            vtxFitter.doBeamSpotConstraint(true);
            vtxFitter.doTargetConstraint(true);
            fillVertexVariablesHelper("vzc", vtxFitter, billiorTracks, electron, positron, false);
        }
    }

    protected void addMCTridentVariables() {
        addMCParticleVariables("tri");
        addMCParticleVariables("triEle1");
        addMCParticleVariables("triEle2");
        addMCParticleVariables("triPos");
        addMCPairVariables("triPair1");
        addMCPairVariables("triPair2");
    }
    
    protected void addMCWabVariables() {
        addMCParticleVariables("wab");
        addMCParticleVariables("wabEle1");
        addMCParticleVariables("wabEle2");
        addMCParticleVariables("wabPos");
    }
    
    protected void addFullMCTridentVariables() {
        addMCTridentVariables();
        addEcalTruthVariables("triEle1");
        addEcalTruthVariables("triEle2");
        addEcalTruthVariables("triPos");
        addSVTTruthVariables("triEle1");
        addSVTTruthVariables("triEle2");
        addSVTTruthVariables("triPos");
    }
    
    protected void addFullMCWabVariables() {
        addMCTridentVariables();
        addEcalTruthVariables("wabEle1");
        addEcalTruthVariables("wabEle2");
        addEcalTruthVariables("wabPos");
        addSVTTruthVariables("wabEle1");
        addSVTTruthVariables("wabEle2");
        addSVTTruthVariables("wabPos");
    }
    
    
    protected void addFullTruthVertexVariables() {
        addMCParticleVariables("ele");
        addMCParticleVariables("pos");
        addEcalTruthVariables("ele");
        addEcalTruthVariables("pos");
        addSVTTruthVariables("ele");
        addSVTTruthVariables("pos");
    }

    protected void addMCParticleVariables(String prefix) {
        String[] newVars = new String[] {"StartX/D", "StartY/D", "StartZ/D", "EndX/D", "EndY/D", "EndZ/D", "PX/D",
                "PY/D", "PZ/D", "P/D", "M/D", "E/D","pdgid/I","parentID/I","HasTruthMatch/I","NTruthHits/I","NBadTruthHits/I","Purity/D"};

        for (int i = 0; i < newVars.length; i++) {
            newVars[i] = prefix + newVars[i];
        }
        tupleVariables.addAll(Arrays.asList(newVars));
    }
    
    protected void addMCSVTVariables(String prefix) {
        String[] newVars = new String[] {"svthitX/D","svthitY/D","svthitZ/D",
                "svthitPx/D","svthitPy/D","svthitPz/D","thetaX/D","thetaY/D","residualX/D","residualY/D"};
        for (int i = 0; i < newVars.length; i++) {
            newVars[i] = prefix + newVars[i];
        }
        tupleVariables.addAll(Arrays.asList(newVars));
    }
    
    protected void addMCEcalVariables(String prefix) {
        String[] newVars = new String[]{
                "ecalhitIx/D","ecalhitIy/D","ecalhitX/D","ecalhitY/D","ecalhitZ/D",
                "ecalhitEnergy/D"};
        for (int i = 0; i < newVars.length; i++) {
            newVars[i] = prefix + newVars[i];
        }
        tupleVariables.addAll(Arrays.asList(newVars));
    }
    
    protected void addEcalTruthVariables(String prefix){
        for(int i = 0; i < nEcalHit; i++){
            String hit = Integer.toString(i);
            addMCEcalVariables(prefix+"Hit"+hit);
        }
    }

    protected void addSVTTruthVariables(String prefix){    
        for(int i = 0; i < nLay*2; i++){
            String layer = Integer.toString(i+1);
            addMCSVTVariables(prefix+"L"+layer+"t");
            addMCSVTVariables(prefix+"L"+layer+"b");
            addMCSVTVariables(prefix+"L"+layer+"tIn");
            addMCSVTVariables(prefix+"L"+layer+"bIn");
        }
    }

    protected void addMCPairVariables(String prefix) {
        String[] newVars = new String[] {"PX/D", "PY/D", "PZ/D", "P/D", "M/D", "E/D"};

        for (int i = 0; i < newVars.length; i++) {
            newVars[i] = prefix + newVars[i];
        }
        tupleVariables.addAll(Arrays.asList(newVars));
    }

    protected void fillMCParticleVariables(String prefix, MCParticle particle) {
        // System.out.format("%d %x\n", particle.getGeneratorStatus(), particle.getSimulatorStatus().getValue());
        Hep3Vector start = VecOp.mult(beamAxisRotation, particle.getOrigin());
        Hep3Vector end;
        MCParticle parent;
        try {
            end = VecOp.mult(beamAxisRotation, particle.getEndPoint());
        } catch (RuntimeException e) {
            end = null;
        }
        
        try {
            parent = particle.getParents().get(0);
        } catch (RuntimeException e) {
            parent = null;
        }

        Hep3Vector p = VecOp.mult(beamAxisRotation, particle.getMomentum());

        tupleMap.put(prefix + "StartX/D", start.x());
        tupleMap.put(prefix + "StartY/D", start.y());
        tupleMap.put(prefix + "StartZ/D", start.z());
        if (end != null) {
            tupleMap.put(prefix + "EndX/D", end.x());
            tupleMap.put(prefix + "EndY/D", end.y());
            tupleMap.put(prefix + "EndZ/D", end.z());
        }
        tupleMap.put(prefix + "PX/D", p.x());
        tupleMap.put(prefix + "PY/D", p.y());
        tupleMap.put(prefix + "PZ/D", p.z());
        tupleMap.put(prefix + "P/D", p.magnitude());
        tupleMap.put(prefix + "M/D", particle.getMass());
        tupleMap.put(prefix + "E/D", particle.getEnergy());
        tupleMap.put(prefix + "pdgid/I", (double) particle.getPDGID());
        if(parent != null){
            tupleMap.put(prefix + "parentID/I", (double) parent.getPDGID());
        }
    }

    protected void fillMCPairVariables(String prefix, MCParticle ele, MCParticle pos) {
        HepLorentzVector vtx = VecOp.add(ele.asFourVector(), pos.asFourVector());
        Hep3Vector vtxP = VecOp.mult(beamAxisRotation, vtx.v3());
        tupleMap.put(prefix + "PX/D", vtxP.x());
        tupleMap.put(prefix + "PY/D", vtxP.y());
        tupleMap.put(prefix + "PZ/D", vtxP.z());
        tupleMap.put(prefix + "P/D", vtxP.magnitude());
        tupleMap.put(prefix + "M/D", vtx.magnitude());
        tupleMap.put(prefix + "E/D", vtx.t());
    }

    protected void fillMCTridentVariables(EventHeader event) {
        List<MCParticle> MCParticles = event.getMCParticles();

        MCParticle trident = null;

        MCParticle ele1 = null;// highest-energy electron daughter
        MCParticle ele2 = null;// second-highest-energy electron daughter (if any)
        MCParticle pos = null;// highest-energy positron daughter

        List<MCParticle> tridentParticles = null;

        for (MCParticle particle : MCParticles) {
            if (particle.getPDGID() == 622) {
                trident = particle;
                tridentParticles = particle.getDaughters();
                break;
            }
        }
        if (trident == null) {
            return;
        }

        fillMCParticleVariables("tri", trident);

        for (MCParticle particle : tridentParticles) {
            switch (particle.getPDGID()) {
                case -11:
                    if (pos == null || particle.getEnergy() > pos.getEnergy()) {
                        pos = particle;
                    }
                    break;
                case 11:
                    if (ele1 == null || particle.getEnergy() > ele1.getEnergy()) {
                        ele2 = ele1;
                        ele1 = particle;
                    } else if (ele2 == null || particle.getEnergy() > ele2.getEnergy()) {
                        ele2 = particle;
                    }
                    break;
            }
        }

        if (ele1 != null) {
            fillMCParticleVariables("triEle1", ele1);
        }
        if (ele2 != null) {
            fillMCParticleVariables("triEle2", ele2);
        }
        if (pos != null) {
            fillMCParticleVariables("triPos", pos);
        }

        if (pos != null && ele1 != null) {
            fillMCPairVariables("triPair1", ele1, pos);
            if (ele2 != null) {
                fillMCPairVariables("triPair2", ele2, pos);
            }
        }

    }
    
    protected void fillMCWabVariables(EventHeader event) {
        List<MCParticle> MCParticles = event.getMCParticles();

        MCParticle wab = null;

        MCParticle ele1 = null;// conversion electron daughter
        MCParticle ele2 = null;// recoil wab electron
        MCParticle pos = null;// conversion positron daughter

        List<MCParticle> wabParticles = null;

        for (MCParticle particle : MCParticles) {
            if (particle.getPDGID() == 22 && particle.getGeneratorStatus() == 1 && particle.getDaughters().size() == 2) {
                double wabEnergy = particle.getEnergy();
                for(MCParticle p : MCParticles){
                    if(p.getPDGID() != 11 || !p.getParents().isEmpty()) continue;
                    double eleEnergy = p.getEnergy();
                    double energy = wabEnergy + eleEnergy;
                    if(energy < 0.98 * ebeam || energy > 1.02 * ebeam) continue;
                    ele2 = p;
                    wab = particle;
                    wabParticles = wab.getDaughters();
                    break;
                }
            }
        }
        if (wab == null) {
            return;
        }

        fillMCParticleVariables("wab", wab);

        for (MCParticle particle : wabParticles) {
            if(particle.getPDGID() == 11){
                pos = particle;
            }
            if(particle.getPDGID() == -11){
                ele1 = particle;
            }
        }

        if (ele1 != null) {
            fillMCParticleVariables("wabEle1", ele1);
        }
        if (ele2 != null) {
            fillMCParticleVariables("wabEle2", ele2);
        }
        if (pos != null) {
            fillMCParticleVariables("wabPos", pos);
        }
    }
    
    protected void fillMCFullTruthVariables(EventHeader event){
        fillMCTridentVariables(event);

        // get objects and collections from event header
        List<SimTrackerHit> trackerHits = event.get(SimTrackerHit.class, "TrackerHits");
        List<SimTrackerHit> trackerHits_Inactive = event.get(SimTrackerHit.class, "TrackerHits_Inactive");
        List<SimCalorimeterHit> calHits = event.get(SimCalorimeterHit.class, "EcalHits");
        List<MCParticle> particles = event.get(MCParticle.class, "MCParticle");        
        IDDecoder trackerDecoder = event.getMetaData(trackerHits).getIDDecoder();
        IDDecoder calDecoder = event.getMetaData(calHits).getIDDecoder();
            
        // maps of particles to hits
        //Map<MCParticle, List<SimTrackerHit>> trackerHitMap = new HashMap<MCParticle, List<SimTrackerHit>>();
        //Map<MCParticle, List<SimCalorimeterHit>> calHitMap = new HashMap<MCParticle, List<SimCalorimeterHit>>();
        
        Map<MCParticle, List<SimTrackerHit>> trackerHitMap = MCFullDetectorTruth.BuildTrackerHitMap(trackerHits);
        Map<MCParticle, List<SimTrackerHit>> trackerInHitMap = MCFullDetectorTruth.BuildTrackerHitMap(trackerHits_Inactive);
        Map<MCParticle, List<SimCalorimeterHit>> calHitMap = MCFullDetectorTruth.BuildCalHitMap(calHits);
        
        for (Entry<MCParticle, List<SimTrackerHit>> entry : trackerInHitMap.entrySet()) {
            
            MCParticle p = entry.getKey();
            List<SimTrackerHit> hits = entry.getValue();
            
            String MCprefix = MCFullDetectorTruth.MCParticleType(p, particles, ebeam);
            boolean isTri = MCprefix == "triEle1" || MCprefix == "triEle2" || MCprefix == "triPos";
            boolean isWab = MCprefix == "wabEle1" || MCprefix == "wabEle2" || MCprefix == "wabPos";
            
            if(!isTri && !isWab) continue;
            
            //if (isTri) System.out.println("Is Trident!");
            //if (isWab) System.out.println("Is Wab!");
            
            Hep3Vector startPosition = p.getOrigin();
            Hep3Vector startMomentum = p.getMomentum();

            // loop over particle's hits
            for (SimTrackerHit hit : hits) {
                
                trackerDecoder.setID(hit.getCellID64());
            
                String layerprefix = MCFullDetectorTruth.trackHitLayer(hit);
                String layerprefix_1 = MCFullDetectorTruth.trackHitLayer_1(hit);
                String prefix = MCprefix + layerprefix;
                String prefix_1 = MCprefix + layerprefix_1;
                
                Hep3Vector endPosition = hit.getPositionVec();
                Hep3Vector endMomentum = new BasicHep3Vector(hit.getMomentum()[0], hit.getMomentum()[1], hit.getMomentum()[2]);;
                
                if(hit == hits.get(0)){
                    startPosition = endPosition;
                    startMomentum = endMomentum;
                    continue;
                }
            
                double q = p.getCharge();
                Hep3Vector extrapPos = MCFullDetectorTruth.extrapolateTrackPosition(endPosition,endMomentum,startPosition,5,bFieldMap,q);
                Hep3Vector extrapP = MCFullDetectorTruth.extrapolateTrackMomentum(endPosition,endMomentum,startPosition,5,bFieldMap,q);
                
                if(extrapP == null) continue;
        
                Hep3Vector startProt = VecOp.mult(beamAxisRotation, startMomentum);
                Hep3Vector extrapProt = VecOp.mult(beamAxisRotation, VecOp.neg(extrapP));
                Hep3Vector endPositionrot = VecOp.mult(beamAxisRotation, endPosition);
            
                double thetaX = MCFullDetectorTruth.deltaThetaX(extrapProt,startProt);
                double thetaY = MCFullDetectorTruth.deltaThetaY(extrapProt,startProt);
                
                tupleMap.put(prefix+"svthitX/D", endPositionrot.x());
                tupleMap.put(prefix+"svthitY/D", endPositionrot.y());
                tupleMap.put(prefix+"svthitZ/D", endPositionrot.z());
                tupleMap.put(prefix_1+"svthitPx/D", startProt.x());
                tupleMap.put(prefix_1+"svthitPy/D", startProt.y());
                tupleMap.put(prefix_1+"svthitPz/D", startProt.z());
                tupleMap.put(prefix_1+"thetaX/D", thetaX);
                tupleMap.put(prefix_1+"thetaY/D", thetaY);
                tupleMap.put(prefix_1+"residualX/D", startPosition.x()-extrapPos.x());
                tupleMap.put(prefix_1+"residualY/D", startPosition.y()-extrapPos.y());
                
                startPosition = endPosition;
                startMomentum = endMomentum;
            }            
        }
        
        // loop over entries mapping particles to sim tracker hits
        for (Entry<MCParticle, List<SimTrackerHit>> entry : trackerHitMap.entrySet()) {
                
            MCParticle p = entry.getKey();
            List<SimTrackerHit> hits = entry.getValue();
            
            String MCprefix = MCFullDetectorTruth.MCParticleType(p, particles, ebeam);
            //System.out.println(MCprefix);
            boolean isTri = MCprefix == "triEle1" || MCprefix == "triEle2" || MCprefix == "triPos";
            boolean isWab = MCprefix == "wabEle1" || MCprefix == "wabEle2" || MCprefix == "wabPos";
            
            if(!isTri && !isWab) continue;
            
            //if (isTri) System.out.println("Is Trident!");
            //if (isWab) System.out.println("Is Wab!");
            
            
            Hep3Vector startPosition = p.getOrigin();
            Hep3Vector startMomentum = p.getMomentum();

            // loop over particle's hits
            for (SimTrackerHit hit : hits) {
                
                trackerDecoder.setID(hit.getCellID64());
            
                String layerprefix = MCFullDetectorTruth.trackHitLayer(hit);
                String layerprefix_1 = MCFullDetectorTruth.trackHitLayer_1(hit);
                String prefix = MCprefix + layerprefix;
                String prefix_1 = MCprefix + layerprefix_1;
                
                Hep3Vector endPosition = hit.getPositionVec();
                Hep3Vector endMomentum = new BasicHep3Vector(hit.getMomentum()[0], hit.getMomentum()[1], hit.getMomentum()[2]);;
                
                if(hit == hits.get(0)){
                    startPosition = endPosition;
                    startMomentum = endMomentum;
                    continue;
                }
            
                double q = p.getCharge();
                Hep3Vector extrapPos = MCFullDetectorTruth.extrapolateTrackPosition(endPosition,endMomentum,startPosition,5,bFieldMap,q);
                Hep3Vector extrapP = MCFullDetectorTruth.extrapolateTrackMomentum(endPosition,endMomentum,startPosition,5,bFieldMap,q);
                
                if(extrapP == null) continue;
        
                Hep3Vector startProt = VecOp.mult(beamAxisRotation, startMomentum);
                Hep3Vector extrapProt = VecOp.mult(beamAxisRotation, VecOp.neg(extrapP));
                Hep3Vector endPositionrot = VecOp.mult(beamAxisRotation, endPosition);
            
                double thetaX = MCFullDetectorTruth.deltaThetaX(extrapProt,startProt);
                double thetaY = MCFullDetectorTruth.deltaThetaY(extrapProt,startProt);
                
                tupleMap.put(prefix+"svthitX/D", endPositionrot.x());
                tupleMap.put(prefix+"svthitY/D", endPositionrot.y());
                tupleMap.put(prefix+"svthitZ/D", endPositionrot.z());
                tupleMap.put(prefix_1+"svthitPx/D", startProt.x());
                tupleMap.put(prefix_1+"svthitPy/D", startProt.y());
                tupleMap.put(prefix_1+"svthitPz/D", startProt.z());
                tupleMap.put(prefix_1+"thetaX/D", thetaX);
                tupleMap.put(prefix_1+"thetaY/D", thetaY);
                tupleMap.put(prefix_1+"residualX/D", startPosition.x()-extrapPos.x());
                tupleMap.put(prefix_1+"residualY/D", startPosition.y()-extrapPos.y());
                
                startPosition = endPosition;
                startMomentum = endMomentum;
            }            
        }
        
     // loop over entries mapping particles to sim cal hits
        for (Entry<MCParticle, List<SimCalorimeterHit>> entry : calHitMap.entrySet()) {
            MCParticle p = entry.getKey();
            String MCprefix = MCFullDetectorTruth.MCParticleType(p, particles, ebeam);
            List<SimCalorimeterHit> hits = entry.getValue();
            int i = 0;
            for (SimCalorimeterHit hit : hits) {
                calDecoder.setID(hit.getCellID());
                int ix = calDecoder.getValue("ix");
                int iy = calDecoder.getValue("iy");
                String HitNum = Integer.toString(i);
                String prefix = MCprefix + "Hit" + HitNum;
                tupleMap.put(prefix+"ecalhitIx/D", (double) ix);
                tupleMap.put(prefix+"ecalhitIy/D", (double) iy);
                tupleMap.put(prefix+"ecalhitX/D", hit.getPositionVec().x());
                tupleMap.put(prefix+"ecalhitY/D", hit.getPositionVec().y());
                tupleMap.put(prefix+"ecalhitZ/D", hit.getPositionVec().z());
                tupleMap.put(prefix+"ecalhitEnergy/D", hit.getCorrectedEnergy());
                i++;
            }
        }   
    }
    
    protected void fillFullVertexTruth(EventHeader event, Track eleTrack, Track posTrack){
        List<SimTrackerHit> trackerHits = event.get(SimTrackerHit.class, "TrackerHits");
        List<SimTrackerHit> trackerHits_Inactive = event.get(SimTrackerHit.class, "TrackerHits_Inactive");
        List<SimCalorimeterHit> calHits = event.get(SimCalorimeterHit.class, "EcalHits");
        //List<MCParticle> particles = event.get(MCParticle.class, "MCParticle");        
        IDDecoder trackerDecoder = event.getMetaData(trackerHits).getIDDecoder();
        IDDecoder calDecoder = event.getMetaData(calHits).getIDDecoder();
        
        RelationalTable hittomc = new BaseRelationalTable(RelationalTable.Mode.MANY_TO_MANY, RelationalTable.Weighting.UNWEIGHTED);
        List<LCRelation> mcrelations = event.get(LCRelation.class, trackHitMCRelationsCollectionName);
        for (LCRelation relation : mcrelations)
            if (relation != null && relation.getFrom() != null && relation.getTo() != null)
                hittomc.add(relation.getFrom(), relation.getTo());
        
        Map<MCParticle, List<SimTrackerHit>> trackerHitMap = MCFullDetectorTruth.BuildTrackerHitMap(trackerHits);
        Map<MCParticle, List<SimTrackerHit>> trackerInHitMap = MCFullDetectorTruth.BuildTrackerHitMap(trackerHits_Inactive);
        Map<MCParticle, List<SimCalorimeterHit>> calHitMap = MCFullDetectorTruth.BuildCalHitMap(calHits);
        Map<MCParticle, Map<String, List<SimTrackerHit>>> comboTrackerHitMap = MCFullDetectorTruth.BuildComboTrackerHitMap(trackerHits,trackerHits_Inactive);
    
        TrackTruthMatching eleTruth = new TrackTruthMatching(eleTrack, hittomc);
        TrackTruthMatching posTruth = new TrackTruthMatching(posTrack, hittomc);
        
        //System.out.println(eleTruth + "  " + posTruth);
        
        MCParticle ele = eleTruth.getMCParticle();
        MCParticle pos = posTruth.getMCParticle();
        
        //if(ele == null) System.out.println("Ele no match");
        //if(pos == null) System.out.println("Pos no match");
        
        if(ele == null && pos == null){
            //System.out.println("Ele or Pos is null!");
            return;
        }
        
        if(ele != null){
            String MCprefix = "ele";
            tupleMap.put(MCprefix+"HasTruthMatch/I", (double) 1);
            tupleMap.put(MCprefix+"NTruthHits/I", (double) eleTruth.getNHits());
            tupleMap.put(MCprefix+"NBadTruthHits/I", (double) eleTruth.getNBadHits());
            tupleMap.put(MCprefix+"Purity/D", eleTruth.getPurity());
            fillMCParticleVariables("ele", ele);
            for (Entry<MCParticle, Map<String, List<SimTrackerHit>>> entry : comboTrackerHitMap.entrySet()) {
                MCParticle p = entry.getKey();
                if (ele != p) continue;
                List<SimTrackerHit> hits_act = entry.getValue().get("active");
                List<SimTrackerHit> hits_in = entry.getValue().get("inactive");
                
                Hep3Vector startPosition = p.getOrigin();
                Hep3Vector startMomentum = p.getMomentum();
                
                int i = 0;
                int k = 0;
                String layerprefix_1 = "";
             // loop over particle's hits
                boolean inactiveprev = false;
                for (SimTrackerHit hit : hits_act) {
                    boolean inactive = false;
                    SimTrackerHit hit_act = hit;
                    do{
                        k++;
                        inactive = false;
                        trackerDecoder.setID(hit.getCellID64());
                        if(hits_in != null){
                            int j = 0;
                            for(SimTrackerHit hit_in:hits_in){
                                j++;
                                if(i >= j) continue;
                                if(hit_in.getLayer() >= hit_act.getLayer()) continue;
                                hit = hit_in;
                                inactive = true;
                                i = j;
                                break;
                            }
                        }
                        
                        if(!inactive) hit = hit_act;
                
                        String layerprefix = MCFullDetectorTruth.trackHitLayer(hit);
                        //String layerprefix_1 = MCFullDetectorTruth.trackHitLayer_1(hit);
                        String prefix = "";
                        String prefix_1 = "";
                        if(!inactive){
                            prefix = MCprefix + layerprefix;
                        }
                        else{
                            prefix = MCprefix + layerprefix + "In";
                        }
                        if(!inactiveprev){
                            prefix_1 = MCprefix + layerprefix_1;
                        }
                        else{
                            prefix_1 = MCprefix + layerprefix_1 +"In";
                        }

                        Hep3Vector endPosition = hit.getPositionVec();
                        Hep3Vector endMomentum = new BasicHep3Vector(hit.getMomentum()[0], hit.getMomentum()[1], hit.getMomentum()[2]);
                        
                        inactiveprev = inactive;
                        layerprefix_1 = layerprefix;
                        
                        if(k == 1){
                            startPosition = endPosition;
                            startMomentum = endMomentum;
                            continue;
                        }
                
                        double q = p.getCharge();
                        Hep3Vector extrapPos = MCFullDetectorTruth.extrapolateTrackPosition(endPosition,endMomentum,startPosition,5,bFieldMap,q);
                        Hep3Vector extrapP = MCFullDetectorTruth.extrapolateTrackMomentum(endPosition,endMomentum,startPosition,5,bFieldMap,q);
                    
                        if(extrapP == null) continue;
            
                        Hep3Vector startProt = VecOp.mult(beamAxisRotation, startMomentum);
                        Hep3Vector extrapProt = VecOp.mult(beamAxisRotation, VecOp.neg(extrapP));
                        Hep3Vector endPositionrot = VecOp.mult(beamAxisRotation, endPosition);
                
                        double thetaX = MCFullDetectorTruth.deltaThetaX(extrapProt,startProt);
                        double thetaY = MCFullDetectorTruth.deltaThetaY(extrapProt,startProt);
                    
                        tupleMap.put(prefix+"svthitX/D", endPositionrot.x());
                        tupleMap.put(prefix+"svthitY/D", endPositionrot.y());
                        tupleMap.put(prefix+"svthitZ/D", endPositionrot.z());
                        tupleMap.put(prefix_1+"svthitPx/D", startProt.x());
                        tupleMap.put(prefix_1+"svthitPy/D", startProt.y());
                        tupleMap.put(prefix_1+"svthitPz/D", startProt.z());
                        tupleMap.put(prefix_1+"thetaX/D", thetaX);
                        tupleMap.put(prefix_1+"thetaY/D", thetaY);
                        tupleMap.put(prefix_1+"residualX/D", startPosition.x()-extrapPos.x());
                        tupleMap.put(prefix_1+"residualY/D", startPosition.y()-extrapPos.y());
                    
                        startPosition = endPosition;
                        startMomentum = endMomentum;
                    } while(inactive);
                }
                break;
            }
            

            for (Entry<MCParticle, List<SimCalorimeterHit>> entry : calHitMap.entrySet()) {
                MCParticle p = entry.getKey();
                if (ele != p) continue;
                List<SimCalorimeterHit> hits = entry.getValue();
                int i = 0;
                for (SimCalorimeterHit hit : hits) {
                    calDecoder.setID(hit.getCellID());
                    int ix = calDecoder.getValue("ix");
                    int iy = calDecoder.getValue("iy");
                    String HitNum = Integer.toString(i);
                    String prefix = MCprefix + "Hit" + HitNum;
                    tupleMap.put(prefix+"ecalhitIx/D", (double) ix);
                    tupleMap.put(prefix+"ecalhitIy/D", (double) iy);
                    tupleMap.put(prefix+"ecalhitX/D", hit.getPositionVec().x());
                    tupleMap.put(prefix+"ecalhitY/D", hit.getPositionVec().y());
                    tupleMap.put(prefix+"ecalhitZ/D", hit.getPositionVec().z());
                    tupleMap.put(prefix+"ecalhitEnergy/D", hit.getCorrectedEnergy());
                    i++;
                }
                break;
            }
        }
        else{
            tupleMap.put("eleHasTruthMatch/I", (double) 0);
        }
        
        if(pos != null){
            String MCprefix = "pos";
            tupleMap.put(MCprefix+"HasTruthMatch/I", (double) 1);
            tupleMap.put(MCprefix+"HasTruthMatch/I", (double) 1);
            tupleMap.put(MCprefix+"NTruthHits/I", (double) posTruth.getNHits());
            tupleMap.put(MCprefix+"NBadTruthHits/I", (double) posTruth.getNBadHits());
            tupleMap.put(MCprefix+"Purity/D", posTruth.getPurity());
            fillMCParticleVariables("pos", pos);
            
            for (Entry<MCParticle, Map<String, List<SimTrackerHit>>> entry : comboTrackerHitMap.entrySet()) {
                MCParticle p = entry.getKey();
                if (pos != p) continue;
                List<SimTrackerHit> hits_act = entry.getValue().get("active");
                List<SimTrackerHit> hits_in = entry.getValue().get("inactive");
                
                Hep3Vector startPosition = p.getOrigin();
                Hep3Vector startMomentum = p.getMomentum();
                
                int i = 0;
                int k = 0;
                String layerprefix_1 = "";
             // loop over particle's hits
                boolean inactiveprev = false;
                for (SimTrackerHit hit : hits_act) {
                    boolean inactive = false;
                    SimTrackerHit hit_act = hit;
                    do{
                        k++;
                        inactive = false;
                        trackerDecoder.setID(hit.getCellID64());
                        if(hits_in != null){
                            int j = 0;
                            for(SimTrackerHit hit_in:hits_in){
                                j++;
                                if(i >= j) continue;
                                if(hit_in.getLayer() >= hit_act.getLayer()) continue;
                                hit = hit_in;
                                inactive = true;
                                i = j;
                                break;
                            }
                        }
                        
                        if(!inactive) hit = hit_act;
                
                        String layerprefix = MCFullDetectorTruth.trackHitLayer(hit);
                        //String layerprefix_1 = MCFullDetectorTruth.trackHitLayer_1(hit);
                        String prefix = "";
                        String prefix_1 = "";
                        if(!inactive){
                            prefix = MCprefix + layerprefix;
                        }
                        else{
                            prefix = MCprefix + layerprefix + "In";
                        }
                        if(!inactiveprev){
                            prefix_1 = MCprefix + layerprefix_1;
                        }
                        else{
                            prefix_1 = MCprefix + layerprefix_1 +"In";
                        }

                        Hep3Vector endPosition = hit.getPositionVec();
                        Hep3Vector endMomentum = new BasicHep3Vector(hit.getMomentum()[0], hit.getMomentum()[1], hit.getMomentum()[2]);
                        
                        inactiveprev = inactive;
                        layerprefix_1 = layerprefix;
                        
                        if(k == 1){
                            startPosition = endPosition;
                            startMomentum = endMomentum;
                            continue;
                        }
                
                        double q = p.getCharge();
                        Hep3Vector extrapPos = MCFullDetectorTruth.extrapolateTrackPosition(endPosition,endMomentum,startPosition,5,bFieldMap,q);
                        Hep3Vector extrapP = MCFullDetectorTruth.extrapolateTrackMomentum(endPosition,endMomentum,startPosition,5,bFieldMap,q);
                    
                        if(extrapP == null) continue;
            
                        Hep3Vector startProt = VecOp.mult(beamAxisRotation, startMomentum);
                        Hep3Vector extrapProt = VecOp.mult(beamAxisRotation, VecOp.neg(extrapP));
                        Hep3Vector endPositionrot = VecOp.mult(beamAxisRotation, endPosition);
                
                        double thetaX = MCFullDetectorTruth.deltaThetaX(extrapProt,startProt);
                        double thetaY = MCFullDetectorTruth.deltaThetaY(extrapProt,startProt);
                    
                        tupleMap.put(prefix+"svthitX/D", endPositionrot.x());
                        tupleMap.put(prefix+"svthitY/D", endPositionrot.y());
                        tupleMap.put(prefix+"svthitZ/D", endPositionrot.z());
                        tupleMap.put(prefix_1+"svthitPx/D", startProt.x());
                        tupleMap.put(prefix_1+"svthitPy/D", startProt.y());
                        tupleMap.put(prefix_1+"svthitPz/D", startProt.z());
                        tupleMap.put(prefix_1+"thetaX/D", thetaX);
                        tupleMap.put(prefix_1+"thetaY/D", thetaY);
                        tupleMap.put(prefix_1+"residualX/D", startPosition.x()-extrapPos.x());
                        tupleMap.put(prefix_1+"residualY/D", startPosition.y()-extrapPos.y());
                    
                        startPosition = endPosition;
                        startMomentum = endMomentum;
                    } while(inactive);
                }
                break;
            }
            for (Entry<MCParticle, List<SimCalorimeterHit>> entry : calHitMap.entrySet()) {
                MCParticle p = entry.getKey();
                if (pos != p) continue;
                List<SimCalorimeterHit> hits = entry.getValue();
                int i = 0;
                for (SimCalorimeterHit hit : hits) {
                    calDecoder.setID(hit.getCellID());
                    int ix = calDecoder.getValue("ix");
                    int iy = calDecoder.getValue("iy");
                    String HitNum = Integer.toString(i);
                    String prefix = MCprefix + "Hit" + HitNum;
                    tupleMap.put(prefix+"ecalhitIx/D", (double) ix);
                    tupleMap.put(prefix+"ecalhitIy/D", (double) iy);
                    tupleMap.put(prefix+"ecalhitX/D", hit.getPositionVec().x());
                    tupleMap.put(prefix+"ecalhitY/D", hit.getPositionVec().y());
                    tupleMap.put(prefix+"ecalhitZ/D", hit.getPositionVec().z());
                    tupleMap.put(prefix+"ecalhitEnergy/D", hit.getCorrectedEnergy());
                    i++;
                }
                break;
            }
        }
        else{
            tupleMap.put("posHasTruthMatch/I", (double) 0);
        }
    }
}<|MERGE_RESOLUTION|>--- conflicted
+++ resolved
@@ -957,21 +957,6 @@
             tupleMap.put("uncCovZY/D", uncCov.e(2, 1));
             tupleMap.put("uncCovZZ/D", uncCov.e(2, 2));
         }
-<<<<<<< HEAD
-        
-        tupleMap.put(prefix+"PX/D", momRot.x());
-        tupleMap.put(prefix+"PY/D", momRot.y());
-        tupleMap.put(prefix+"PZ/D", momRot.z());
-        tupleMap.put(prefix+"P/D", momRot.magnitude());
-        tupleMap.put(prefix+"VX/D", theVtx.x());
-        tupleMap.put(prefix+"VY/D", theVtx.y());
-        tupleMap.put(prefix+"VZ/D", theVtx.z());
-        tupleMap.put(prefix+"Chisq/D", theV0.getStartVertex().getChi2());
-        tupleMap.put(prefix+"M/D", theV0.getMass());
-        tupleMap.put(prefix+"ElePX/D", theV0.getStartVertex().getParameters().get("p1X"));
-        tupleMap.put(prefix+"ElePY/D", theV0.getStartVertex().getParameters().get("p1Y"));
-        tupleMap.put(prefix+"ElePZ/D", theV0.getStartVertex().getParameters().get("p1Z"));
-=======
 
         tupleMap.put(prefix + "PX/D", momRot.x());
         tupleMap.put(prefix + "PY/D", momRot.y());
@@ -985,8 +970,6 @@
         tupleMap.put(prefix + "ElePX/D", theV0.getStartVertex().getParameters().get("p1X"));
         tupleMap.put(prefix + "ElePY/D", theV0.getStartVertex().getParameters().get("p1Y"));
         tupleMap.put(prefix + "ElePZ/D", theV0.getStartVertex().getParameters().get("p1Z"));
-
->>>>>>> 6da157be
         tupleMap.put(
                 prefix + "EleP/D",
                 Math.sqrt(Math.pow(theV0.getStartVertex().getParameters().get("p1X"), 2)
