<?xml version="1.0" encoding="UTF-8"?>
<lcsim xmlns:xs="http://www.w3.org/2001/XMLSchema-instance" xs:noNamespaceSchemaLocation="http://www.lcsim.org/schemas/lcsim/1.0/lcsim.xsd">
    <!-- 
     Steering file for running 2021 recon with Seed Tracking
      created:  8/6/21
      @author Matt Graham
      Copied and modified from recon/PhysicsRun2019_pass0_recon_evio.lcsim
    -->
    <execute>       
        <!-- Enable the following if re-processing lcio files -->
        <!--        <driver name="PreCleanupDriver"/>       -->
        <!--  Event Reconstruction  -->       
        <!--RF driver-->
        <driver name="RfFitter"/>
        <!-- Ecal reconstruction drivers -->        
        <driver name="EcalRunningPedestal"/> 
        <driver name="EcalRawConverter" />
        <driver name="EcalTimeCorrection"/> 
        <driver name="ReconClusterer" /> 
        <driver name="CopyCluster" />
        <!-- Hodoscope drivers -->
        <driver name="HodoRunningPedestal"/>
        <driver name="HodoRawConverter"/>
        <!-- SVT reconstruction drivers -->
        <driver name="RawTrackerHitSensorSetup"/>
        <driver name="RawTrackerHitFitterDriver" />
        <driver name="TrackerHitDriver"/>
        <driver name="HelicalTrackHitDriver"/> 
        <!-- Track finding and fitting using seed tracker. -->       
        <driver name="TrackReconSeed567Conf4Extd123"/>
        <driver name="TrackReconSeed456Conf3Extd127"/>
        <driver name="TrackReconSeed356Conf7Extd124"/>
        <driver name="TrackReconSeed235Conf6Extd147"/> 
        <driver name="TrackReconSeed234Conf6Extd157"/> 
        <!-- 
           TrackDataDriver needs to be run before ReconParticleDriver so the
           ReconstructedParticle types are properly set.
        -->
        <driver name="MergeTrackCollections"/>
        <driver name="GBLRefitterDriver" />
        <driver name="TrackDataDriver" />       
        <driver name="ReconParticleDriver" /> 
        <!--  DQM   -->
        <!-- Following are optional Analysis Drivers  -->
        <driver name="HPSMonitoringSeedTracker2021"/>   
        <!-- Toggle between saving in aida or root format -->
        <driver name="AidaToRootSaveDriver"/>
        <!-- <driver name="AidaSaveDriver"/> -->
        <driver name="CleanupDriver"/>
    </execute>    
    <drivers>    
        <driver name="HodoRunningPedestal" type="org.hps.recon.ecal.HodoRunningPedestalDriver"/>
        <driver name="HodoRawConverter" type="org.hps.recon.ecal.HodoRawConverterDriver"/>
        <!-- Driver to reject "bad" events -->
        <!-- Not yet implemented for 2019
             <driver name="EventFlagFilter" type="org.hps.recon.filtering.EventFlagFilter"> 
            <flagNames>svt_bias_good svt_position_good svt_burstmode_noise_good svt_event_header_good</flagNames> 
        </driver> 
        -->
        <driver name="RfFitter" type="org.hps.evio.RfFitterDriver"/>       
        <!-- Ecal reconstruction drivers -->
        <driver name="EcalRunningPedestal" type="org.hps.recon.ecal.EcalRunningPedestalDriver">
            <logLevel>CONFIG</logLevel>
        </driver>
        <driver name="EcalRawConverter" type="org.hps.recon.ecal.EcalRawConverter2Driver">
            <!-- ecalCollectionName>EcalCalHits</ecalCollectionName -->
            <!-- fixShapeParameter>true</fixShapeParameter -->
            <!-- globalFixedPulseWidth>2.4</globalFixedPulseWidth -->
        </driver> 
        <driver name="EcalTimeCorrection" type="org.hps.recon.ecal.EcalTimeCorrectionDriver"/> 
        <driver name="ReconClusterer" type="org.hps.recon.ecal.cluster.ReconClusterDriver">
            <logLevel>WARNING</logLevel>
            <outputClusterCollectionName>EcalClusters</outputClusterCollectionName>
        </driver> 
        <driver name="CopyCluster" type="org.hps.recon.ecal.cluster.CopyClusterCollectionDriver">
            <inputCollectionName>EcalClusters</inputCollectionName>
            <outputCollectionName>EcalClustersCorr</outputCollectionName>
        </driver>
        <!-- SVT reconstruction drivers -->
        <driver name="RawTrackerHitSensorSetup" type="org.lcsim.recon.tracking.digitization.sisim.config.RawTrackerHitSensorSetup">
            <readoutCollections>SVTRawTrackerHits</readoutCollections>
        </driver>
        <driver name="RawTrackerHitFitterDriver" type="org.hps.recon.tracking.RawTrackerHitFitterDriver">
            <fitAlgorithm>Pileup</fitAlgorithm>
            <fitTimeMinimizer>Migrad</fitTimeMinimizer>
            <useTimestamps>false</useTimestamps>
            <correctTimeOffset>true</correctTimeOffset>
            <correctT0Shift>false</correctT0Shift>
            <useTruthTime>false</useTruthTime>
            <subtractTOF>true</subtractTOF>
            <subtractTriggerTime>true</subtractTriggerTime>
            <correctChanT0>false</correctChanT0>
            <debug>false</debug>
        </driver>
        <driver name="TrackerHitDriver" type="org.hps.recon.tracking.DataTrackerHitDriver">
            <neighborDeltaT>8.0</neighborDeltaT>
            <saveMonsterEvents>false</saveMonsterEvents>
            <thresholdMonsterEvents>200</thresholdMonsterEvents>
            <debug>false</debug>
        </driver>
        <driver name="HelicalTrackHitDriver" type="org.hps.recon.tracking.HelicalTrackHitDriver">
            <debug>false</debug>
            <clusterTimeCut>40.0</clusterTimeCut>
            <clusterAmplitudeCut>400.0</clusterAmplitudeCut>
            <maxDt>20.0</maxDt>
            <saveAxialHits>false</saveAxialHits>
        </driver>   
        <!--   Track finding strategies -->
        <!--   TrackReconSeed_ABC_Conf_D_Extd_EFG -->
        <!--   Seed the track with a fit to the triplet of hits in layers ABC -->
        <!--   Confirm that track with a hit in layer D -->
        <!--   Extend that track to hits in layers EFG -->
        <driver name="TrackReconSeed123Conf4Extd56" type="org.hps.recon.tracking.TrackerReconDriver">
            <trackCollectionName>Tracks_s123_c4_e56</trackCollectionName>
            <strategyResource>HPS_s123_c4_e56_4hit.xml</strategyResource>
            <debug>false</debug>
            <rmsTimeCut>1000.0</rmsTimeCut>
            <maxTrackerHits>250</maxTrackerHits>
        </driver>
        <driver name="TrackReconSeed123Conf5Extd46" type="org.hps.recon.tracking.TrackerReconDriver">
            <trackCollectionName>Tracks_s123_c5_e46</trackCollectionName>
            <strategyResource>HPS_s123_c5_e46_4hit.xml</strategyResource>
            <debug>false</debug>
            <rmsTimeCut>1000.0</rmsTimeCut>
            <maxTrackerHits>250</maxTrackerHits>
        </driver>
        <driver name="TrackReconSeed567Conf4Extd123" type="org.hps.recon.tracking.TrackerReconDriver">
            <trackCollectionName>Tracks_s567_c4_e123</trackCollectionName>
            <strategyResource>HPS_s567_c4_e123.xml</strategyResource>
            <debug>false</debug>
            <!--<rmsTimeCut>8.0</rmsTimeCut>-->
            <rmsTimeCut>20.0</rmsTimeCut>
            <maxTrackerHits>250</maxTrackerHits>
        </driver>
        <driver name="TrackReconSeed456Conf3Extd127" type="org.hps.recon.tracking.TrackerReconDriver">
            <trackCollectionName>Tracks_s456_c3_e127</trackCollectionName>
            <strategyResource>HPS_s456_c3_e127.xml</strategyResource>
            <debug>false</debug>
            <!--<rmsTimeCut>8.0</rmsTimeCut>-->
            <rmsTimeCut>20.0</rmsTimeCut>
            <maxTrackerHits>250</maxTrackerHits>
        </driver>
        <driver name="TrackReconSeed356Conf7Extd124" type="org.hps.recon.tracking.TrackerReconDriver">
            <trackCollectionName>Tracks_s356_c7_e124</trackCollectionName>
            <strategyResource>HPS_s356_c7_e124.xml</strategyResource>
            <debug>false</debug>
            <!--<rmsTimeCut>8.0</rmsTimeCut>-->
            <rmsTimeCut>20.0</rmsTimeCut>
            <maxTrackerHits>250</maxTrackerHits>
        </driver>
        <driver name="TrackReconSeed235Conf6Extd147" type="org.hps.recon.tracking.TrackerReconDriver">
            <trackCollectionName>Tracks_s235_c6_e147</trackCollectionName>
            <strategyResource>HPS_s235_c6_e147.xml</strategyResource>
            <debug>false</debug>
            <!--<rmsTimeCut>8.0</rmsTimeCut>-->
            <rmsTimeCut>20.0</rmsTimeCut>
            <maxTrackerHits>250</maxTrackerHits>
        </driver>
        <driver name="TrackReconSeed234Conf6Extd157" type="org.hps.recon.tracking.TrackerReconDriver">
            <trackCollectionName>Tracks_s234_c6_e157</trackCollectionName>
            <strategyResource>HPS_s234_c6_e157.xml</strategyResource>
            <debug>false</debug>
            <!--<rmsTimeCut>8.0</rmsTimeCut>-->
            <rmsTimeCut>20.0</rmsTimeCut>
            <maxTrackerHits>250</maxTrackerHits>
        </driver>
        <driver name="TrackReconSeed345Conf2Extd16" type="org.hps.recon.tracking.TrackerReconDriver">
            <trackCollectionName>Tracks_s345_c2_e16</trackCollectionName>
            <strategyResource>HPS_s345_c2_e16.xml</strategyResource>
            <debug>false</debug>
            <rmsTimeCut>8.0</rmsTimeCut>
            <maxTrackerHits>250</maxTrackerHits>
        </driver>
        <driver name="TrackReconSeed345Conf6Extd7" type="org.hps.recon.tracking.TrackerReconDriver">
            <trackCollectionName>Tracks_s345_c6_e7</trackCollectionName>
            <strategyResource>HPS_s345_c6_e7_2019.xml</strategyResource>
            <debug>false</debug>
            <rmsTimeCut>20.0</rmsTimeCut>
            <maxTrackerHits>250</maxTrackerHits>
        </driver>
        <driver name="TrackReconSeed345Conf7Extd6" type="org.hps.recon.tracking.TrackerReconDriver">
            <trackCollectionName>Tracks_s345_c7_e6</trackCollectionName>
            <strategyResource>HPS_s345_c7_e6_2019.xml</strategyResource>
            <debug>false</debug>
            <rmsTimeCut>20.0</rmsTimeCut>
            <maxTrackerHits>250</maxTrackerHits>
        </driver>
        <driver name="TrackReconSeed346Conf7Extd5" type="org.hps.recon.tracking.TrackerReconDriver">
            <trackCollectionName>Tracks_s346_c7_e5</trackCollectionName>
            <strategyResource>HPS_s346_c7_e5_2019.xml</strategyResource>
            <debug>false</debug>
            <rmsTimeCut>20.0</rmsTimeCut>
            <maxTrackerHits>250</maxTrackerHits>
        </driver>
        <driver name="TrackReconSeed346Conf5Extd7" type="org.hps.recon.tracking.TrackerReconDriver">
            <trackCollectionName>Tracks_s346_c5_e7</trackCollectionName>
            <strategyResource>HPS_s346_c5_e7_2019.xml</strategyResource>
            <debug>false</debug>
            <rmsTimeCut>20.0</rmsTimeCut>
            <maxTrackerHits>250</maxTrackerHits>
        </driver>
        <driver name="TrackReconSeed456Conf3Extd7" type="org.hps.recon.tracking.TrackerReconDriver">
            <trackCollectionName>Tracks_s456_c3_e7</trackCollectionName>
            <strategyResource>HPS_s456_c3_e7_2019.xml</strategyResource>
            <debug>false</debug>
            <rmsTimeCut>20.0</rmsTimeCut>
            <maxTrackerHits>250</maxTrackerHits>
        </driver>
        <driver name="TrackReconSeed456Conf7Extd3" type="org.hps.recon.tracking.TrackerReconDriver">
            <trackCollectionName>Tracks_s456_c7_e3</trackCollectionName>
            <strategyResource>HPS_s456_c7_e3_2019.xml</strategyResource>
            <debug>false</debug>
            <rmsTimeCut>20.0</rmsTimeCut>
            <maxTrackerHits>250</maxTrackerHits>
        </driver>
        <driver name="TrackReconSeed457Conf3Extd6" type="org.hps.recon.tracking.TrackerReconDriver">
            <trackCollectionName>Tracks_s457_c3_e6</trackCollectionName>
            <strategyResource>HPS_s457_c3_e6_2019.xml</strategyResource>
            <debug>false</debug>
            <rmsTimeCut>20.0</rmsTimeCut>
            <maxTrackerHits>250</maxTrackerHits>
        </driver>
        <driver name="TrackReconSeed457Conf6Extd3" type="org.hps.recon.tracking.TrackerReconDriver">
            <trackCollectionName>Tracks_s457_c6_e3</trackCollectionName>
            <strategyResource>HPS_s457_c6_e3_2019.xml</strategyResource>
            <debug>false</debug>
            <rmsTimeCut>20.0</rmsTimeCut>
            <maxTrackerHits>250</maxTrackerHits>
        </driver>
        <driver name="TrackReconSeed567Conf3Extd4" type="org.hps.recon.tracking.TrackerReconDriver">
            <trackCollectionName>Tracks_s567_c3_e4</trackCollectionName>
            <strategyResource>HPS_s567_c3_e4_2019.xml</strategyResource>
            <debug>false</debug>
            <rmsTimeCut>20.0</rmsTimeCut>
            <maxTrackerHits>250</maxTrackerHits>
        </driver>
        <driver name="TrackReconSeed567Conf4Extd3" type="org.hps.recon.tracking.TrackerReconDriver">
            <trackCollectionName>Tracks_s567_c4_e3</trackCollectionName>
            <strategyResource>HPS_s567_c4_e3_2019.xml</strategyResource>
            <debug>false</debug>
            <rmsTimeCut>20.0</rmsTimeCut>
            <maxTrackerHits>250</maxTrackerHits>
        </driver>
        <!-- Resolve duplicate tracks found with different strategies -->
        <driver name="MergeTrackCollections" type="org.hps.recon.tracking.MergeTrackCollections" />
        <!-- Refit tracks using the GBL algorithm -->
        <driver name="GBLRefitterDriver" type="org.hps.recon.tracking.gbl.GBLRefitterDriver" >
            <!--            <maxTrackChisq5hits> 60. </maxTrackChisq5hits>
            <maxTrackChisq6hits> 84. </maxTrackChisq6hits>-->
            <includeNoHitScatters>true</includeNoHitScatters>
            <gblRefitIterations>5</gblRefitIterations>
            <storeTrackStates>false</storeTrackStates>
            <writeMilleBinary>false</writeMilleBinary>
            <milleBinaryFileName>${outputFile}_millepede.bin</milleBinaryFileName>
            <!--<maxTrackChisq5hits> 100. </maxTrackChisq5hits> -->
            <!--<maxTrackChisq6hits> 100. </maxTrackChisq6hits> -->
        </driver>        
        <driver name="GBLOutputDriver" type="org.hps.recon.tracking.gbl.GBLOutputDriver">
            <outputPlotsFilename>${outputFile}_gblplots.root</outputPlotsFilename>
            <trackCollectionName>GBLTracks</trackCollectionName>
        </driver>
        <driver name="TrackDataDriver" type="org.hps.recon.tracking.TrackDataDriver" />
        <!-- Create Reconstructed Particles by pairing up tracks and clusters when possible - Beamspot location and size valid for 10031 -->
        <driver name="ReconParticleDriver" type="org.hps.recon.particle.HpsReconParticleDriver" > 
            <ecalClusterCollectionName>EcalClustersCorr</ecalClusterCollectionName>
            <trackCollectionNames>GBLTracks</trackCollectionNames>          
            <matcherTrackCollectionName>GBLTracks</matcherTrackCollectionName>
            <trackClusterMatcherAlgo>TrackClusterMatcherMinDistance</trackClusterMatcherAlgo>
            <includeUnmatchedTracksInFSP>true</includeUnmatchedTracksInFSP>
            <useInternalVertexXYPositions>false</useInternalVertexXYPositions>
            <requireClustersForV0>false</requireClustersForV0>
            <beamPositionX>0.180</beamPositionX>
            <beamSigmaX>0.05</beamSigmaX>
            <beamPositionY>0.04</beamPositionY>
            <beamSigmaY>0.020</beamSigmaY>
            <beamPositionZ>-7.5</beamPositionZ>
            <maxElectronP>7.0</maxElectronP>
            <maxVertexP>7.0</maxVertexP>
            <minVertexChisqProb> 0.0 </minVertexChisqProb>
            <maxVertexClusterDt> 40.0 </maxVertexClusterDt>           
            <maxMatchDt>40</maxMatchDt>
            <trackClusterTimeOffset>40</trackClusterTimeOffset>
            <useCorrectedClusterPositionsForMatching>false</useCorrectedClusterPositionsForMatching>
            <applyClusterCorrections>false</applyClusterCorrections>
            <useTrackPositionForClusterCorrection>true</useTrackPositionForClusterCorrection>
            <debug>false</debug>
            <makeMollerCols>false</makeMollerCols>
        </driver>       
 
        <driver name="HPSMonitoringSeedTracker2021" type="org.hps.online.recon.aida.HPSMonitoring2021">
            <!-- AIDA tree bind provided using external variable -->
<<<<<<< HEAD
        <!--    <remoteTreeBind>${remoteTreeBind}</remoteTreeBind> -->
        <!-- collection names --> 
=======
            <!--    <remoteTreeBind>${remoteTreeBind}</remoteTreeBind> -->
            <!-- collection names --> 
>>>>>>> db56928a
            <isSeedTracker>True</isSeedTracker>
            <trackColName>GBLTracks</trackColName>
            <finalStateParticlesColName>FinalStateParticles</finalStateParticlesColName>
            <unconstrainedV0CandidatesColName>UnconstrainedV0Candidates</unconstrainedV0CandidatesColName>
            <!-- SVT Occupancy -->
            <eventRefreshRate>50</eventRefreshRate>            
            <enableMaxSamplePlots>true</enableMaxSamplePlots>
            <maxSamplePosition>3</maxSamplePosition> 
            <timeWindowWeight>3</timeWindowWeight>
            <!-- SVT Hits Info -->
            <!-- <doPerChannelsSampleplots>true</doPerChannelsSampleplots> -->
<<<<<<< HEAD
            <cutOutLowChargeHits>true</cutOutLowChargeHits>           
            <!--<remoteTreeBind>${remoteTreeBind}</remoteTreeBind>-->
            <runLocal>true</runLocal>
        
=======
            <cutOutLowChargeHits>true</cutOutLowChargeHits>   
            <enableTrackTimesPerSensorPlots>true</enableTrackTimesPerSensorPlots>
            <enableMaxSamplePlots>true</enableMaxSamplePlots>        
            <remoteTreeBind>${remoteTreeBind}</remoteTreeBind>           
>>>>>>> db56928a
        </driver>
 
        <driver name="CleanupDriver" type="org.lcsim.recon.tracking.digitization.sisim.config.ReadoutCleanupDriver"/>     
        <driver name="AidaSaveDriver" type="org.lcsim.job.AidaSaveDriver">
            <outputFileName>${outputFile}.root</outputFileName>
        </driver>
        <driver name="AidaToRootSaveDriver" type="org.lcsim.job.AidaSaveDriver">
            <outputFileName>${outputFile}.root</outputFileName>
        </driver>
       
    </drivers>
</lcsim>
<|MERGE_RESOLUTION|>--- conflicted
+++ resolved
@@ -289,13 +289,8 @@
  
         <driver name="HPSMonitoringSeedTracker2021" type="org.hps.online.recon.aida.HPSMonitoring2021">
             <!-- AIDA tree bind provided using external variable -->
-<<<<<<< HEAD
-        <!--    <remoteTreeBind>${remoteTreeBind}</remoteTreeBind> -->
-        <!-- collection names --> 
-=======
             <!--    <remoteTreeBind>${remoteTreeBind}</remoteTreeBind> -->
             <!-- collection names --> 
->>>>>>> db56928a
             <isSeedTracker>True</isSeedTracker>
             <trackColName>GBLTracks</trackColName>
             <finalStateParticlesColName>FinalStateParticles</finalStateParticlesColName>
@@ -307,17 +302,10 @@
             <timeWindowWeight>3</timeWindowWeight>
             <!-- SVT Hits Info -->
             <!-- <doPerChannelsSampleplots>true</doPerChannelsSampleplots> -->
-<<<<<<< HEAD
-            <cutOutLowChargeHits>true</cutOutLowChargeHits>           
-            <!--<remoteTreeBind>${remoteTreeBind}</remoteTreeBind>-->
-            <runLocal>true</runLocal>
-        
-=======
             <cutOutLowChargeHits>true</cutOutLowChargeHits>   
             <enableTrackTimesPerSensorPlots>true</enableTrackTimesPerSensorPlots>
             <enableMaxSamplePlots>true</enableMaxSamplePlots>        
             <remoteTreeBind>${remoteTreeBind}</remoteTreeBind>           
->>>>>>> db56928a
         </driver>
  
         <driver name="CleanupDriver" type="org.lcsim.recon.tracking.digitization.sisim.config.ReadoutCleanupDriver"/>     
