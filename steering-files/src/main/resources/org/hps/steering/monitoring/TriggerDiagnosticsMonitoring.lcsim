<lcsim xmlns:xs="http://www.w3.org/2001/XMLSchema-instance" xs:noNamespaceSchemaLocation="http://www.lcsim.org/schemas/lcsim/1.0/lcsim.xsd">
    <execute>
<<<<<<< HEAD
        <driver name="ConditionsDriver"/>
=======
>>>>>>> 024e201a
        <driver name="DAQConfig"/>
        <driver name="EcalRawConverter"/>
        <driver name="GTPTestDriver"/>
        <driver name="TriggerDiagnostics"/>
        <!--
        <driver name="AidaSaveDriver"/>
        -->
        <driver name="ClockDriver"/>
        <driver name="CleanupDriver"/>
    </execute>     
    <drivers>
<<<<<<< HEAD
        <driver name="ConditionsDriver" type="org.hps.conditions.ConditionsDriver">
            <tag>pass0</tag>
        </driver>        
=======
>>>>>>> 024e201a
        <driver name="DAQConfig" type="org.hps.record.daqconfig.DAQConfigDriver"/>
        <driver name="EcalRawConverter" type="org.hps.recon.ecal.EcalRawConverterDriver">
            <ecalCollectionName>EcalCalHits</ecalCollectionName>
            <use2014Gain>false</use2014Gain>
            <useTimestamps>false</useTimestamps>
            <useTruthTime>false</useTruthTime>
            <useRunningPedestal>false</useRunningPedestal>
            <useTimeWalkCorrection>false</useTimeWalkCorrection>
            <emulateFirmware>true</emulateFirmware>
            <emulateMode7>false</emulateMode7>
            <leadingEdgeThreshold>12</leadingEdgeThreshold>
            <useDAQConfig>true</useDAQConfig>
            <nsa>100</nsa>
            <nsb>20</nsb>
            <nPeak>3</nPeak>
        </driver>        
        <driver name="GTPTestDriver" type="org.hps.recon.ecal.cluster.GTPOnlineClusterDriver">
            <inputHitCollectionName>EcalCalHits</inputHitCollectionName>
            <!-- <seedEnergyThreshold>0.500</seedEnergyThreshold>
            <windowBefore>3</windowBefore>
            <windowAfter>3</windowAfter> -->
            <seedEnergyThreshold>0.010</seedEnergyThreshold>
            <windowBefore>2</windowBefore>
            <windowAfter>2</windowAfter>
            <useDAQConfig>true</useDAQConfig>
            <verbose>false</verbose>
        </driver>        
        <driver name="TriggerDiagnostics" type="org.hps.analysis.trigger.TriggerDiagnosticDriver">
            <hitAcceptanceWindow>0</hitAcceptanceWindow>
            <noiseThresholdCount>100</noiseThresholdCount>
            <energyAcceptanceWindow>0.009</energyAcceptanceWindow>
            <printOnClusterFailure>false</printOnClusterFailure>
            <printOnSinglesSSPFailure>false</printOnSinglesSSPFailure>
            <printOnSinglesEfficiencyFailure>false</printOnSinglesEfficiencyFailure>
            <printOnPairSSPFailure>false</printOnPairSSPFailure>
            <printOnPairEfficiencyFailure>false</printOnPairEfficiencyFailure>
            <enforceStrictTimeCompliance>true</enforceStrictTimeCompliance>
            <readDAQConfig>true</readDAQConfig>
            <verbose>false</verbose>
        </driver>       
        <!--         
        <driver name="AidaSaveDriver" type="org.lcsim.job.AidaSaveDriver">
            <outputFileName>${outputFile}_triggerPlots.root</outputFileName>
        </driver>        
        -->
        <driver name="ClockDriver" type="org.hps.readout.ecal.ClockDriver"/>
        <driver name="CleanupDriver" type="org.lcsim.recon.tracking.digitization.sisim.config.ReadoutCleanupDriver">
            <collectionNames>TrackerHits</collectionNames>
        </driver> 
    </drivers>
</lcsim>
<|MERGE_RESOLUTION|>--- conflicted
+++ resolved
@@ -1,74 +1,64 @@
-<lcsim xmlns:xs="http://www.w3.org/2001/XMLSchema-instance" xs:noNamespaceSchemaLocation="http://www.lcsim.org/schemas/lcsim/1.0/lcsim.xsd">
-    <execute>
-<<<<<<< HEAD
-        <driver name="ConditionsDriver"/>
-=======
->>>>>>> 024e201a
-        <driver name="DAQConfig"/>
-        <driver name="EcalRawConverter"/>
-        <driver name="GTPTestDriver"/>
-        <driver name="TriggerDiagnostics"/>
-        <!--
-        <driver name="AidaSaveDriver"/>
-        -->
-        <driver name="ClockDriver"/>
-        <driver name="CleanupDriver"/>
-    </execute>     
-    <drivers>
-<<<<<<< HEAD
-        <driver name="ConditionsDriver" type="org.hps.conditions.ConditionsDriver">
-            <tag>pass0</tag>
-        </driver>        
-=======
->>>>>>> 024e201a
-        <driver name="DAQConfig" type="org.hps.record.daqconfig.DAQConfigDriver"/>
-        <driver name="EcalRawConverter" type="org.hps.recon.ecal.EcalRawConverterDriver">
-            <ecalCollectionName>EcalCalHits</ecalCollectionName>
-            <use2014Gain>false</use2014Gain>
-            <useTimestamps>false</useTimestamps>
-            <useTruthTime>false</useTruthTime>
-            <useRunningPedestal>false</useRunningPedestal>
-            <useTimeWalkCorrection>false</useTimeWalkCorrection>
-            <emulateFirmware>true</emulateFirmware>
-            <emulateMode7>false</emulateMode7>
-            <leadingEdgeThreshold>12</leadingEdgeThreshold>
-            <useDAQConfig>true</useDAQConfig>
-            <nsa>100</nsa>
-            <nsb>20</nsb>
-            <nPeak>3</nPeak>
-        </driver>        
-        <driver name="GTPTestDriver" type="org.hps.recon.ecal.cluster.GTPOnlineClusterDriver">
-            <inputHitCollectionName>EcalCalHits</inputHitCollectionName>
-            <!-- <seedEnergyThreshold>0.500</seedEnergyThreshold>
-            <windowBefore>3</windowBefore>
-            <windowAfter>3</windowAfter> -->
-            <seedEnergyThreshold>0.010</seedEnergyThreshold>
-            <windowBefore>2</windowBefore>
-            <windowAfter>2</windowAfter>
-            <useDAQConfig>true</useDAQConfig>
-            <verbose>false</verbose>
-        </driver>        
-        <driver name="TriggerDiagnostics" type="org.hps.analysis.trigger.TriggerDiagnosticDriver">
-            <hitAcceptanceWindow>0</hitAcceptanceWindow>
-            <noiseThresholdCount>100</noiseThresholdCount>
-            <energyAcceptanceWindow>0.009</energyAcceptanceWindow>
-            <printOnClusterFailure>false</printOnClusterFailure>
-            <printOnSinglesSSPFailure>false</printOnSinglesSSPFailure>
-            <printOnSinglesEfficiencyFailure>false</printOnSinglesEfficiencyFailure>
-            <printOnPairSSPFailure>false</printOnPairSSPFailure>
-            <printOnPairEfficiencyFailure>false</printOnPairEfficiencyFailure>
-            <enforceStrictTimeCompliance>true</enforceStrictTimeCompliance>
-            <readDAQConfig>true</readDAQConfig>
-            <verbose>false</verbose>
-        </driver>       
-        <!--         
-        <driver name="AidaSaveDriver" type="org.lcsim.job.AidaSaveDriver">
-            <outputFileName>${outputFile}_triggerPlots.root</outputFileName>
-        </driver>        
-        -->
-        <driver name="ClockDriver" type="org.hps.readout.ecal.ClockDriver"/>
-        <driver name="CleanupDriver" type="org.lcsim.recon.tracking.digitization.sisim.config.ReadoutCleanupDriver">
-            <collectionNames>TrackerHits</collectionNames>
-        </driver> 
-    </drivers>
-</lcsim>
+<lcsim xmlns:xs="http://www.w3.org/2001/XMLSchema-instance" xs:noNamespaceSchemaLocation="http://www.lcsim.org/schemas/lcsim/1.0/lcsim.xsd">
+    <execute>
+        <driver name="DAQConfig"/>
+        <driver name="EcalRawConverter"/>
+        <driver name="GTPTestDriver"/>
+        <driver name="TriggerDiagnostics"/>
+        <!--
+        <driver name="AidaSaveDriver"/>
+        -->
+        <driver name="ClockDriver"/>
+        <driver name="CleanupDriver"/>
+    </execute>     
+    <drivers>
+        <driver name="DAQConfig" type="org.hps.record.daqconfig.DAQConfigDriver"/>
+        <driver name="EcalRawConverter" type="org.hps.recon.ecal.EcalRawConverterDriver">
+            <ecalCollectionName>EcalCalHits</ecalCollectionName>
+            <use2014Gain>false</use2014Gain>
+            <useTimestamps>false</useTimestamps>
+            <useTruthTime>false</useTruthTime>
+            <useRunningPedestal>false</useRunningPedestal>
+            <useTimeWalkCorrection>false</useTimeWalkCorrection>
+            <emulateFirmware>true</emulateFirmware>
+            <emulateMode7>false</emulateMode7>
+            <leadingEdgeThreshold>12</leadingEdgeThreshold>
+            <useDAQConfig>true</useDAQConfig>
+            <nsa>100</nsa>
+            <nsb>20</nsb>
+            <nPeak>3</nPeak>
+        </driver>        
+        <driver name="GTPTestDriver" type="org.hps.recon.ecal.cluster.GTPOnlineClusterDriver">
+            <inputHitCollectionName>EcalCalHits</inputHitCollectionName>
+            <!-- <seedEnergyThreshold>0.500</seedEnergyThreshold>
+            <windowBefore>3</windowBefore>
+            <windowAfter>3</windowAfter> -->
+            <seedEnergyThreshold>0.010</seedEnergyThreshold>
+            <windowBefore>2</windowBefore>
+            <windowAfter>2</windowAfter>
+            <useDAQConfig>true</useDAQConfig>
+            <verbose>false</verbose>
+        </driver>        
+        <driver name="TriggerDiagnostics" type="org.hps.analysis.trigger.TriggerDiagnosticDriver">
+            <hitAcceptanceWindow>0</hitAcceptanceWindow>
+            <noiseThresholdCount>100</noiseThresholdCount>
+            <energyAcceptanceWindow>0.009</energyAcceptanceWindow>
+            <printOnClusterFailure>false</printOnClusterFailure>
+            <printOnSinglesSSPFailure>false</printOnSinglesSSPFailure>
+            <printOnSinglesEfficiencyFailure>false</printOnSinglesEfficiencyFailure>
+            <printOnPairSSPFailure>false</printOnPairSSPFailure>
+            <printOnPairEfficiencyFailure>false</printOnPairEfficiencyFailure>
+            <enforceStrictTimeCompliance>true</enforceStrictTimeCompliance>
+            <readDAQConfig>true</readDAQConfig>
+            <verbose>false</verbose>
+        </driver>       
+        <!--         
+        <driver name="AidaSaveDriver" type="org.lcsim.job.AidaSaveDriver">
+            <outputFileName>${outputFile}_triggerPlots.root</outputFileName>
+        </driver>        
+        -->
+        <driver name="ClockDriver" type="org.hps.readout.ecal.ClockDriver"/>
+        <driver name="CleanupDriver" type="org.lcsim.recon.tracking.digitization.sisim.config.ReadoutCleanupDriver">
+            <collectionNames>TrackerHits</collectionNames>
+        </driver> 
+    </drivers>
+</lcsim>