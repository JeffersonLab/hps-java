--- conflicted
+++ resolved
@@ -4,10 +4,6 @@
 <lcsim xmlns:xs="http://www.w3.org/2001/XMLSchema-instance" 
        xs:noNamespaceSchemaLocation="http://www.lcsim.org/schemas/lcsim/1.0/lcsim.xsd">
     <execute>
-<<<<<<< HEAD
-  <driver name="ConditionsDriver"/>
-=======
->>>>>>> 024e201a
         <driver name="EcalReadout"/>
         <driver name="EcalConverter"/>
         <driver name="EcalClustererGTP"/>
@@ -18,14 +14,6 @@
 <!--        <driver name="CleanupDriver"/> -->
     </execute> 
     <drivers>
-<<<<<<< HEAD
-    <driver name="ConditionsDriver" type="org.hps.conditions.ConditionsDriver">
-         <detectorName>HPS-ECalCommissioning-v3</detectorName>
-          <runNumber>3422</runNumber>
-        <freeze>true</freeze>
-    </driver>
-=======
->>>>>>> 024e201a
         <driver name="TestRunReconToLcio" type="org.hps.evio.TestRunTriggeredReconToLcio">
             <outputFile>${outputFile}.slcio</outputFile>
             <rejectBackground>false</rejectBackground>
