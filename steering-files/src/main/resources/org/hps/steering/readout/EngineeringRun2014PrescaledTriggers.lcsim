<!--
  Full 2014 prescales and trigger cuts for runs 3430-3446.
-->
<lcsim xmlns:xs="http://www.w3.org/2001/XMLSchema-instance" 
       xs:noNamespaceSchemaLocation="http://www.lcsim.org/schemas/lcsim/1.0/lcsim.xsd">

    <execute>
<<<<<<< HEAD
  <driver name="ConditionsDriver"/>
=======
>>>>>>> 024e201a
        <driver name="EcalReadout"/>
        <driver name="EcalConverter"/>
        <driver name="EcalClustererGTP"/>
        <driver name="EcalClusterer"/>
        <driver name="PairTrigger1"/>
        <driver name="PairTrigger0"/>
        <driver name="SinglesTrigger1"/>
        <driver name="SinglesTrigger0"/>
        <driver name="TestRunReconToLcio"/>
        <driver name="AidaSaveDriver"/>
        <driver name="ClockDriver"/>        
<!--        <driver name="CleanupDriver"/> -->
    </execute> 
    <drivers>
<<<<<<< HEAD
    <driver name="ConditionsDriver" type="org.hps.conditions.ConditionsDriver">
     <runNumber>3422</runNumber>
     <detectorName>HPS-ECalCommissioning-v3-fieldmap</detectorName>
     <freeze>true</freeze>
    </driver>
=======
>>>>>>> 024e201a
        <driver name="TestRunReconToLcio" type="org.hps.evio.TestRunTriggeredReconToLcio">
            <outputFile>${outputFile}.slcio</outputFile>
            <rejectBackground>false</rejectBackground>
            <writeSvtData>false</writeSvtData>
        </driver>
        <driver name="EcalReadout" type="org.hps.readout.ecal.FADCEcalReadoutDriver">
            <coincidenceWindow>1</coincidenceWindow>
            <ecalName>Ecal</ecalName>
            <ecalCollectionName>EcalHits</ecalCollectionName>
            <ecalRawCollectionName>EcalRawHits</ecalRawCollectionName>
            <addNoise>true</addNoise>
            <use2014Gain>false</use2014Gain>   
            <numSamplesAfter>25</numSamplesAfter>
            <numSamplesBefore>5</numSamplesBefore>
            <readoutThreshold>12</readoutThreshold>
            <triggerThreshold>12</triggerThreshold>    
        </driver>
        <driver name="EcalConverter" type="org.hps.recon.ecal.EcalRawConverterDriver">
            <rawCollectionName>EcalRawHits</rawCollectionName>
            <!--rawCollectionName>EcalCalHits</rawCollectionName-->
            <ecalCollectionName>EcalCorrectedHits</ecalCollectionName>
            <applyBadCrystalMap>false</applyBadCrystalMap>
            <nsa>100</nsa>
            <nsb>20</nsb>
            <use2014Gain>false</use2014Gain> 
        </driver>   
        <driver name="EcalClustererGTP" type="org.hps.recon.ecal.cluster.GTPClusterDriver">
            <inputHitCollectionName>EcalCorrectedHits</inputHitCollectionName>
            <outputClusterCollectionName>EcalClusters</outputClusterCollectionName>            
            <clusterWindow>1</clusterWindow>
        </driver>
        <driver name="EcalClusterer" type="org.hps.recon.ecal.cluster.ReconClusterDriver">
            <logLevel>WARNING</logLevel>
            <inputHitCollectionName>EcalCorrectedHits</inputHitCollectionName>           
            <outputClusterCollectionName>ReconClusters</outputClusterCollectionName>
            <hitEnergyThreshold>0.01</hitEnergyThreshold>
            <seedEnergyThreshold>0.100</seedEnergyThreshold> 
            <clusterEnergyThreshold>0.100</clusterEnergyThreshold>
            <minTime>0.0</minTime>
            <useTimeCut>true</useTimeCut>
            <writeRejectedHitCollection>false</writeRejectedHitCollection>
        </driver>
        <driver name="SinglesTrigger0" type="org.hps.readout.ecal.SinglesTriggerDriver">
            <clusterCollectionName>EcalClusters</clusterCollectionName>
            <deadTime>32</deadTime>
            <hitCountThreshold>4</hitCountThreshold>
            <seedEnergyLowThreshold>0.1</seedEnergyLowThreshold>
            <clusterEnergyLowThreshold>0.5</clusterEnergyLowThreshold>
            <clusterEnergyHighThreshold>2.5</clusterEnergyHighThreshold>
            <prescale>256</prescale>
            <outputFileName>${outputFile}.triggers.singles0</outputFileName>
            <lcioFile>${outputFile}.singles0.slcio</lcioFile>    
            <!--<verbose>true</verbose>-->
        </driver>         
        <driver name="SinglesTrigger1" type="org.hps.readout.ecal.SinglesTriggerDriver">
            <clusterCollectionName>EcalClusters</clusterCollectionName>
            <deadTime>32</deadTime>
            <hitCountThreshold>4</hitCountThreshold>
            <seedEnergyLowThreshold>0.1</seedEnergyLowThreshold>
            <clusterEnergyLowThreshold>1.0</clusterEnergyLowThreshold>
            <clusterEnergyHighThreshold>2.5</clusterEnergyHighThreshold>
            <prescale>128</prescale>
            <outputFileName>${outputFile}.triggers.singles1</outputFileName>
            <lcioFile>${outputFile}.singles1.slcio</lcioFile>            
            <!--<verbose>true</verbose>-->
        </driver>         
        <driver name="PairTrigger0" type="org.hps.readout.ecal.FADCPrimaryTriggerDriver">
            <clusterCollectionName>EcalClusters</clusterCollectionName>
            <deadTime>32</deadTime>
            <minHitCount>2</minHitCount>
            <pairCoincidence>4</pairCoincidence>
            <clusterEnergyHigh>2.5</clusterEnergyHigh>
            <clusterEnergyLow>0.2</clusterEnergyLow>
            <energySumHigh>2.0</energySumHigh>
            <energySumLow>0.0</energySumLow>
            <energyDifferenceHigh>1.2</energyDifferenceHigh>
            <coplanarityHigh>90</coplanarityHigh>
            <seedEnergyLow>0.1</seedEnergyLow>
            <energySlopeParamF>0.0055</energySlopeParamF>
            <energySlopeLow>0.4</energySlopeLow>
            <prescale>1</prescale>
            <outputFileName>${outputFile}.triggers.pairs0</outputFileName>
            <lcioFile>${outputFile}.pairs0.slcio</lcioFile>            
            <!--<verbose>true</verbose>-->
        </driver>         
        <driver name="PairTrigger1" type="org.hps.readout.ecal.FADCPrimaryTriggerDriver">
            <clusterCollectionName>EcalClusters</clusterCollectionName>
            <deadTime>32</deadTime>
            <minHitCount>3</minHitCount>
            <pairCoincidence>4</pairCoincidence>
            <clusterEnergyHigh>1.8</clusterEnergyHigh>
            <clusterEnergyLow>0.2</clusterEnergyLow>
            <energySumHigh>2.0</energySumHigh>
            <energySumLow>1.0</energySumLow>
            <energyDifferenceHigh>1.2</energyDifferenceHigh>
            <coplanarityHigh>40</coplanarityHigh>
            <seedEnergyLow>0.1</seedEnergyLow>
            <energySlopeParamF>0.0055</energySlopeParamF>
            <energySlopeLow>0.4</energySlopeLow>
            <prescale>1</prescale>
            <outputFileName>${outputFile}.triggers.pairs1</outputFileName>
            <lcioFile>${outputFile}.pairs1.slcio</lcioFile>
            <!--<verbose>true</verbose>-->
        </driver>         
        <driver name="AidaSaveDriver"
                type="org.lcsim.job.AidaSaveDriver">
            <outputFileName>${outputFile}_triggerPlots</outputFileName>
        </driver>
        <driver name="ClockDriver" type="org.hps.readout.ecal.ClockDriver"/>      
        <driver name="CleanupDriver" type="org.lcsim.recon.tracking.digitization.sisim.config.ReadoutCleanupDriver">
            <!--collectionNames>TrackerHits</collectionNames-->
        </driver> 
    </drivers>
</lcsim>
    <|MERGE_RESOLUTION|>--- conflicted
+++ resolved
@@ -5,10 +5,6 @@
        xs:noNamespaceSchemaLocation="http://www.lcsim.org/schemas/lcsim/1.0/lcsim.xsd">
 
     <execute>
-<<<<<<< HEAD
-  <driver name="ConditionsDriver"/>
-=======
->>>>>>> 024e201a
         <driver name="EcalReadout"/>
         <driver name="EcalConverter"/>
         <driver name="EcalClustererGTP"/>
@@ -23,14 +19,6 @@
 <!--        <driver name="CleanupDriver"/> -->
     </execute> 
     <drivers>
-<<<<<<< HEAD
-    <driver name="ConditionsDriver" type="org.hps.conditions.ConditionsDriver">
-     <runNumber>3422</runNumber>
-     <detectorName>HPS-ECalCommissioning-v3-fieldmap</detectorName>
-     <freeze>true</freeze>
-    </driver>
-=======
->>>>>>> 024e201a
         <driver name="TestRunReconToLcio" type="org.hps.evio.TestRunTriggeredReconToLcio">
             <outputFile>${outputFile}.slcio</outputFile>
             <rejectBackground>false</rejectBackground>
