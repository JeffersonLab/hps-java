--- conflicted
+++ resolved
@@ -9,10 +9,6 @@
        xs:noNamespaceSchemaLocation="http://www.lcsim.org/schemas/lcsim/1.0/lcsim.xsd">
     <execute>
     
-<<<<<<< HEAD
-        <driver name="ConditionsDriver"/>
-=======
->>>>>>> 024e201a
         <driver name="RfFitter"/>
         <!-- Ecal reconstruction drivers -->        
         <driver name="EcalRawConverter" />
