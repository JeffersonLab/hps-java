<!-- 
  Offline reconstruction for 2014 (electron run) data.
  
  @author Sho Uemura <meeg@slac.stanford.edu>
-->
<lcsim xmlns:xs="http://www.w3.org/2001/XMLSchema-instance" 
       xs:noNamespaceSchemaLocation="http://www.lcsim.org/schemas/lcsim/1.0/lcsim.xsd">
    <execute>
        <driver name="RawTrackerHitSensorSetup"/>
        <driver name="RawTrackerHitFitterDriver" />
        <driver name="TrackerHitDriver"/>
        <driver name="HelicalTrackHitDriver"/>
        <driver name="TrackerReconDriver"/>
        <driver name="EcalRawConverter" />
        <driver name="EcalClusterer" />
        <driver name="ReconParticle" />
        <driver name="TrackDataDriver" />        
        <driver name="GBLDriver"/> 
        <driver name="LCIOWriter"/>
        <driver name="CleanupDriver"/>
    </execute>    
    <drivers>    
<<<<<<< HEAD
   <driver name="ConditionsDriver" type="org.hps.conditions.ConditionsDriver">
            <detectorName>HPS-EngRun2015-Nominal-v0</detectorName>
            <runNumber>4888</runNumber>
            <freeze>true</freeze>
        </driver>       
=======
>>>>>>> 024e201a
        <driver name="RawTrackerHitSensorSetup" type="org.lcsim.recon.tracking.digitization.sisim.config.RawTrackerHitSensorSetup">
            <readoutCollections>SVTRawTrackerHits</readoutCollections>
        </driver>
        <driver name="RawTrackerHitFitterDriver" type="org.hps.recon.tracking.RawTrackerHitFitterDriver">
            <fitAlgorithm>Pileup</fitAlgorithm>
            <useTimestamps>false</useTimestamps>
            <correctT0Shift>false</correctT0Shift>
            <useTruthTime>true</useTruthTime>
            <subtractTOF>true</subtractTOF>
            <debug>false</debug>
        </driver>
        <driver name="TrackerHitDriver" type="org.hps.recon.tracking.DataTrackerHitDriver">
            <neighborDeltaT>8.0</neighborDeltaT>
        </driver>
        <driver name="HelicalTrackHitDriver" type="org.hps.recon.tracking.HelicalTrackHitDriver">
            <debug>false</debug>
            <!--<clusterTimeCut>12.0</clusterTimeCut>-->
            <maxDt>16.0</maxDt>
        </driver>
        <driver name="TrackerReconDriver" type="org.hps.recon.tracking.TrackerReconDriver">
            <strategyResource>HPS-Full.xml</strategyResource>
            <debug>false</debug>
            <rmsTimeCut>8.0</rmsTimeCut>
        </driver>        
        <driver name="GBLDriver" type="org.hps.recon.tracking.gbl.GBLOutputDriver">
            <debug>0</debug>
            <isMC>false</isMC>
            <gblFileName></gblFileName>
        </driver>

        <driver name="EcalRawConverter" type="org.hps.recon.ecal.EcalRawConverterDriver">
            <ecalCollectionName>EcalCalHits</ecalCollectionName>
            <use2014Gain>true</use2014Gain>
            <useTimestamps>false</useTimestamps>
            <useTruthTime>true</useTruthTime>
        </driver>
        <driver name="EcalClusterer" type="org.hps.recon.ecal.cluster.ReconClusterDriver">
            <useTimeCut>true</useTimeCut>
        </driver>
        <driver name="ReconParticle" type="org.hps.recon.particle.HpsReconParticleDriver">          
        </driver>
        <driver name="TrackDataDriver" type="org.hps.recon.tracking.TrackDataDriver" />
        <driver name="LCIOWriter" type="org.lcsim.util.loop.LCIODriver">
            <outputFilePath>${outputFile}.slcio</outputFilePath>
            <!--<writeOnlyCollections>blah</writeOnlyCollections>-->
        </driver>
        <driver name="CleanupDriver" type="org.lcsim.recon.tracking.digitization.sisim.config.ReadoutCleanupDriver"/>
    </drivers>
</lcsim><|MERGE_RESOLUTION|>--- conflicted
+++ resolved
@@ -20,14 +20,6 @@
         <driver name="CleanupDriver"/>
     </execute>    
     <drivers>    
-<<<<<<< HEAD
-   <driver name="ConditionsDriver" type="org.hps.conditions.ConditionsDriver">
-            <detectorName>HPS-EngRun2015-Nominal-v0</detectorName>
-            <runNumber>4888</runNumber>
-            <freeze>true</freeze>
-        </driver>       
-=======
->>>>>>> 024e201a
         <driver name="RawTrackerHitSensorSetup" type="org.lcsim.recon.tracking.digitization.sisim.config.RawTrackerHitSensorSetup">
             <readoutCollections>SVTRawTrackerHits</readoutCollections>
         </driver>
