package org.hps.conditions.api;

import java.util.Comparator;
import java.util.Date;
import java.util.HashSet;
import java.util.Set;

import org.hps.conditions.database.ConditionsRecordConverter;
import org.hps.conditions.database.Converter;
import org.hps.conditions.database.Field;
import org.hps.conditions.database.Table;

/**
 * This class represents a single record from the primary conditions data table, which defines the validity range for a
 * specific collection of conditions objects.
 *
 * @author <a href="mailto:jeremym@slac.stanford.edu">Jeremy McCormick</a>
 */
@Table(names = {"conditions"})
@Converter(converter = ConditionsRecordConverter.class)
public final class ConditionsRecord extends BaseConditionsObject {

    /**
     * The concrete collection implementation, including sorting utilities.
     */
    @SuppressWarnings("serial")
    public static class ConditionsRecordCollection extends BaseConditionsObjectCollection<ConditionsRecord> {

        @Override
        public boolean add(final ConditionsRecord object) throws ConditionsObjectException {
            if (object == null) {
                throw new IllegalArgumentException("The object argument is null.");
            }
            final boolean added = getObjects().add(object);
            if (!added) {
                throw new RuntimeException("Failed to add object.");
            }
            return added;
        }

        /**
         * Compare conditions records by creation date.
         */
        private static class CreatedComparator implements Comparator<ConditionsRecord> {
            /**
             * Compare the creation dates of two conditions records.
             *
             * @param c1 The first conditions record.
             * @param c2 The second conditions record.
             * @return -1, 0, or 1 if first date is less than, equal to, or greater than the second date.
             */
            @Override
            public int compare(final ConditionsRecord c1, final ConditionsRecord c2) {
                final Date date1 = c1.getCreated();
                final Date date2 = c2.getCreated();
                if (date1.before(date2)) {
                    return -1;
                } else if (date1.after(date2)) {
                    return 1;
                }
                return 0;
            }
        }

        /**
         * Compare conditions records by their key (table name).
         */
        private static class KeyComparator implements Comparator<ConditionsRecord> {
            /**
             * Compare the keys (names) of two conditions records.
             *
             * @param c1 The first conditions record.
             * @param c2 The second conditions record.
             * @return -1, 0, or 1 if first name is less than, equal to, or greater than the second (using alphabetic
             *         comparison).
             */
            @Override
            public int compare(final ConditionsRecord c1, final ConditionsRecord c2) {
                return c1.getName().compareTo(c2.getName());
            }
        }

        /**
         * Compare conditions records by run start.
         */
        private static class RunStartComparator implements Comparator<ConditionsRecord> {
            /**
             * Compare the run start numbers of two conditions records.
             *
             * @param c1 The first conditions record.
             * @param c2 The second conditions record.
             * @return -1, 0, or 1 if first run number is less than, equal to, or greater than the second.
             */
            @Override
            public int compare(final ConditionsRecord c1, final ConditionsRecord c2) {
                if (c1.getRunStart() < c2.getRunStart()) {
                    return -1;
                } else if (c1.getRunStart() > c2.getRunStart()) {
                    return 1;
                }
                return 0;
            }
        }

        /**
         * Compare conditions records by updated date.
         */
        private static class UpdatedComparator implements Comparator<ConditionsRecord> {
            /**
             * Compare the updated dates of two conditions records.
             *
             * @param c1 The first conditions record.
             * @param c2 The second conditions record.
             * @return -1, 0, or 1 if first date is less than, equal to, or greater than the second date.
             */
            @Override
            public int compare(final ConditionsRecord c1, final ConditionsRecord c2) {
                final Date date1 = c1.getUpdated();
                final Date date2 = c2.getUpdated();
                if (date1.before(date2)) {
                    return -1;
                } else if (date1.after(date2)) {
                    return 1;
                }
                return 0;
            }
        }

        /**
         * Get the unique conditions keys from the records in this collection.
         *
         * @return the set of unique conditions keys
         */
        public final Set<String> getConditionsKeys() {
            final Set<String> conditionsKeys = new HashSet<String>();
            for (final ConditionsRecord record : this) {
                conditionsKeys.add(record.getName());
            }
            return conditionsKeys;
        }

        /**
         * Sort in place by creation date.
         */
        public final void sortByCreated() {
            sort(new CreatedComparator());
        }

        /**
         * Sort in place by key.
         */
        public final void sortByKey() {
            sort(new KeyComparator());
        }

        /**
         * Sort in place by run start.
         */
        public final void sortByRunStart() {
            sort(new RunStartComparator());
        }

        /**
         * Sort in place by updated date.
         */
        public final void sortByUpdated() {
            this.sort(new UpdatedComparator());
        }

        /**
         * Sort and return collection by creation date.
         *
         * @return the sorted collection
         */
        public final ConditionsRecordCollection sortedByCreated() {
            return (ConditionsRecordCollection) sorted(new CreatedComparator());
        }

        /**
         * Sort and return by key (table name).
         *
         * @return the sorted collection
         */
        public final ConditionsRecordCollection sortedByKey() {
            return (ConditionsRecordCollection) sorted(new KeyComparator());
        }

        /**
         * Sort and return by run start number.
         *
         * @return the sorted collection
         */
        public final ConditionsRecordCollection sortedByRunStart() {
            return (ConditionsRecordCollection) sorted(new RunStartComparator());
        }

        /**
         * Sort and return collection by updated date.
         *
         * @return the sorted collection
         */
        public final ConditionsRecordCollection sortedByUpdated() {
            return (ConditionsRecordCollection) sorted(new UpdatedComparator());
        }

        /**
         * Find a sub-set of the records with matching key name.
         */
        public ConditionsRecordCollection findByKey(String key) {
            ConditionsRecordCollection collection = new ConditionsRecordCollection();
            for (ConditionsRecord record : this) {
                if (record.getName().equals(key)) {
                    try {
                        collection.add(record);
                    } catch (ConditionsObjectException e) {
                        throw new RuntimeException("Error adding record to new collection.", e);
                    }
                }
            }
            return collection;
        }
    }

    /**
     * Create a "blank" conditions record.
     */
    public ConditionsRecord() {
    }

    /**
     * Copy constructor.
     *
     * @param record the <code>ConditionsRecord</code> to copy
     */
    public ConditionsRecord(final ConditionsRecord record) {
        this.setFieldValue("collection_id", record.getCollectionId());
        this.setFieldValue("run_start", record.getRunStart());
        this.setFieldValue("run_end", record.getRunEnd());
        this.setFieldValue("name", record.getName());
        this.setFieldValue("table_name", record.getTableName());
        this.setFieldValue("notes", record.getNotes());
        this.setFieldValue("tag", record.getTag());
        this.setFieldValue("created", record.getCreated());
        this.setFieldValue("created_by", record.getCreatedBy());
    }

    /**
     * Create a conditions record with fully qualified constructor.
     *
     * @param collectionId the ID of the associated conditions collection
     * @param runStart the starting run number
     * @param runEnd the ending run number
     * @param name the name of the conditions set (usually same as table name)
     * @param tableName the name of the conditions data table
     * @param notes text notes about this record
     * @param tag the conditions tag for grouping this record with others
     */
    public ConditionsRecord(final int collectionId, final int runStart, final int runEnd, final String name,
            final String tableName, final String notes, final String tag) {
        this.setFieldValue("collection_id", collectionId);
        this.setFieldValue("run_start", runStart);
        this.setFieldValue("run_end", runEnd);
        this.setFieldValue("name", name);
        this.setFieldValue("table_name", tableName);
        this.setFieldValue("notes", notes);
        this.setFieldValue("tag", tag);
        this.setFieldValue("created", new Date());
        this.setFieldValue("created_by", System.getProperty("user.name"));
    }

    /**
<<<<<<< HEAD
=======
     * Get the collection ID, overriding this method from the parent class.
     *
     * @return the collection ID
     */
    @Field(names = {"collection_id"})
    public Integer getCollectionId() {
        return getFieldValue("collection_id");
    }

    /**
>>>>>>> 5418009f
     * Get the date this record was created.
     *
     * @return the date this record was created
     */
    @Field(names = {"created"})
    public Date getCreated() {
        return getFieldValue("created");
    }

    /**
     * Get the name of the user who created this record.
     *
     * @return the name of the person who created the record
     */
    @Field(names = {"created_by"})
    public String getCreatedBy() {
        return getFieldValue("created_by");
    }

    /**
     * Get the name of these conditions. This is called the "key" in the table meta data to distinguish it from
     * "table name" but it is usually the same value.
     *
     * @return the name of the conditions
     */
    @Field(names = {"name"})
    public String getName() {
        return getFieldValue("name");
    }

    /**
     * Get the notes.
     *
     * @return the notes about this condition
     */
    @Field(names = {"notes"})
    public String getNotes() {
        return getFieldValue("notes");
    }

    /**
     * Get the ending run number.
     *
     * @return the ending run number
     */
    @Field(names = {"run_end"})
    public Integer getRunEnd() {
        return getFieldValue("run_end");
    }

    /**
     * Get the starting run number.
     *
     * @return the starting run number
     */
    @Field(names = {"run_start"})
    public Integer getRunStart() {
        return getFieldValue("run_start");
    }

    /**
     * Get the name of the table containing the actual raw conditions data.
     *
     * @return the name of the table with the conditions data
     */
    @Field(names = {"table_name"})
    public String getTableName() {
        return getFieldValue("table_name");
    }

    /**
     * Get the string tag associated with these conditions.
     *
     * @return The string tag.
     */
    @Field(names = {"tag"})
    public String getTag() {
        return getFieldValue("tag");
    }

    /**
     * Get the date this record was last updated.
     *
     * @return the date this record was updated
     */
    @Field(names = {"updated"})
    public Date getUpdated() {
        return getFieldValue("updated");
    }

    /**
     * Convert this record to a human readable string, one field per line.
     *
     * @return this object represented as a string
     */
    @Override
    public String toString() {
        final StringBuffer sb = new StringBuffer();
        sb.append("id: " + getRowId() + '\n');
        sb.append("name: " + getName() + '\n');
        sb.append("runStart: " + getRunStart() + '\n');
        sb.append("runEnd: " + getRunEnd() + '\n');
        sb.append("tableName: " + getTableName() + '\n');
        sb.append("collectionId: " + getCollectionId() + '\n');
        sb.append("updated: " + getUpdated() + '\n');
        sb.append("created: " + getCreated() + '\n');
        sb.append("tag: " + getTag() + '\n');
        sb.append("createdBy: " + getCreatedBy() + '\n');
        sb.append("notes: " + getNotes() + '\n');
        return sb.toString();
    }
}<|MERGE_RESOLUTION|>--- conflicted
+++ resolved
@@ -269,8 +269,6 @@
     }
 
     /**
-<<<<<<< HEAD
-=======
      * Get the collection ID, overriding this method from the parent class.
      *
      * @return the collection ID
@@ -281,7 +279,6 @@
     }
 
     /**
->>>>>>> 5418009f
      * Get the date this record was created.
      *
      * @return the date this record was created
