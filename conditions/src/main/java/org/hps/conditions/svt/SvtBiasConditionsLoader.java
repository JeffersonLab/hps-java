/**
 * 
 */
package org.hps.conditions.svt;

import hep.aida.IDataPoint;
import hep.aida.IDataPointSet;
import hep.aida.IDataPointSetFactory;
import hep.aida.IPlotter;
import hep.aida.IPlotterStyle;

import java.io.File;
import java.sql.SQLException;
import java.util.ArrayList;
import java.util.Date;
import java.util.HashSet;
import java.util.List;
import java.util.Map.Entry;
import java.util.Set;
import java.util.logging.Level;
import java.util.logging.Logger;

import org.apache.commons.cli.CommandLine;
import org.apache.commons.cli.CommandLineParser;
import org.apache.commons.cli.HelpFormatter;
import org.apache.commons.cli.Option;
import org.apache.commons.cli.Options;
import org.apache.commons.cli.ParseException;
import org.apache.commons.cli.PosixParser;
import org.hps.conditions.api.ConditionsRecord;
import org.hps.conditions.api.DatabaseObjectException;
import org.hps.conditions.database.DatabaseConditionsManager;
import org.hps.conditions.run.RunRange;
import org.hps.conditions.run.RunSpreadsheet;
import org.hps.conditions.run.RunSpreadsheet.RunData;
import org.hps.conditions.run.RunSpreadsheet.RunMap;
import org.hps.conditions.svt.SvtBiasConstant.SvtBiasConstantCollection;
import org.hps.conditions.svt.SvtBiasMyaDumpReader.SvtBiasMyaRange;
import org.hps.conditions.svt.SvtBiasMyaDumpReader.SvtBiasMyaRanges;
import org.hps.conditions.svt.SvtBiasMyaDumpReader.SvtBiasRunRange;
import org.hps.util.BasicLogFormatter;
import org.lcsim.util.aida.AIDA;
import org.lcsim.util.log.LogUtil;

/**
 * @author Per Hansson Adrian <phansson@slac.stanford.edu>
 *
 */
public class SvtBiasConditionsLoader {

    private static final Set<String> FIELDS = new HashSet<String>();
    private static Logger logger = LogUtil.create(SvtBiasConditionsLoader.class, new BasicLogFormatter(),Level.INFO);
    

    /**
     * Setup conditions.
     */
    private static final DatabaseConditionsManager MANAGER = DatabaseConditionsManager.getInstance();
    static {
        FIELDS.add("run");
        FIELDS.add("date");
        FIELDS.add("start_time");
        FIELDS.add("end_time");
    }

    /**
     * Setup control plots.
     */
    private static AIDA aida = AIDA.defaultInstance();
    static IDataPointSet dpsRuns = null;
    static IDataPointSet dpsBiasRuns = null;
    
    private static void setupPlots(boolean show) {
        IDataPointSetFactory dpsf = aida.analysisFactory().createDataPointSetFactory(aida.tree());
        dpsRuns = dpsf.create("dpsRuns","Run intervals", 2);
        dpsBiasRuns = dpsf.create("dpsBiasRuns","Bias ON intervals associated with runs", 2);
        IPlotter plotter = aida.analysisFactory().createPlotterFactory().create("Bias run ranges");
        IPlotterStyle plotterStyle = aida.analysisFactory().createPlotterFactory().createPlotterStyle();
        plotterStyle.xAxisStyle().setParameter("type", "date");
        plotter.createRegions(1, 3);
        plotter.region(0).plot(dpsRuns,plotterStyle);
        plotter.region(1).plot(dpsBiasRuns,plotterStyle);
        plotter.region(2).plot(dpsRuns,plotterStyle);
        plotter.region(2).plot(dpsBiasRuns,plotterStyle,"mode=overlay");
        if(show) plotter.show();
        
    }
    
    private static IDataPoint addPoint(IDataPointSet dps, long mstime, double val) {
        IDataPoint dp = dps.addPoint();
        dp.coordinate(0).setValue(mstime/1000.);
        dp.coordinate(1).setValue(val);
        return dp;
    }
    
    
    /**
     *  Default constructor
     */
    public SvtBiasConditionsLoader() {
    }

    
    
    
    /**
     * Check validity of @link RunData
     * @param data the @link RunData to check
     * @return <code>true</code> if valid, <code>false</code> otherwise.
     */
    private static boolean isValid(RunData data) {
        if(data.getStartDate() == null || data.getEndDate() == null || data.getStartDate().before(new Date(99,1,1))) {
            logger.fine("This run data is not valid: " + data.toString());
            return false;
        } 
        if (data.getStartDate().after(data.getEndDate())) {
            throw new RuntimeException("start date is after end date?!" + data.toString());
        }
        return true;
    }
    
    //private static Options options = null;
    
    
    public static RunMap getRunMapFromSpreadSheet(String path) {
        // Load in CSV records from the exported run spreadsheet.
        logger.info(path);
        final RunSpreadsheet runSheet = new RunSpreadsheet(new File(path));

        // Find the run ranges that have the same fields values.
        final List<RunRange> ranges = RunRange.findRunRanges(runSheet, FIELDS);
        logger.info("Found " + ranges.size() + " ranges.");
        for(RunRange range : ranges) logger.fine(range.toString());
        // find the run records (has converted dates and stuff) for these ranges
        RunMap runmap  = runSheet.getRunMap(ranges);
        logger.info("Found " + runmap.size() + " runs in the run map.");
        return runmap;
    }
    
    public static List<SvtBiasRunRange> getBiasRunRanges(RunMap runmap,
            SvtBiasMyaDumpReader biasMyaReader) {
        List<SvtBiasRunRange> biasRunRanges = new ArrayList<SvtBiasRunRange>();
        // loop over runs from CSV        
        RunData prev = null;
        for(Entry<Integer,RunData> entry : runmap.entrySet()) {
            int run = entry.getKey();
            RunData data = entry.getValue();
            logger.fine("Processing " + run + " " + data.toString());
            
            //check that data is ok
            if (isValid(data)) {
                if(prev!=null) {
                    if(isValid(prev)) {
                        if(prev.getEndDate().after(data.getStartDate())) {
                            throw new RuntimeException("prev end date after run started?: " + prev.toString() + "   " + data.toString());
                        } else if(prev.getStartDate().after(data.getEndDate())) {
                            throw new RuntimeException("prev start date before run ended?: " + prev.toString() + "   " + data.toString());
                        }
                    }
                }
                
                // find the bias ranges applicable to this run
                SvtBiasMyaRanges overlaps = biasMyaReader.findOverlappingRanges(data.getStartDate(), data.getEndDate());
                logger.fine("Found " + overlaps.size() + " overlapping bias ranges");
                logger.fine(overlaps.toString());

                biasRunRanges.add(new SvtBiasRunRange(data,overlaps));
                prev = data;

            }
        }
        return biasRunRanges;
    }
    
    
    
    
    
    /**
     * Load SVT HV bias constants into the conditions database.
     * 
     * @param args the command line arguments (requires a CVS run log file and a MYA dump file.)
     */
    public static void main(String[] args) {

        Options options = new Options();
        options.addOption(new Option("c", true, "CVS run file"));
        options.addOption(new Option("m", true, "MYA dump file"));
        options.addOption(new Option("g", false, "Actually load stuff into DB"));
        options.addOption(new Option("s", false, "Show plots"));
        
        final CommandLineParser parser = new PosixParser();
        CommandLine cl = null;
        try {
            cl = parser.parse(options, args);
        } catch (ParseException e) {
            throw new RuntimeException("Cannot parse.", e);
        }
        
        if(!cl.hasOption("c") || !cl.hasOption("m")) {
            printUsage(options);
            return;
        }
        
        
        
        // Setup plots
        setupPlots(cl.hasOption("s")?true:false);

        
        // Load in CSV records from the exported run spreadsheet.
        RunMap runmap = getRunMapFromSpreadSheet(cl.getOptionValue("c"));
        

        // Load MYA dump
        SvtBiasMyaDumpReader biasMyaReader = new SvtBiasMyaDumpReader(cl.getOptionValue("m"));
        logger.info("Got " + biasMyaReader.getRanges().size() + " bias ranges");
        
        
        // Combine them to run ranges when bias was on        
        // each run may have multiple bias ranges
        
        List<SvtBiasRunRange> biasRunRanges = getBiasRunRanges(runmap,biasMyaReader);
        

        
        // fill graphs
        if(cl.hasOption("s")) {
            for(SvtBiasRunRange r : biasRunRanges) {
                logger.info(r.toString());
                if(r.getRun().getRun()>5600) {//9999999999999.0) {
                    //if(dpsRuns.size()/4.0<500) {//9999999999999.0) {
                    addPoint(dpsRuns, r.getRun().getStartDate().getTime(),0.0);
                    addPoint(dpsRuns, r.getRun().getStartDate().getTime(),1.0);
                    addPoint(dpsRuns, r.getRun().getEndDate().getTime(),1.0);
                    addPoint(dpsRuns, r.getRun().getEndDate().getTime(),0.0);

                    for(SvtBiasMyaRange br : r.getRanges()) {
                        addPoint(dpsBiasRuns, br.getStart().getDate().getTime(),0.0);
                        addPoint(dpsBiasRuns, br.getStart().getDate().getTime(),0.5);
                        addPoint(dpsBiasRuns, br.getEnd().getDate().getTime(),0.5);
                        addPoint(dpsBiasRuns, br.getEnd().getDate().getTime(),0.0);
                    }


                }   

            }
        }

        
        // load to DB
        if(cl.hasOption("g")) {
            loadToConditionsDB(biasRunRanges);
        }
    }
    
    

    private static void printUsage(Options options) {
       HelpFormatter formatter  = new HelpFormatter();
       formatter.printHelp("Need to adhere to these options", options);
        
    }

    private final static SvtBiasConstantCollection findCollection(final List<SvtBiasConstantCollection> list, Date date) {
        for( SvtBiasConstantCollection collection : list) {
            if(collection.find(date) != null) {
                return collection;
            } 
        }
        return null;
    }

    private static final void loadToConditionsDB(List<SvtBiasRunRange> ranges) {
        logger.info("Load to DB...");
        
        // Create a new collection for each run
        List<Integer> runsadded = new ArrayList<Integer>();
        
        
        
        
        for(SvtBiasRunRange range : ranges) {
            logger.info("Loading " + range.toString());
            RunData rundata = range.getRun();
            if(runsadded.contains(rundata.getRun())) {
                logger.warning("Run " + Integer.toString(rundata.getRun()) + " was already added?");
                throw new RuntimeException("Run " + Integer.toString(rundata.getRun()) + " was already added?");
            }
            runsadded.add(rundata.getRun());

            if(range.getRanges().isEmpty()) {
                logger.info("No bias range for run " + range.getRun().getRun());
                continue;
            }
<<<<<<< HEAD
                       
            //create a collection
            SvtBiasConstantCollection collection = new SvtBiasConstantCollection();
            int collectionId = -1;
            try {
                collectionId = MANAGER.getCollectionId(collection, "run ranges for SVT HV bias ON");
            } catch (SQLException e1) {
               throw new RuntimeException(e1);
            }

            collection.setCollectionId(collectionId);
=======
            
            int collectionId = -1;
            try {
                collectionId = MANAGER.addCollection("svt_bias_constants", "whatever that is fine","run ranges for SVT HV bias ON");
            } catch (SQLException e1) {
               throw new RuntimeException(e1);
            }
            
            //create a collection
            SvtBiasConstantCollection collection = new SvtBiasConstantCollection();
            try {
                collection.setCollectionId(collectionId);
            } catch (ConditionsObjectException e1) {
                throw new RuntimeException("cant set collection id",e1);
            }
>>>>>>> 1d392757
            
            final ConditionsRecord condition = new ConditionsRecord();
            condition.setFieldValue("run_start", rundata.getRun());
            condition.setFieldValue("run_end", rundata.getRun());
            condition.setFieldValue("name", "svt_bias");
            condition.setFieldValue("table_name", "svt_bias_constants");
            condition.setFieldValue("notes", "constants from mya");
            condition.setFieldValue("created", new Date());
            condition.setFieldValue("created_by", System.getProperty("user.name"));            
            condition.setFieldValue("collection_id", collectionId);
<<<<<<< HEAD
               
            try {
=======
            
>>>>>>> 1d392757
            for (SvtBiasMyaRange biasRange : range.getRanges()) {
                //create a constant and add to the collection
                final SvtBiasConstant constant = new SvtBiasConstant();
                constant.setFieldValue("start", biasRange.getStartDate());
                constant.setFieldValue("end", biasRange.getEndDate());
                constant.setFieldValue("value", biasRange.getStart().getValue());
                collection.add(constant);
                
                logger.info(condition.toString());
            }
<<<<<<< HEAD
            } catch (Exception e) {
                throw new RuntimeException(e);
            }

=======


>>>>>>> 1d392757
            try {
                try {
                    collection.insert();
                } catch (SQLException e) {
                    throw new RuntimeException("cant instert collection", e);
                }
                condition.insert();

<<<<<<< HEAD
            } catch (DatabaseObjectException | SQLException e) {
=======
            } catch (ConditionsObjectException e) {
>>>>>>> 1d392757
                throw new RuntimeException(e);
            }
            
        }


    }
    
   
    

}<|MERGE_RESOLUTION|>--- conflicted
+++ resolved
@@ -3,17 +3,14 @@
  */
 package org.hps.conditions.svt;
 
-import hep.aida.IDataPoint;
-import hep.aida.IDataPointSet;
-import hep.aida.IDataPointSetFactory;
-import hep.aida.IPlotter;
-import hep.aida.IPlotterStyle;
+import hep.aida.*;
 
 import java.io.File;
 import java.sql.SQLException;
 import java.util.ArrayList;
 import java.util.Date;
 import java.util.HashSet;
+import java.util.LinkedHashMap;
 import java.util.List;
 import java.util.Map.Entry;
 import java.util.Set;
@@ -27,8 +24,8 @@
 import org.apache.commons.cli.Options;
 import org.apache.commons.cli.ParseException;
 import org.apache.commons.cli.PosixParser;
+import org.hps.conditions.api.ConditionsObjectException;
 import org.hps.conditions.api.ConditionsRecord;
-import org.hps.conditions.api.DatabaseObjectException;
 import org.hps.conditions.database.DatabaseConditionsManager;
 import org.hps.conditions.run.RunRange;
 import org.hps.conditions.run.RunSpreadsheet;
@@ -38,6 +35,7 @@
 import org.hps.conditions.svt.SvtBiasMyaDumpReader.SvtBiasMyaRange;
 import org.hps.conditions.svt.SvtBiasMyaDumpReader.SvtBiasMyaRanges;
 import org.hps.conditions.svt.SvtBiasMyaDumpReader.SvtBiasRunRange;
+import org.hps.conditions.svt.SvtTimingConstants.SvtTimingConstantsCollection;
 import org.hps.util.BasicLogFormatter;
 import org.lcsim.util.aida.AIDA;
 import org.lcsim.util.log.LogUtil;
@@ -294,19 +292,6 @@
                 logger.info("No bias range for run " + range.getRun().getRun());
                 continue;
             }
-<<<<<<< HEAD
-                       
-            //create a collection
-            SvtBiasConstantCollection collection = new SvtBiasConstantCollection();
-            int collectionId = -1;
-            try {
-                collectionId = MANAGER.getCollectionId(collection, "run ranges for SVT HV bias ON");
-            } catch (SQLException e1) {
-               throw new RuntimeException(e1);
-            }
-
-            collection.setCollectionId(collectionId);
-=======
             
             int collectionId = -1;
             try {
@@ -322,7 +307,6 @@
             } catch (ConditionsObjectException e1) {
                 throw new RuntimeException("cant set collection id",e1);
             }
->>>>>>> 1d392757
             
             final ConditionsRecord condition = new ConditionsRecord();
             condition.setFieldValue("run_start", rundata.getRun());
@@ -333,12 +317,7 @@
             condition.setFieldValue("created", new Date());
             condition.setFieldValue("created_by", System.getProperty("user.name"));            
             condition.setFieldValue("collection_id", collectionId);
-<<<<<<< HEAD
-               
-            try {
-=======
-            
->>>>>>> 1d392757
+            
             for (SvtBiasMyaRange biasRange : range.getRanges()) {
                 //create a constant and add to the collection
                 final SvtBiasConstant constant = new SvtBiasConstant();
@@ -349,15 +328,8 @@
                 
                 logger.info(condition.toString());
             }
-<<<<<<< HEAD
-            } catch (Exception e) {
-                throw new RuntimeException(e);
-            }
-
-=======
-
-
->>>>>>> 1d392757
+
+
             try {
                 try {
                     collection.insert();
@@ -366,11 +338,7 @@
                 }
                 condition.insert();
 
-<<<<<<< HEAD
-            } catch (DatabaseObjectException | SQLException e) {
-=======
             } catch (ConditionsObjectException e) {
->>>>>>> 1d392757
                 throw new RuntimeException(e);
             }
             
