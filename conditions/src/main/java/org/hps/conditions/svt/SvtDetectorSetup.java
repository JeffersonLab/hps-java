package org.hps.conditions.svt;

import java.util.Collection;
import java.util.List;
import java.util.logging.Level;
import java.util.logging.Logger;

import org.hps.conditions.database.DatabaseConditionsManager;
import org.hps.conditions.svt.SvtChannel.SvtChannelCollection;
import org.hps.conditions.svt.SvtDaqMapping.SvtDaqMappingCollection;
import org.hps.conditions.svt.SvtT0Shift.SvtT0ShiftCollection;
import org.hps.conditions.svt.TestRunSvtChannel.TestRunSvtChannelCollection;
import org.hps.conditions.svt.TestRunSvtDaqMapping.TestRunSvtDaqMappingCollection;
import org.hps.conditions.svt.TestRunSvtT0Shift.TestRunSvtT0ShiftCollection;
import org.hps.util.Pair;
import org.lcsim.conditions.ConditionsEvent;
import org.lcsim.conditions.ConditionsListener;
import org.lcsim.detector.tracker.silicon.HpsSiSensor;
import org.lcsim.detector.tracker.silicon.HpsTestRunSiSensor;
import org.lcsim.geometry.compact.Subdetector;
import org.lcsim.util.log.LogUtil;

/**
 * This class puts {@link SvtConditions} data onto <code>HpsSiSensor</code>
 * objects.
 *
 * @author <a href="mailto:jeremym@slac.stanford.edu">Jeremy McCormick</a>
 * @author <a href="mailto:omoreno1@ucsc.edu">Omar Moreno</a>
 */
public final class SvtDetectorSetup implements ConditionsListener {

    /**
     * The number of noise samples.
     */
    private static final int NOISE_COUNT = 6;

    /**
     * The number of pedestals.
     */
    private static final int PEDESTAL_COUNT = 6;

    /**
     * Initialize logger.
     */
    private static Logger logger = LogUtil.create(SvtDetectorSetup.class);

    /**
     * The name of the SVT subdetector in the detector model.
     */
    private String svtName = "Tracker";

    /**
     * Flag to enable/disable this class from within conditions manager.
     */
    private boolean enabled = true;

    /**
     * Constructor that takes name of SVT.
<<<<<<< HEAD
     * 
=======
     *
>>>>>>> 5418009f
     * @param svtName the name of the SVT subdetector
     */
    public SvtDetectorSetup(final String svtName) {
        this.svtName = svtName;
    }

    /**
     * Set the name of the SVT in the detector model.
<<<<<<< HEAD
     * 
=======
     *
>>>>>>> 5418009f
     * @param svtName the name of the SVt in the detector model.
     */
    public void setSvtName(final String svtName) {
        this.svtName = svtName;
    }

    /**
     * Set whether this class is enabled to be activated on conditions changes.
<<<<<<< HEAD
     * 
=======
     *
>>>>>>> 5418009f
     * @param enabled <code>true</code> to enable
     */
    public void setEnabled(final boolean enabled) {
        this.enabled = enabled;
    }

    /**
     * Set the log level.
<<<<<<< HEAD
     * 
=======
     *
>>>>>>> 5418009f
     * @param level the log level
     */
    public void setLogLevel(final Level level) {
        logger.setLevel(level);
        logger.getHandlers()[0].setLevel(level);
    }

    /**
     * Hook that activates this class when conditions change (new detector or
     * run number).
     *
     * @param event the conditions event
     */
    @Override
    public void conditionsChanged(final ConditionsEvent event) {
        if (enabled) {
            final DatabaseConditionsManager manager = (DatabaseConditionsManager) event.getConditionsManager();
            final Subdetector subdetector = manager.getDetectorObject().getSubdetector(svtName);
            if (subdetector != null) {
                if (manager.isTestRun()) {
                    final TestRunSvtConditions svtConditions = manager.getCachedConditions(TestRunSvtConditions.class,
                            "test_run_svt_conditions").getCachedData();
                    loadTestRun(subdetector, svtConditions);
                } else {
                    final SvtConditions svtConditions = manager.getCachedConditions(SvtConditions.class,
                            "svt_conditions").getCachedData();
                    loadDefault(subdetector, svtConditions);
                }
            } else {
                logger.warning("no SVT detector was found so SvtDetectorSetup was NOT activated");
                enabled = false;
            }
        } else {
            logger.config("disabled");
        }
    }

    /**
     * Load conditions data onto a detector object.
     *
     * @param subdetector the SVT subdetector object
     * @param conditions the conditions object
     */
    void loadDefault(final Subdetector subdetector, final SvtConditions conditions) {

        logger.info("loading SVT conditions onto subdetector " + subdetector.getName());

        // Find sensor objects.
        final List<HpsSiSensor> sensors = subdetector.getDetectorElement().findDescendants(HpsSiSensor.class);
        logger.info("setting up " + sensors.size() + " SVT sensors");
        final SvtChannelCollection channelMap = conditions.getChannelMap();
        logger.info("channel map has " + conditions.getChannelMap().size() + " entries");
        final SvtDaqMappingCollection daqMap = conditions.getDaqMap();
        final SvtT0ShiftCollection t0Shifts = conditions.getT0Shifts();

        // Loop over sensors.
        for (HpsSiSensor sensor : sensors) {

            // Reset possible existing conditions data on sensor.
            sensor.reset();

            // Get DAQ pair (FEB ID, FEB Hybrid ID) corresponding to this sensor
            final Pair<Integer, Integer> daqPair = daqMap.getDaqPair(sensor);
            if (daqPair == null) {
                throw new RuntimeException("Failed to find DAQ pair for sensor: " + sensor.getName());
            }

            // Set the FEB ID of the sensor
            sensor.setFebID(daqPair.getFirstElement());

            // Set the FEB Hybrid ID of the sensor
            sensor.setFebHybridID(daqPair.getSecondElement());

            // Set the orientation of the sensor
            final String orientation = daqMap.getOrientation(daqPair);
            if (orientation != null && orientation.contentEquals(SvtDaqMapping.AXIAL)) {
                sensor.setAxial(true);
            } else if (orientation != null && orientation.contains(SvtDaqMapping.STEREO)) {
                sensor.setStereo(true);
            }

            // Find all the channels for this sensor.
            final Collection<SvtChannel> channels = channelMap.find(daqPair);

            // Loop over the channels of the sensor.
            for (SvtChannel channel : channels) {

                // Get conditions data for this channel.
                final ChannelConstants constants = conditions.getChannelConstants(channel);
                final int channelNumber = channel.getChannel();

                //
                // Set conditions data for this channel on the sensor object:
                //
                // Check if the channel was flagged as bad
                if (constants.isBadChannel()) {
                    sensor.setBadChannel(channelNumber);
                }

                // Set the pedestal and noise of each of the samples for the
                // channel
                final double[] pedestal = new double[PEDESTAL_COUNT];
                final double[] noise = new double[NOISE_COUNT];
                for (int sampleN = 0; sampleN < HpsSiSensor.NUMBER_OF_SAMPLES; sampleN++) {
                    pedestal[sampleN] = constants.getCalibration().getPedestal(sampleN);
                    noise[sampleN] = constants.getCalibration().getNoise(sampleN);
                }
                sensor.setPedestal(channelNumber, pedestal);
                sensor.setNoise(channelNumber, noise);

                // Set the gain and offset for the channel
                sensor.setGain(channelNumber, constants.getGain().getGain());
                sensor.setOffset(channelNumber, constants.getGain().getOffset());

                // Set the shape fit parameters
                sensor.setShapeFitParameters(channelNumber, constants.getShapeFitParameters().toArray());
            }

            // Set the t0 shift for the sensor.
            final SvtT0Shift sensorT0Shift = t0Shifts.getT0Shift(daqPair);
            if (sensorT0Shift == null) {
                throw new RuntimeException("Failed to find T0 shift for sensor: " + sensor.getName() + ", FEB hybrid ID " + daqPair.getFirstElement() + ", FEB ID " + daqPair.getSecondElement());
            }
            sensor.setT0Shift(sensorT0Shift.getT0Shift());
        }
    }

    /**
     * Load conditions from Test Run detector.
<<<<<<< HEAD
     * 
=======
     *
>>>>>>> 5418009f
     * @param subdetector the SVT subdetector object
     * @param conditions the Test Run conditions
     */
    void loadTestRun(final Subdetector subdetector, final TestRunSvtConditions conditions) {

        logger.info("loading Test Run SVT conditions onto subdetector " + subdetector.getName());

        // Find sensor objects.
        final List<HpsSiSensor> sensors = subdetector.getDetectorElement().findDescendants(HpsSiSensor.class);
        logger.info("setting up " + sensors.size() + " SVT sensors");
        final TestRunSvtChannelCollection channelMap = conditions.getChannelMap();
        logger.info("channel map has " + channelMap.size() + " entries");
        final TestRunSvtDaqMappingCollection daqMap = conditions.getDaqMap();
        final TestRunSvtT0ShiftCollection t0Shifts = conditions.getT0Shifts();

        // Loop over sensors.
        for (HpsSiSensor sensor : sensors) {

            // Reset possible existing conditions data on sensor.
            sensor.reset();

            // Get DAQ pair (FPGA ID, Hybrid ID) corresponding to this sensor
            final Pair<Integer, Integer> daqPair = daqMap.getDaqPair(sensor);
            if (daqPair == null) {
                throw new RuntimeException("Failed to find DAQ pair for sensor: " + sensor.getName());
            }

            // Set the FPGA ID of the sensor
            ((HpsTestRunSiSensor) sensor).setFpgaID(daqPair.getFirstElement());

            // Set the hybrid ID of the sensor
            ((HpsTestRunSiSensor) sensor).setHybridID(daqPair.getSecondElement());

            // Set the orientation of the sensor
            final String orientation = daqMap.getOrientation(daqPair);
            if (orientation != null && orientation.contentEquals(TestRunSvtDaqMapping.AXIAL)) {
                sensor.setAxial(true);
            } else if (orientation != null && orientation.contains(TestRunSvtDaqMapping.STEREO)) {
                sensor.setStereo(true);
            }

            // Find all the channels for this sensor.
            final Collection<TestRunSvtChannel> channels = channelMap.find(daqPair);

            // Loop over the channels of the sensor.
            for (TestRunSvtChannel channel : channels) {

                // Get conditions data for this channel.
                final ChannelConstants constants = conditions.getChannelConstants(channel);
                final int channelNumber = channel.getChannel();

                //
                // Set conditions data for this channel on the sensor object:
                //
                // Check if the channel was flagged as bad
                if (constants.isBadChannel()) {
                    sensor.setBadChannel(channelNumber);
                }

                // Set the pedestal and noise of each of the samples for the
                // channel
                final double[] pedestal = new double[6];
                final double[] noise = new double[6];
                for (int sampleN = 0; sampleN < HpsTestRunSiSensor.NUMBER_OF_SAMPLES; sampleN++) {
                    pedestal[sampleN] = constants.getCalibration().getPedestal(sampleN);
                    noise[sampleN] = constants.getCalibration().getNoise(sampleN);
                }
                sensor.setPedestal(channelNumber, pedestal);
                sensor.setNoise(channelNumber, noise);

                // Set the gain and offset for the channel
                sensor.setGain(channelNumber, constants.getGain().getGain());
                sensor.setOffset(channelNumber, constants.getGain().getOffset());

                // Set the shape fit parameters
                sensor.setShapeFitParameters(channelNumber, constants.getShapeFitParameters().toArray());
            }

            // Set the t0 shift for the sensor.
            final TestRunSvtT0Shift sensorT0Shift = t0Shifts.getT0Shift(daqPair);
            sensor.setT0Shift(sensorT0Shift.getT0Shift());
        }
    }
}<|MERGE_RESOLUTION|>--- conflicted
+++ resolved
@@ -56,11 +56,7 @@
 
     /**
      * Constructor that takes name of SVT.
-<<<<<<< HEAD
-     * 
-=======
-     *
->>>>>>> 5418009f
+     *
      * @param svtName the name of the SVT subdetector
      */
     public SvtDetectorSetup(final String svtName) {
@@ -69,11 +65,7 @@
 
     /**
      * Set the name of the SVT in the detector model.
-<<<<<<< HEAD
-     * 
-=======
-     *
->>>>>>> 5418009f
+     *
      * @param svtName the name of the SVt in the detector model.
      */
     public void setSvtName(final String svtName) {
@@ -82,11 +74,7 @@
 
     /**
      * Set whether this class is enabled to be activated on conditions changes.
-<<<<<<< HEAD
-     * 
-=======
-     *
->>>>>>> 5418009f
+     *
      * @param enabled <code>true</code> to enable
      */
     public void setEnabled(final boolean enabled) {
@@ -95,11 +83,7 @@
 
     /**
      * Set the log level.
-<<<<<<< HEAD
-     * 
-=======
-     *
->>>>>>> 5418009f
+     *
      * @param level the log level
      */
     public void setLogLevel(final Level level) {
@@ -229,11 +213,7 @@
 
     /**
      * Load conditions from Test Run detector.
-<<<<<<< HEAD
-     * 
-=======
-     *
->>>>>>> 5418009f
+     *
      * @param subdetector the SVT subdetector object
      * @param conditions the Test Run conditions
      */
