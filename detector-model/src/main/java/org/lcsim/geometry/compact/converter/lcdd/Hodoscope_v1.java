--- conflicted
+++ resolved
@@ -610,12 +610,8 @@
         // be attached to it.
         PhysVol physvol = new PhysVol(pixelVolume, lcdd.pickMotherVolume(this), scinPos, PIXEL_ROTATION);
         physvol.addPhysVolID("system", getSystemID());
-<<<<<<< HEAD
-        physvol.addPhysVolID("layer", layer == LAYER1 ? 1 : 2);
-=======
         physvol.addPhysVolID("barrel", 1);
         physvol.addPhysVolID("layer", layer == LAYER1 ? 0 : 1);
->>>>>>> 6ec8de8a
         physvol.addPhysVolID("ix", ix);
         physvol.addPhysVolID("iy", topBot == TOP ? 1 : -1);
 
