--- conflicted
+++ resolved
@@ -470,11 +470,7 @@
     //public static class ModuleL2Bot extends ModuleL13Bot {
     public static class ModuleL2Bot extends ShortModuleBot {
         protected final static double shift_along_uchannel = 0; //positive is downstream
-<<<<<<< HEAD
-        protected final static double shift_across_uchannel = 0.0; //positive is beam right
-=======
         protected final static double shift_across_uchannel = 0.250; //positive is beam right
->>>>>>> 81d8b08b
         protected final static double shift_vertically_uchannel = 0.350; //positive is towards beam
         // Note the L1 measures are used here
         protected final static double cone_to_hole_along_uchannel = HPSTracker2014GeometryDefinition.ModuleL1Bot.cone_to_hole_along_uchannel + shift_along_uchannel;
@@ -497,11 +493,7 @@
     //public static class ModuleL2Top extends ModuleL13Top {
     public static class ModuleL2Top extends ShortModuleTop {
         protected final static double shift_along_uchannel = 0; //positive is downstream
-<<<<<<< HEAD
-        protected final static double shift_across_uchannel = 0; //positive is beam left
-=======
         protected final static double shift_across_uchannel = -0.250; //positive is beam left
->>>>>>> 81d8b08b
         protected final static double shift_vertically_uchannel = 0.350; //positive is towards beam
 
         // Note the L1 measures are used here
@@ -821,12 +813,8 @@
     public abstract static class ShortModule extends BaseModule {
 
         //protected final static double distance_between_stereo_axial_norm_dir = 3.0 / 16.0 * inch;
-<<<<<<< HEAD
-        protected final static double distance_between_stereo_axial_norm_dir = 5.0 / 16.0 * inch;
-=======
         //protected final static double distance_between_stereo_axial_norm_dir = 5.0 / 16.0 * inch;
         protected final static double distance_between_stereo_axial_norm_dir = 0.299 * inch;
->>>>>>> 81d8b08b
 
         // OLD STUFF MOSTLY
         protected final static double hole_to_center_of_plate_width_dir = 5.875 * inch;
