--- conflicted
+++ resolved
@@ -51,14 +51,6 @@
         int moduleNumber = -1;
         if (isTopLayer)
             //if (layer < 3 || layer > 4) {
-<<<<<<< HEAD
-            if (layer > 4)
-                if (HPSTrackerBuilder.isHoleFromName(surveyVolume))
-                    moduleNumber = 0;
-                else
-                    moduleNumber = 2;
-            else
-=======
             if (layer > 4) {
                 if (HPSTrackerBuilder.isHoleFromName(surveyVolume)) {
                     moduleNumber = 0;
@@ -66,7 +58,6 @@
                     moduleNumber = 2;
                 }
             } else {
->>>>>>> 81d8b08b
                 moduleNumber = 0;
         else
             //if (layer < 3 || layer > 4) {
