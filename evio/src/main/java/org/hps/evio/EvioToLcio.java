package org.hps.evio;

import java.io.File;
import java.io.FileInputStream;
import java.io.FileNotFoundException;
import java.io.IOException;
import java.io.InputStream;
import java.nio.charset.Charset;
import java.nio.file.Files;
import java.nio.file.Path;
import java.util.ArrayList;
import java.util.Arrays;
import java.util.Date;
import java.util.List;
import java.util.logging.Level;
import java.util.logging.Logger;

import org.apache.commons.cli.CommandLine;
import org.apache.commons.cli.CommandLineParser;
import org.apache.commons.cli.HelpFormatter;
import org.apache.commons.cli.Option;
import org.apache.commons.cli.Options;
import org.apache.commons.cli.ParseException;
import org.apache.commons.cli.PosixParser;
import org.freehep.record.source.NoSuchRecordException;
import org.hps.conditions.database.DatabaseConditionsManager;
import org.hps.job.JobManager;
import org.hps.logging.config.DefaultLoggingConfig;
import org.hps.record.LCSimEventBuilder;
import org.hps.record.evio.EvioEventQueue;
import org.hps.record.evio.EvioEventUtilities;
import org.jlab.coda.jevio.BaseStructure;
import org.jlab.coda.jevio.EvioEvent;
import org.jlab.coda.jevio.EvioException;
import org.jlab.coda.jevio.EvioReader;
import org.lcsim.conditions.ConditionsManager;
import org.lcsim.conditions.ConditionsManager.ConditionsNotFoundException;
import org.lcsim.event.EventHeader;
import org.lcsim.lcio.LCIOWriter;

/**
 * <p>
 * This class converts EVIO to LCIO, performing an LCSim job in the same session. The processed events are then
 * (optionally) written to disk using an LCIOWriter.
 * <p>
 * To run this class from the command line:<br>
 * java -cp hps-distribution-bin.jar EvioToLcio [options] [evioFiles]
 * <p>
 * The available arguments can be printed using:<br>
 * java -cp hps-distribution-bin.jar EvioToLcio -h
 * <p>
 * Extra arguments are treated as paths to EVIO files.
 * <p>
 * This class attempts to automatically configure itself for Test Run or Engineering Run based on the run numbers in the
 * EVIO file. It will use an appropriate default detector unless one is given on the command line, and it will also use
 * the correct event builder. It will not handle jobs correctly with files from both the Test and Engineering Run, so
 * don't do this!
 * <p>
 * The run number in the conditions system can be initialized in one of three ways.<br/>
 * <ol>
 * <li>user specified run number in which case the conditions system is frozen for the rest of the job</li>
 * <li>run number from an EVIO PRESTART event</li>
 * <li>run number from a header bank in a physics event</li>
 * </ol>
 * <p>
 * In the case where a file has no PRESTART event and there are header banks present, the "-m" command line option can
 * be used to buffer a number of EVIO events. If there is a head bank found while adding these events to queue, the
 * conditions system will be initialized from it.
 *
 * @author Jeremy McCormick <jeremym@slac.stanford.edu>
 * @author Sho Uemura <meeg@slac.stanford.edu>
 */
public final class EvioToLcio {

    /**
     * The default steering resource, which basically does nothing except print event numbers.
     */
    private static final String DEFAULT_STEERING_RESOURCE = "/org/hps/steering/EventMarker.lcsim";

    /**
     * Setup logging for this class.
     */
    private static Logger LOGGER = Logger.getLogger(EvioToLcio.class.getPackage().getName());

    /**
     * Run the EVIO to LCIO converter from the command line.
     *
     * @param args The command line arguments.
     */
    public static void main(final String[] args) {

        // Initialize default logging settings if no system props are set.
        DefaultLoggingConfig.initialize();
                
        final EvioToLcio evioToLcio = new EvioToLcio();        
        evioToLcio.parse(args);
        evioToLcio.run();
    }

    /**
     * The detector name for conditions.
     */
    private String detectorName;

    /**
     * The LCSim event builder used to convert from EVIO.
     */
    private LCSimEventBuilder eventBuilder = null;

    /**
     * The command line options which will be defined in the constructor.
     */
    private static Options OPTIONS = new Options();
    static {
        OPTIONS.addOption(new Option("h", false, "print help and exit"));
        OPTIONS.addOption(new Option("d", true, "detector name (required)"));
        OPTIONS.getOption("d").setRequired(true);
        OPTIONS.addOption(new Option("f", true, "text file containing a list of EVIO files"));
        OPTIONS.addOption(new Option("x", true, "LCSim steeering file for processing the LCIO events"));
        OPTIONS.addOption(new Option("r", false, "interpret steering from -x argument as a resource instead of a file"));
        OPTIONS.addOption(new Option("D", true, "define a steering file variable with format -Dname=value"));
        OPTIONS.addOption(new Option("l", true, "path of output LCIO file"));
        OPTIONS.addOption(new Option("R", true, "fixed run number which will override run numbers of input files"));
        OPTIONS.addOption(new Option("n", true, "maximum number of events to process in the job"));
        OPTIONS.addOption(new Option("b", false, "enable headless mode in which plots will not show"));
        OPTIONS.addOption(new Option("v", false, "print EVIO XML for each event"));
        OPTIONS.addOption(new Option("m", true, "set the max event buffer size"));
        OPTIONS.addOption(new Option("t", true, "specify a conditions tag to use"));
        OPTIONS.addOption(new Option("M", false, "use memory mapping instead of sequential reading"));
        OPTIONS.addOption(new Option("s", true, "skip a number of events in each EVIO input file before starting"));
        OPTIONS.addOption(new Option("e", true, "event printing interval"));
    }

    /**
     * The run number for conditions.
     */    
    private int nEvents = 0;
    private int maxEvents = -1;
    private int skipEvents = 0;
    private int maxBufferSize = 40;
    private Long eventPrintInterval;
    private Integer runNumber = null;    
    private List<String> evioFileList = null;
    private boolean printXml = false;
    private boolean useMemoryMapping = false;
    private JobManager jobManager = null;
    private String lcioFileName = null;
    private LCIOWriter writer = null;
    private InputStream steeringStream = null;
    

    /**
     * The default constructor, which defines command line arguments and sets the default log level.
     */
    public EvioToLcio() {
    }

    /**
     * Buffer up to <code>maxBufferSize</code> events in the <code>eventQueue</code>. This method will also initialize
     * the conditions system using a run number if a header bank is found.
     *
     * @param reader the EVIO reader
     * @param eventQueue the event queue
     * @param maxBufferSize the maximum number of records to buffer
     */
    private void bufferEvents(final EvioReader reader, final EvioEventQueue eventQueue, final int maxBufferSize) {
        EvioEvent evioEvent = null;
        while (eventQueue.size() < maxBufferSize) {
            try {
                // Read the next event.
                evioEvent = reader.nextEvent();

                if (evioEvent == null) { // This catches an end of file or bad event.
                    break;
                }

                // Add the event to the queue.
                eventQueue.addRecord(evioEvent);

            } catch (IOException | EvioException e) {
                LOGGER.log(Level.SEVERE, e.getMessage(), e);
            }

            if (evioEvent != null) {

                // Parse the event.
                try {
                    reader.parseEvent(evioEvent);
                } catch (final EvioException e) {
                    LOGGER.log(Level.SEVERE, e.getMessage(), e);
                    continue;
                }

                // Get head bank from event.
                final BaseStructure headBank = EvioEventUtilities.getHeadBank(evioEvent);

                // Is head bank available in this event?
                if (headBank != null) {

                    // Get the run number from the head bank.
                    runNumber = headBank.getIntData()[1];
                    LOGGER.finer("got head bank with run number " + runNumber);

                    // Is conditions system not frozen?
                    if (!DatabaseConditionsManager.getInstance().isFrozen()) {
                        // Check if the conditions system needs to be updated from the head bank.
                        this.checkConditions(runNumber, false);
                    }
                } else {
                    LOGGER.finer("event " + evioEvent.getEventNumber() + " does not have a head bank");
                }
            }
        }
        LOGGER.finer("buffered " + eventQueue.size() + " events");
    }

    /**
     * Check if the conditions system and event builder need to be initialized or updated given a run number.
     *
     * @param runNumber The run number.
     * @param freeze True to freeze conditions system after it is setup.
     */
    private void checkConditions(final int runNumber, final boolean freeze) {

        // Is the event builder uninitialized?
        if (eventBuilder == null) {
            // Setup event builder.
            this.setupEventBuilder(runNumber);
        }

        // Update the conditions system with the new run number.
        try {
            // This call may be ignored by the conditions system if the run number is not new.
            ConditionsManager.defaultInstance().setDetector(detectorName, runNumber);
        } catch (final ConditionsNotFoundException e) {
            throw new RuntimeException("Error initializing conditions system.", e);
        }

        if (freeze) {
            // Freeze the conditions system so subsequent run numbers are ignored.
            DatabaseConditionsManager.getInstance().freeze();
        }
    }

    /**
     * Print the CLI usage and exit.
     */
    private void printUsage() {
        System.out.println("EvioToLcio [options] [evioFiles]");
        final HelpFormatter help = new HelpFormatter();
        help.printHelp(" ", OPTIONS);
        System.exit(1);
    }

    public void parse(String[] args) {
        
        if (args.length == 0) {
            this.printUsage();
        }
        
        final CommandLineParser parser = new PosixParser();
        CommandLine cl = null;
        try {
            cl = parser.parse(OPTIONS, args);
        } catch (final ParseException e) {
            throw new RuntimeException("Problem parsing command line options.", e);
        }
        
        if (cl.hasOption("h")) {
            this.printUsage();
        }

        // Add all extra arguments to the EVIO file list.
        evioFileList = new ArrayList<String>(Arrays.asList(cl.getArgs()));

        // Process text file containing list of EVIO file paths, one per line.
        if (cl.hasOption("f")) {
            // Add additional EVIO files to process from text file.
            final File file = new File(cl.getOptionValue("f"));
            if (!file.exists()) {
                throw new RuntimeException("The file " + file.getPath() + " does not exist.");
            }
            final Path filePath = file.toPath();
            List<String> lines = null;
            try {
                lines = Files.readAllLines(filePath, Charset.defaultCharset());
            } catch (final IOException e) {
                throw new RuntimeException(e);
            }
            for (final String line : lines) {
                final File evioFile = new File(line);
                if (evioFile.exists()) {
                    evioFileList.add(evioFile.getPath());
                } else {
                    throw new RuntimeException("The EVIO file " + line + " does not exist.");
                }
            }
        }

        // Is the EVIO file list empty?
        if (evioFileList.isEmpty()) {
            // There weren't any EVIO files provided on the command line so exit.
            LOGGER.severe("No EVIO files were provided with command line arguments or -f option.");
            this.printUsage();
        }

        // Get the LCIO output file.
        if (cl.hasOption("l")) {
            LOGGER.config("set LCIO file to " + lcioFileName);
            lcioFileName = cl.getOptionValue("l");
        }

        // Get the steering file or resource for the LCSim job.
        if (cl.hasOption("x")) {
            final String lcsimXmlName = cl.getOptionValue("x");
            if (cl.hasOption("r")) {
                steeringStream = EvioToLcio.class.getResourceAsStream(lcsimXmlName);
                if (steeringStream == null) {
                    final IllegalArgumentException e = new IllegalArgumentException(
                            "XML steering resource was not found.");
                    LOGGER.log(Level.SEVERE, "LCSim steering resource " + lcsimXmlName + " was not found.", e);
                    throw e;
                }
                LOGGER.config("using steering resource " + lcsimXmlName);
            } else {
                try {
                    steeringStream = new FileInputStream(lcsimXmlName);
                    LOGGER.config("using steering file " + lcsimXmlName);
                } catch (final FileNotFoundException e) {
                    LOGGER.severe("The XML steering file " + lcsimXmlName + " does not exist.");
                    throw new IllegalArgumentException("Steering file does not exist.", e);
                }
            }
        }

        // Setup the default steering which just prints event numbers.
        if (steeringStream == null) {
            steeringStream = EvioToLcio.class.getResourceAsStream(DEFAULT_STEERING_RESOURCE);
            LOGGER.config("using default steering resource " + DEFAULT_STEERING_RESOURCE);
        }

        // Get the max number of events to process.
        if (cl.hasOption("n")) {
            maxEvents = Integer.valueOf(cl.getOptionValue("n"));
            if (maxEvents <= 0) {
                throw new IllegalArgumentException("Value of -n option is invalid: " + maxEvents);
            }
            LOGGER.config("set max events to " + maxEvents);
        }

        // Setup the LCIO writer.
        if (lcioFileName != null) {
            try {
                writer = new LCIOWriter(lcioFileName);
                LOGGER.config("initialized LCIO writer with file " + lcioFileName);
            } catch (final IOException e) {
                LOGGER.severe("Problem initializing the LCIO writer.");
                throw new RuntimeException(e);
            }
        }

        // Process the LCSim job variable definitions, if any.
        jobManager = new JobManager();
<<<<<<< HEAD
                       
        // Initialize run manager and add as listener on conditions system.
        RunManager runManager = RunManager.getRunManager();
        DatabaseConditionsManager.getInstance().addConditionsListener(runManager);
        
=======
                               
>>>>>>> bdfbd56d
        // Enable dry run because events will be processed individually.
        jobManager.setDryRun(true);
        
        // Event marker printing from command line arg.
        if (cl.hasOption("e")) {
            eventPrintInterval = Long.parseLong(cl.getOptionValue("e"));
            jobManager.setEventPrintInterval(eventPrintInterval);
            LOGGER.config("Set event print interval to " + this.eventPrintInterval);
        }
        
        // Enable headless mode so no plots are shown.
        if (cl.hasOption("b")) {
            LOGGER.config("Headless mode is enabled.  No plots will be shown.");
            jobManager.enableHeadlessMode();
        }
        
        // Set a steering variable and value using "key=value" format.
        if (cl.hasOption("D")) {
            final String[] steeringOptions = cl.getOptionValues("D");
            for (final String def : steeringOptions) {
                final String[] s = def.split("=");
                if (s.length != 2) {
                    final IllegalArgumentException e = new IllegalArgumentException("Bad variable format: " + def);
                    LOGGER.log(Level.SEVERE, "bad variable format: " + def, e);
                    throw e;
                }
                final String key = s[0];
                final String value = s[1];
                jobManager.addVariableDefinition(key, value);
                LOGGER.config("set steering variable: " + key + "=" + value);
            }
        }

        // Configure the LCSim job manager.
        jobManager.setup(steeringStream);
        jobManager.configure();
        LOGGER.config("LCSim job manager was successfully configured.");

        // Get the user specified detector name.
        if (cl.hasOption("d")) {
            detectorName = cl.getOptionValue("d");
            LOGGER.config("User set detector to " + detectorName + " with command option.");
        } else {
            throw new RuntimeException("Missing -d argument with name of detector.");
        }

        // Get the user specified run number.
        if (cl.hasOption("R")) {
            runNumber = Integer.parseInt(cl.getOptionValue("R"));
            LOGGER.config("User set run number to " + runNumber + " with command option.");
        }

        // Add conditions system tag filters.
        if (cl.hasOption("t")) {
            final String[] tags = cl.getOptionValues("t");
            for (final String tag : tags) {
                LOGGER.config("adding conditions tag " + tag);
                DatabaseConditionsManager.getInstance().addTag(tag);
            }
        }

        // Print out the EVIO file list before the job starts.
        final StringBuffer buff = new StringBuffer();
        buff.append("The job will include the following EVIO files ...");
        buff.append('\n');
        for (final String evioFileName : evioFileList) {
            buff.append(evioFileName);
            buff.append('\n');
        }
        LOGGER.config(buff.toString());

        // Get whether to debug print XML from the EVIO events.
        if (cl.hasOption("v")) {
            printXml = true;
            LOGGER.config("print XML enabled");
        }

        // Get the maximum number of EVIO events to buffer.
        if (cl.hasOption("m")) {
            maxBufferSize = Integer.parseInt(cl.getOptionValue("m"));
            LOGGER.config("max event buffer size set to " + maxBufferSize);
        }

        // memory mapping
        if (cl.hasOption("M")) {
            useMemoryMapping = true;
            LOGGER.config("EVIO reader memory mapping is enabled.");
        }
        
        // skip events
        if (cl.hasOption("s")) {
            skipEvents = Integer.parseInt(cl.getOptionValue("s"));
            LOGGER.config("Skip events set to " + skipEvents);
        }        
    }

    /**
     * This method will execute the EVIO to LCIO conversion and optionally process the events with LCSim Drivers from a
     * steering file. Then the resultant LCIO events will be written to disk if this option is enabled in the command
     * line arguments.
     */
    public void run() {

        // Is there a run number from the command line options?
        if (runNumber != null) {
            // Initialize the conditions system before the job starts and freeze it.
            this.checkConditions(runNumber, true);
        }

        // Loop over the input EVIO files.
        EvioReader reader = null;
        fileLoop: for (final String evioFileName : evioFileList) {

            // Get the next EVIO input file.
            final File evioFile = new File(evioFileName);
            if (!evioFile.exists()) {
                throw new RuntimeException("EVIO file " + evioFile.getPath() + " does not exist.");
            }
            LOGGER.info("Opening EVIO file " + evioFileName);

            // Open the EVIO reader.
            try {
                reader = new EvioReader(evioFile, false, !useMemoryMapping);
            } catch (final Exception e) {
                throw new RuntimeException("Error opening the EVIO file reader.", e);
            }

            boolean firstEvent = true;
            long eventTime = 0; // in ms
            
            // Skip some events in each file first if requested.
            if (skipEvents > 0) {
                LOGGER.info("Skipping " + skipEvents + " events ...");
                for (int i = 0; i < skipEvents; i++) {
                    try {
                        EvioEvent event = reader.nextEvent();
                        if (event == null) {
                            LOGGER.log(Level.WARNING, "Got null event object when skipping event num " + i);
                            //throw new RuntimeException("Got null event object when skipping events.");
                        }
                    } catch (EvioException | IOException e) { /* error when skipping events */
                        LOGGER.log(Level.SEVERE, e.getMessage(), e);
                        throw new RuntimeException(e); // Stop the job.
                    }
                }
                LOGGER.info("Done skipping events.");
            }

            // Loop over events.
            final EvioEventQueue eventQueue = new EvioEventQueue(-1L, maxBufferSize);
            eventLoop: for (;;) {                

                // Buffer the EVIO events into the queue.
                this.bufferEvents(reader, eventQueue, maxBufferSize);

                LOGGER.fine("buffered " + eventQueue.size() + " events");
                
                // Is the event queue empty?
                if (eventQueue.size() == 0) {
                    // Break from the event processing loop.
                    break eventLoop;
                }

                // Loop over the EVIO events in the buffer until it is empty.
                recordLoop: while (eventQueue.hasNext()) {

                    // Read and parse the next EVIO event.
                    EvioEvent evioEvent = null;
                    try {
                        eventQueue.next();
                        evioEvent = (EvioEvent) eventQueue.getCurrentRecord();
                        // The parseEvent method does not need to be called here.
                        // The events were already parsed when buffering.
                        if (evioEvent == null) {
                            new RuntimeException("Failed to read EVIO event.").printStackTrace();
                            continue recordLoop;
                        }
                        LOGGER.finer("processing EVIO event " + evioEvent.getEventNumber());
                    } catch (final IOException e) {
                        // This means the EVIO event has bad data.
                        LOGGER.log(Level.SEVERE, e.getMessage(), e);
                        continue recordLoop;
                    } catch (final NoSuchRecordException e) {
                        // This means the queue does not have any more events.
                        // We checked hasNext() already so it should not happen.
                        LOGGER.log(Level.SEVERE, e.getMessage(), e);
                        break recordLoop;
                    }

                    // Print out event XML if enabled.
                    if (printXml) {
                        LOGGER.info(evioEvent.toXML());
                    }

                    // Is this a PRESTART event?
                    if (EvioEventUtilities.isPreStartEvent(evioEvent)) {

                        LOGGER.info("got PRESTART event");
                        
                        // Get the pre start event's data bank.
                        final int[] data = EvioEventUtilities.getControlEventData(evioEvent);

                        if (data == null) {
                            // This should never happen but just ignore it.
                            LOGGER.severe("PRESTART event is missing a data bank.");
                        } else {
                            // Check if conditions system needs to be updated from the pre start data.
                            this.checkConditions(data[1], false);
                        }
                    }

                    // Is this an END event?
                    if (EvioEventUtilities.isEndEvent(evioEvent)) {
                        
                        LOGGER.info("got END event");
                        
                        final int[] data = EvioEventUtilities.getControlEventData(evioEvent);
                        if (data == null) {
                            // This should never happen but just ignore it.
                            LOGGER.severe("The END event is missing a data bank.");
                        } else {
                            final int seconds = data[0];
                            final int totalEvents = data[2];
                            LOGGER.info("EVIO END event with " + totalEvents + " events and " + seconds + " seconds");
                        }
                    }

                    // Setup state in the LCSimEventBuilder based on the EVIO control event.
                    if (eventBuilder != null) {
                        LOGGER.finer("event builder reading in EVIO event " + evioEvent.getEventNumber());
                        eventBuilder.readEvioEvent(evioEvent);
                    }

                    // Is this a physics event?
                    if (EvioEventUtilities.isPhysicsEvent(evioEvent)) {

                        // Print physics event number, which is actually a sequence number from
                        // the reader, not the actual event number from the data.
                        LOGGER.finer("got physics event number " + evioEvent.getEventNumber());

                        // Is the event builder initialized?
                        if (eventBuilder == null) {
                            // Die here, because the event builder should be setup by now.
                            throw new RuntimeException("The LCSimEventBuilder was never initialized.");
                        }

                        // Build the LCIO event.
                        final EventHeader lcioEvent = eventBuilder.makeLCSimEvent(evioEvent);
                        eventTime = lcioEvent.getTimeStamp() / 1000000;
                        LOGGER.finer("created LCIO event " + lcioEvent.getEventNumber() + " with timestamp " + eventTime);
                        if (firstEvent) {
                            LOGGER.info("first physics event time: " + eventTime / 1000 + " - " + new Date(eventTime));
                            firstEvent = false;
                        }

                        // Activate Driver process methods.
                        LOGGER.finer("Job manager processing event " + lcioEvent.getEventNumber());
                        jobManager.processEvent(lcioEvent);

                        // Write out this LCIO event.
                        if (writer != null) {
                            try {
                                writer.write(lcioEvent);
                                writer.flush();
                                LOGGER.finer("wrote LCSim event " + lcioEvent.getEventNumber());
                            } catch (final IOException e) {
                                throw new RuntimeException("Error writing LCIO file.", e);
                            }
                            LOGGER.finer("wrote event #" + lcioEvent.getEventNumber());
                        }

                        // Increment number of events processed.
                        nEvents++;

                        // Check if max events was reached and end job if this is true.
                        if (maxEvents != -1 && nEvents >= maxEvents) {
                            LOGGER.info("maxEvents " + maxEvents + " was reached");
                            break fileLoop;
                        }
                    }
                }
            } // eventLoop
            LOGGER.info("Last physics event time: " + eventTime / 1000 + " - " + new Date(eventTime));

            // Close the EVIO reader.
            try {
                reader.close();
                LOGGER.fine("EVIO reader closed.");
            } catch (final IOException e) {
                LOGGER.warning(e.getMessage());
                e.printStackTrace();
            }
        } // fileLoop

        // If the processing stopped because of max events then need to cleanup the reader.
        if (reader != null) {
            if (!reader.isClosed()) {
                // Close the EVIO reader.
                try {
                    reader.close();
                    LOGGER.fine("EVIO reader closed.");
                } catch (final IOException e) {
                    LOGGER.log(Level.WARNING, e.getMessage(), e);
                }
            }
        }

        // Trigger endOfData on LCSim Drivers.
        jobManager.finish();

        // Close the LCIO writer.
        if (writer != null) {
            try {
                writer.close();
                LOGGER.info("LCIO output writer closed okay.");
            } catch (final IOException e) {
                e.printStackTrace();
                LOGGER.warning(e.getMessage());
            }
        }

        LOGGER.info("Job finished successfully!");
    }

    /**
     * Setup the LCSimEventBuilder based on the current detector name and run number.
     *
     * @param detectorName The detector name to be assigned to the event builder.
     * @param runNumber The run number which determines which event builder to use.
     * @return The LCSimEventBuilder for the Test Run or Engineering Run.
     */
    private void setupEventBuilder(final int runNumber) {
        // Is this run number from the Test Run?
        if (DatabaseConditionsManager.isTestRun(runNumber)) {
            // Configure conditions system for Test Run.
            LOGGER.info("using Test Run event builder");
            eventBuilder = new LCSimTestRunEventBuilder();
        } else {
            // Configure conditions system for Eng Run or default.
            LOGGER.info("using Eng Run event builder");
            eventBuilder = new LCSimEngRunEventBuilder();
        }
        final ConditionsManager conditions = ConditionsManager.defaultInstance();
        conditions.addConditionsListener(eventBuilder);
    }
}<|MERGE_RESOLUTION|>--- conflicted
+++ resolved
@@ -361,15 +361,7 @@
 
         // Process the LCSim job variable definitions, if any.
         jobManager = new JobManager();
-<<<<<<< HEAD
-                       
-        // Initialize run manager and add as listener on conditions system.
-        RunManager runManager = RunManager.getRunManager();
-        DatabaseConditionsManager.getInstance().addConditionsListener(runManager);
-        
-=======
                                
->>>>>>> bdfbd56d
         // Enable dry run because events will be processed individually.
         jobManager.setDryRun(true);
         
