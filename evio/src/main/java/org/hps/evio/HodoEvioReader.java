--- conflicted
+++ resolved
@@ -70,13 +70,13 @@
     private static final Logger LOGGER = Logger.getLogger(HodoEvioReader.class.getPackage().getName());
 
     private int topBankTag, botBankTag;
-    
+
     public HodoEvioReader(int topBankTag, int botBankTag) {
         this.topBankTag = topBankTag;
         this.botBankTag = botBankTag;
         hitCollectionName = "HodoReadoutHits";
     }
-    
+
     public void setTopBankTag(int topBankTag) {
         this.topBankTag = topBankTag;
     }
@@ -245,13 +245,9 @@
 
     private Long daqToGeometryId(int crate, short slot, short channel) {
 
-<<<<<<< HEAD
         //HodoscopeChannel hodoChannel = hodoConditions.getChannels().findChannel(crate, 10, channel);
         HodoscopeChannel hodoChannel = hodoConditions.getChannels().findChannel(crate, slot, channel);
-=======
-        HodoscopeChannel hodoChannel = hodoConditions.getChannels().findChannel(crate, 10 /* FIXME: hard-coded slot! */, channel);
-                
->>>>>>> 9ec369e0
+
         if (hodoChannel == null) {
             return null;
         }
