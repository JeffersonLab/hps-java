package org.hps.users.meeg;

import java.io.BufferedReader;
import java.io.FileNotFoundException;
import java.io.FileReader;
import java.io.IOException;
import java.text.SimpleDateFormat;
import java.util.Date;
import java.util.List;
import java.util.TimeZone;
import java.util.logging.Level;
import java.util.logging.Logger;
import org.apache.commons.cli.CommandLine;
import org.apache.commons.cli.CommandLineParser;
import org.apache.commons.cli.HelpFormatter;
import org.apache.commons.cli.Options;
import org.apache.commons.cli.ParseException;
import org.apache.commons.cli.DefaultParser;
import org.apache.commons.csv.CSVFormat;
import org.apache.commons.csv.CSVParser;
import org.apache.commons.csv.CSVRecord;
import org.hps.conditions.database.DatabaseConditionsManager;
import org.hps.conditions.svt.SvtAlignmentConstant;
import org.hps.conditions.svt.SvtBiasConstant;
import org.hps.conditions.svt.SvtBiasConstant.SvtBiasConstantCollection;
import org.hps.conditions.svt.SvtMotorPosition;
import org.hps.conditions.svt.SvtMotorPosition.SvtMotorPositionCollection;
import org.hps.conditions.svt.SvtTimingConstants;
import org.hps.run.database.RunManager;

/**
 * @author Sho Uemura <meeg@slac.stanford.edu>
 *
 */
public class SvtChargeIntegrator {

    /**
     * Initialize the logger.
     */
    private static Logger LOGGER = Logger.getLogger(SvtChargeIntegrator.class.getPackage().getName());

    private static final double angleTolerance = 1e-4;
    private static final double burstModeNoiseEfficiency = 0.965;

    /**
<<<<<<< HEAD
     * Default constructor
     */
    public SvtChargeIntegrator() {
    }

    /**
     * Load SVT HV bias constants into the conditions database.
=======
>>>>>>> 9c01f712
     *
     * @param args the command line arguments (requires a CVS run log file and a
     * MYA dump file.)
     */
    public static void main(String[] args) {

        Options options = new Options();
//        options.addOption(new Option("c", true, "CSV run file"));
//        options.addOption(new Option("m", true, "MYA dump file for bias"));
//        options.addOption(new Option("p", true, "MYA dump file for motor positions"));
//        options.addOption(new Option("t", false, "use run table format (from crawler) for bias"));
//        options.addOption(new Option("d", false, "discard first line of MYA data (for myaData output)"));
//        options.addOption(new Option("g", false, "Actually load stuff into DB"));
//        options.addOption(new Option("b", true, "beam current file"));
//        options.addOption(new Option("s", false, "Show plots"));

        final CommandLineParser parser = new DefaultParser();
        CommandLine cl = null;
        try {
            cl = parser.parse(options, args);
        } catch (ParseException e) {
            throw new RuntimeException("Cannot parse.", e);
        }

//        if (!cl.hasOption("c") || (!cl.hasOption("m") && !cl.hasOption("p"))) {
//            printUsage(options);
//            return;
//        }
        List<CSVRecord> records = null;
        try {
            FileReader reader = new FileReader(cl.getArgs()[0]);
            final CSVFormat format = CSVFormat.DEFAULT;

            final CSVParser csvParser;
            csvParser = new CSVParser(reader, format);

            records = csvParser.getRecords();

//            // Remove first two rows of headers.
//            records.remove(0);
//            records.remove(0);
            csvParser.close();
        } catch (FileNotFoundException ex) {
            Logger.getLogger(SvtChargeIntegrator.class.getName()).log(Level.SEVERE, null, ex);
        } catch (IOException ex) {
            Logger.getLogger(SvtChargeIntegrator.class.getName()).log(Level.SEVERE, null, ex);
        }

//        for (CSVRecord record : records) {
//            int runNum = Integer.parseInt(record.get(0));
//            int fileNum = Integer.parseInt(record.get(1));
////            int nEvents = Integer.parseInt(record.get(2));
////            int badEvents = Integer.parseInt(record.get(3));
////            int firstTimestamp = Integer.parseInt(record.get(4));
////            int lastTimestamp = Integer.parseInt(record.get(5));
//            long firstTI = Long.parseLong(record.get(6));
//            long lastTI = Long.parseLong(record.get(7));
////            long tiOffset = Long.parseLong(record.get(8));
////            data.add(new FileData(runNum, fileNum, firstTI, lastTI, record));
//        }
        SimpleDateFormat dateFormat = new SimpleDateFormat("yyyy-MM-dd HH:mm:ss.SSS");
        dateFormat.setTimeZone(TimeZone.getTimeZone("America/New_York"));

        try {
            BufferedReader br = new BufferedReader(new FileReader(cl.getArgs()[1]));
            String line;
            System.err.println("myaData header: " + br.readLine()); //discard the first line
<<<<<<< HEAD
//            System.out.println("run\ttotalQ\ttotalQBias\tfracBias\ttotalQNom\tfracNom\ttotalQ1pt5\tfrac1pt5\ttotalGatedQ\ttotalGatedQBias\tfracGatedBias\ttotalGatedQNom\tfracGatedNom\ttotalGatedQ1pt5\tfracGated1pt5");
            System.out.println("run_num\tfile_num\tnominal_position\tnEvents\ttotalQ\ttotalQ_withbias\ttotalQ_atnom\tgatedQ\tgatedQ_withbias\tgatedQ_atnom");
=======
            if (perRun) {
                System.out.println("run_num\tnominal_position\tnEvents\ttotalQ\ttotalQ_withbias\ttotalQ_atnom\tgatedQ\tgatedQ_withbias\tgatedQ_atnom\tgoodQ\tgoodQ_withbias\tgoodQ_atnom");
            } else {
                System.out.println("run_num\tfile_num\tnominal_position\tnEvents\ttotalQ\ttotalQ_withbias\ttotalQ_atnom\tgatedQ\tgatedQ_withbias\tgatedQ_atnom\tgoodQ\tgoodQ_withbias\tgoodQ_atnom");
            }
>>>>>>> 9c01f712

            int currentRun = 0;
            double nominalAngleTop = -999;
            double nominalAngleBottom = -999;
            String nominalPosition = null;
            long tiTimeOffset = 0;
            double efficiency = 0;
            SvtBiasConstantCollection svtBiasConstants = null;
            SvtMotorPositionCollection svtPositionConstants = null;
            SvtAlignmentConstant.SvtAlignmentConstantCollection alignmentConstants = null;
            Date date = null;
            Date lastDate = null;

            for (CSVRecord record : records) {
                int runNum = Integer.parseInt(record.get(0));
                int fileNum = Integer.parseInt(record.get(1));
                long firstTI = Long.parseLong(record.get(6));
                long lastTI = Long.parseLong(record.get(7));

                if (runNum != currentRun) {
                    RunManager.getRunManager().setRun(runNum);
                    if (!RunManager.getRunManager().runExists() || RunManager.getRunManager().getRunSummary().getTiTimeOffset() == null) {
                        continue;
                    }
                    try {
                        DatabaseConditionsManager.getInstance().setDetector("HPS-EngRun2015-Nominal-v3", runNum);

                        svtBiasConstants = DatabaseConditionsManager.getInstance().getCachedConditions(SvtBiasConstant.SvtBiasConstantCollection.class, "svt_bias_constants").getCachedData();
                        svtPositionConstants = DatabaseConditionsManager.getInstance().getCachedConditions(SvtMotorPosition.SvtMotorPositionCollection.class, "svt_motor_positions").getCachedData();
                        alignmentConstants = DatabaseConditionsManager.getInstance().getCachedConditions(SvtAlignmentConstant.SvtAlignmentConstantCollection.class, "svt_alignments").getCachedData();
                    } catch (Exception ex) {
                        continue;
                    }

                    tiTimeOffset = RunManager.getRunManager().getRunSummary().getTiTimeOffset();

                    for (final SvtAlignmentConstant constant : alignmentConstants) {
                        switch (constant.getParameter()) {
                            case 13100:
                                nominalAngleTop = constant.getValue();
                                break;
                            case 23100:
                                nominalAngleBottom = -constant.getValue();
                                break;
                        }
                    }
<<<<<<< HEAD

                    if (Math.abs(nominalAngleBottom) < angleTolerance && Math.abs(nominalAngleTop) < angleTolerance) {
                        nominalPosition = "0pt5";
                    } else if (Math.abs(nominalAngleBottom - 0.0033) < angleTolerance && Math.abs(nominalAngleTop - 0.0031) < angleTolerance) {
                        nominalPosition = "1pt5";
                    } else {
                        nominalPosition = "unknown";
                    }
=======
                    efficiency = burstModeNoiseEfficiency;
                    SvtTimingConstants svtTimingConstants;
                    try {
                        svtTimingConstants = DatabaseConditionsManager.getInstance().getCachedConditions(SvtTimingConstants.SvtTimingConstantsCollection.class, "svt_timing_constants").getCachedData().get(0);
                    } catch (Exception ex) {
                        svtTimingConstants = null;
                    }
                    if (svtTimingConstants != null) {
                        if (svtTimingConstants.getOffsetTime() > 27) {
                            efficiency *= 2.0 / 3.0; // bad latency: drop 2 out of 6 trigger phases
                        }// otherwise, we have good latency
                    } else {
                        efficiency = 0;
                    }//no latency info in conditions: give up
>>>>>>> 9c01f712
                    currentRun = runNum;
                }

                Date startDate = new Date((long) ((firstTI + tiTimeOffset) / 1e6));
                Date endDate = new Date((long) ((lastTI + tiTimeOffset) / 1e6));

                double totalCharge = 0;
                double totalChargeWithBias = 0;
                double totalChargeWithBiasAtNominal = 0;
                double totalGatedCharge = 0;
                double totalGatedChargeWithBias = 0;
                double totalGatedChargeWithBiasAtNominal = 0;
                double totalGoodCharge = 0;
                double totalGoodChargeWithBias = 0;
                double totalGoodChargeWithBiasAtNominal = 0;
                br.mark(1000);

                while ((line = br.readLine()) != null) {
                    String arr[] = line.split(" +");

                    if (arr.length != 4) {
                        throw new RuntimeException("this line is not correct.");
                    }
                    lastDate = date;
                    date = dateFormat.parse(arr[0] + " " + arr[1]);
                    if (date.before(startDate)) { //not in the file's time range yet; keep reading the file 
                        continue;
                    }

                    double current, livetime;
                    if (arr[2].equals("<undefined>")) {
                        current = 0;
                    } else {
                        current = Double.parseDouble(arr[2]);
                    }
                    if (arr[3].equals("<undefined>")) {
                        livetime = 0;
                    } else {
                        livetime = Math.min(100.0, Math.max(0.0, Double.parseDouble(arr[3]))) / 100.0;
                    }

                    boolean biasGood = false;
                    boolean positionGood = false;

                    SvtBiasConstant biasConstant = svtBiasConstants.find(date);
                    if (biasConstant != null) {
                        biasGood = true;
                    }
                    if (svtPositionConstants != null) {
                        SvtMotorPosition positionConstant = svtPositionConstants.find(date);
                        if (positionConstant != null) {
//                    System.out.format("%f %f %f %f\n", positionConstant.getBottom(), nominalAngleBottom, positionConstant.getTop(), nominalAngleTop);
                            if (Math.abs(positionConstant.getBottom() - nominalAngleBottom) < angleTolerance && Math.abs(positionConstant.getTop() - nominalAngleTop) < angleTolerance) {
                                positionGood = true;
                            }
                        }
                    }

                    if (lastDate != null) {
<<<<<<< HEAD
                        double dt = (Math.min(date.getTime(), endDate.getTime()) - Math.max(startDate.getTime(), lastDate.getTime())) / 1000.0;
                        double dq = dt * current; // nC
                        double dqGated = dt * current * livetime; // nC
=======
                        double biasDt = 0;
                        double positionDt = 0;
                        long dtStart = Math.max(startDate.getTime(), lastDate.getTime());
                        long dtEnd = Math.min(date.getTime(), endDate.getTime());
                        double dt = (dtEnd - dtStart) / 1000.0;
                        if (biasConstant != null) {
                            long biasStart = Math.max(dtStart, biasConstant.getStart());
                            long biasEnd = Math.min(dtEnd, biasConstant.getEnd());
                            biasDt = (biasEnd - biasStart) / 1000.0;
                            if (positionConstant != null) {
                                long positionStart = Math.max(biasStart, positionConstant.getStart());
                                long positionEnd = Math.min(biasEnd, positionConstant.getEnd());
                                positionDt = (positionEnd - positionStart) / 1000.0;
                            }
                        }
>>>>>>> 9c01f712
//                        System.out.format("start %d end %d date %d lastDate %d current %f dt %f\n", startDate.getTime(), endDate.getTime(), date.getTime(), lastDate.getTime(), current, dt);
                        totalCharge += dt * current; // nC
                        totalGatedCharge += dt * current * livetime;
                        totalGoodCharge += dt * current * livetime * efficiency;
                        if (biasGood) {
<<<<<<< HEAD
                            totalChargeWithBias += dq;
                            totalGatedChargeWithBias += dqGated;
                            if (positionGood) {
                                totalChargeWithBiasAtNominal += dq;
                                totalGatedChargeWithBiasAtNominal += dqGated;
=======
                            totalChargeWithBias += biasDt * current;
                            totalGatedChargeWithBias += biasDt * current * livetime;
                            totalGoodChargeWithBias += biasDt * current * livetime * efficiency;
                            if (positionGood) {
                                totalChargeWithBiasAtNominal += positionDt * current;
                                totalGatedChargeWithBiasAtNominal += positionDt * current * livetime;
                                totalGoodChargeWithBiasAtNominal += positionDt * current * livetime * efficiency;
>>>>>>> 9c01f712
                            }
                        }
                    }
                    if (date.after(endDate)) {//this is the last interval overlapping the file's time range; backtrack so this line will be read again for the next file
                        date = lastDate;
                        br.reset();
                        break;
                    }
                    br.mark(1000);
                }
<<<<<<< HEAD
                int nEvents = Integer.parseInt(record.get(2));
                System.out.format("%d\t%d\t%s\t%d\t%.3f\t%.3f\t%.3f\t%.3f\t%.3f\t%.3f\n", runNum, fileNum, nominalPosition, nEvents, totalCharge, totalChargeWithBias, totalChargeWithBiasAtNominal, totalGatedCharge, totalGatedChargeWithBias, totalGatedChargeWithBiasAtNominal);
=======
                if (perRun) {
                    int nEvents = Integer.parseInt(record.get(9));
                    System.out.format("%d\t%s\t%d\t%.3f\t%.3f\t%.3f\t%.3f\t%.3f\t%.3f\t%.3f\t%.3f\t%.3f\n", runNum, nominalPosition, nEvents, totalCharge, totalChargeWithBias, totalChargeWithBiasAtNominal, totalGatedCharge, totalGatedChargeWithBias, totalGatedChargeWithBiasAtNominal, totalGoodCharge, totalGoodChargeWithBias, totalGoodChargeWithBiasAtNominal);
                } else {
                    int fileNum = Integer.parseInt(record.get(1));
                    int nEvents = Integer.parseInt(record.get(2));
                    System.out.format("%d\t%d\t%s\t%d\t%.3f\t%.3f\t%.3f\t%.3f\t%.3f\t%.3f\t%.3f\t%.3f\t%.3f\n", runNum, fileNum, nominalPosition, nEvents, totalCharge, totalChargeWithBias, totalChargeWithBiasAtNominal, totalGatedCharge, totalGatedChargeWithBias, totalGatedChargeWithBiasAtNominal, totalGoodCharge, totalGoodChargeWithBias, totalGoodChargeWithBiasAtNominal);
                }
>>>>>>> 9c01f712
            }
        } catch (Exception ex) {
            Logger.getLogger(SvtChargeIntegrator.class.getName()).log(Level.SEVERE, null, ex);
        }

    }

    private static void printUsage(Options options) {
        HelpFormatter formatter = new HelpFormatter();
        formatter.printHelp("Need to adhere to these options", options);

    }
}<|MERGE_RESOLUTION|>--- conflicted
+++ resolved
@@ -43,16 +43,6 @@
     private static final double burstModeNoiseEfficiency = 0.965;
 
     /**
-<<<<<<< HEAD
-     * Default constructor
-     */
-    public SvtChargeIntegrator() {
-    }
-
-    /**
-     * Load SVT HV bias constants into the conditions database.
-=======
->>>>>>> 9c01f712
      *
      * @param args the command line arguments (requires a CVS run log file and a
      * MYA dump file.)
@@ -120,16 +110,11 @@
             BufferedReader br = new BufferedReader(new FileReader(cl.getArgs()[1]));
             String line;
             System.err.println("myaData header: " + br.readLine()); //discard the first line
-<<<<<<< HEAD
-//            System.out.println("run\ttotalQ\ttotalQBias\tfracBias\ttotalQNom\tfracNom\ttotalQ1pt5\tfrac1pt5\ttotalGatedQ\ttotalGatedQBias\tfracGatedBias\ttotalGatedQNom\tfracGatedNom\ttotalGatedQ1pt5\tfracGated1pt5");
-            System.out.println("run_num\tfile_num\tnominal_position\tnEvents\ttotalQ\ttotalQ_withbias\ttotalQ_atnom\tgatedQ\tgatedQ_withbias\tgatedQ_atnom");
-=======
             if (perRun) {
                 System.out.println("run_num\tnominal_position\tnEvents\ttotalQ\ttotalQ_withbias\ttotalQ_atnom\tgatedQ\tgatedQ_withbias\tgatedQ_atnom\tgoodQ\tgoodQ_withbias\tgoodQ_atnom");
             } else {
                 System.out.println("run_num\tfile_num\tnominal_position\tnEvents\ttotalQ\ttotalQ_withbias\ttotalQ_atnom\tgatedQ\tgatedQ_withbias\tgatedQ_atnom\tgoodQ\tgoodQ_withbias\tgoodQ_atnom");
             }
->>>>>>> 9c01f712
 
             int currentRun = 0;
             double nominalAngleTop = -999;
@@ -176,7 +161,6 @@
                                 break;
                         }
                     }
-<<<<<<< HEAD
 
                     if (Math.abs(nominalAngleBottom) < angleTolerance && Math.abs(nominalAngleTop) < angleTolerance) {
                         nominalPosition = "0pt5";
@@ -185,7 +169,6 @@
                     } else {
                         nominalPosition = "unknown";
                     }
-=======
                     efficiency = burstModeNoiseEfficiency;
                     SvtTimingConstants svtTimingConstants;
                     try {
@@ -200,7 +183,6 @@
                     } else {
                         efficiency = 0;
                     }//no latency info in conditions: give up
->>>>>>> 9c01f712
                     currentRun = runNum;
                 }
 
@@ -260,47 +242,19 @@
                     }
 
                     if (lastDate != null) {
-<<<<<<< HEAD
                         double dt = (Math.min(date.getTime(), endDate.getTime()) - Math.max(startDate.getTime(), lastDate.getTime())) / 1000.0;
-                        double dq = dt * current; // nC
-                        double dqGated = dt * current * livetime; // nC
-=======
-                        double biasDt = 0;
-                        double positionDt = 0;
-                        long dtStart = Math.max(startDate.getTime(), lastDate.getTime());
-                        long dtEnd = Math.min(date.getTime(), endDate.getTime());
-                        double dt = (dtEnd - dtStart) / 1000.0;
-                        if (biasConstant != null) {
-                            long biasStart = Math.max(dtStart, biasConstant.getStart());
-                            long biasEnd = Math.min(dtEnd, biasConstant.getEnd());
-                            biasDt = (biasEnd - biasStart) / 1000.0;
-                            if (positionConstant != null) {
-                                long positionStart = Math.max(biasStart, positionConstant.getStart());
-                                long positionEnd = Math.min(biasEnd, positionConstant.getEnd());
-                                positionDt = (positionEnd - positionStart) / 1000.0;
-                            }
-                        }
->>>>>>> 9c01f712
 //                        System.out.format("start %d end %d date %d lastDate %d current %f dt %f\n", startDate.getTime(), endDate.getTime(), date.getTime(), lastDate.getTime(), current, dt);
                         totalCharge += dt * current; // nC
                         totalGatedCharge += dt * current * livetime;
                         totalGoodCharge += dt * current * livetime * efficiency;
                         if (biasGood) {
-<<<<<<< HEAD
                             totalChargeWithBias += dq;
                             totalGatedChargeWithBias += dqGated;
+                            totalGoodChargeWithBias += biasDt * current * livetime * efficiency;
                             if (positionGood) {
                                 totalChargeWithBiasAtNominal += dq;
                                 totalGatedChargeWithBiasAtNominal += dqGated;
-=======
-                            totalChargeWithBias += biasDt * current;
-                            totalGatedChargeWithBias += biasDt * current * livetime;
-                            totalGoodChargeWithBias += biasDt * current * livetime * efficiency;
-                            if (positionGood) {
-                                totalChargeWithBiasAtNominal += positionDt * current;
-                                totalGatedChargeWithBiasAtNominal += positionDt * current * livetime;
                                 totalGoodChargeWithBiasAtNominal += positionDt * current * livetime * efficiency;
->>>>>>> 9c01f712
                             }
                         }
                     }
@@ -311,10 +265,6 @@
                     }
                     br.mark(1000);
                 }
-<<<<<<< HEAD
-                int nEvents = Integer.parseInt(record.get(2));
-                System.out.format("%d\t%d\t%s\t%d\t%.3f\t%.3f\t%.3f\t%.3f\t%.3f\t%.3f\n", runNum, fileNum, nominalPosition, nEvents, totalCharge, totalChargeWithBias, totalChargeWithBiasAtNominal, totalGatedCharge, totalGatedChargeWithBias, totalGatedChargeWithBiasAtNominal);
-=======
                 if (perRun) {
                     int nEvents = Integer.parseInt(record.get(9));
                     System.out.format("%d\t%s\t%d\t%.3f\t%.3f\t%.3f\t%.3f\t%.3f\t%.3f\t%.3f\t%.3f\t%.3f\n", runNum, nominalPosition, nEvents, totalCharge, totalChargeWithBias, totalChargeWithBiasAtNominal, totalGatedCharge, totalGatedChargeWithBias, totalGatedChargeWithBiasAtNominal, totalGoodCharge, totalGoodChargeWithBias, totalGoodChargeWithBiasAtNominal);
@@ -323,7 +273,6 @@
                     int nEvents = Integer.parseInt(record.get(2));
                     System.out.format("%d\t%d\t%s\t%d\t%.3f\t%.3f\t%.3f\t%.3f\t%.3f\t%.3f\t%.3f\t%.3f\t%.3f\n", runNum, fileNum, nominalPosition, nEvents, totalCharge, totalChargeWithBias, totalChargeWithBiasAtNominal, totalGatedCharge, totalGatedChargeWithBias, totalGatedChargeWithBiasAtNominal, totalGoodCharge, totalGoodChargeWithBias, totalGoodChargeWithBiasAtNominal);
                 }
->>>>>>> 9c01f712
             }
         } catch (Exception ex) {
             Logger.getLogger(SvtChargeIntegrator.class.getName()).log(Level.SEVERE, null, ex);
