package org.hps.recon.vertexing;

import hep.physics.matrix.BasicMatrix;
import hep.physics.matrix.Matrix;
import hep.physics.matrix.MatrixOp;
import hep.physics.matrix.SymmetricMatrix;
import hep.physics.vec.BasicHep3Vector;
import hep.physics.vec.Hep3Vector;
import static java.lang.Math.*;
import java.util.ArrayList;
import java.util.HashMap;
import java.util.List;
import java.util.Map;
import org.hps.recon.tracking.CoordinateTransformations;
import org.lcsim.constants.Constants;

/**
 * @version $Id: BilliorVertexer.java,v 1.3 2013/03/13 19:24:20 mgraham Exp $
 * @version Vertex tracks using least-squares method laid out by billior etal
 * used in the HPS Java package.
 */
public class BilliorVertexer {
    // the value of the magnetic field in the vicinity of the vertex
    // default is a constant field along the z axis

    private boolean _debug = false;
    private final double _bField;
    private boolean _beamspotConstraint;
    private boolean _targetConstraint;
    private String _constraintType;
    private final double[] _beamSize = {0.001, 0.01, 0.01}; //10um in y and z
    private final double[] _beamPosition = {0.0, 0.0, 0.0}; //origin
    private int _ntracks;
    private double[] _v0 = {0.0, 0.0, 0.0}; //initial guess for unconstrained vertex fit
//    private double[] _vertexPosition = {0., 0.0, 0.0};
    private Matrix _vertexPosition;
    private Matrix _covVtx;
    private List<Matrix> _pFit;

    //theta,phi_v,rho
    private List<Matrix> covVtxMomList;
    private Matrix[][] covMomList;//max 2 tracks...just make this bigger for more
    private double _chiSq;

    public BilliorVertexer(double bField) {
        _bField = bField;
        _constraintType = "Unconstrained";
        _beamspotConstraint = false;
        _targetConstraint = false;
    }

    public BilliorVertexer(double bField, boolean bsConst, boolean constToBS) {
        _bField = bField;
        _beamspotConstraint = bsConst;
        _targetConstraint = constToBS;
        if (_beamspotConstraint && _targetConstraint)
            System.out.println("BilliorVertexer::Warning!!!  Setting both _beamspotConstraint and _targetConstraint to true!");
        if (_beamspotConstraint)
            _constraintType = "BeamspotConstrained";
        if (_targetConstraint)
            _constraintType = "TargetConstrained";
    }

    public void setDebug(boolean debug) {
        _debug = debug;
    }

    public BilliorVertex fitVertex(List<BilliorTrack> tracks) {
        _ntracks = tracks.size();
        follow1985Paper(tracks);
        if (_beamspotConstraint)
            applyBSconstraint(true);
        else if (_targetConstraint)
            applyBSconstraint(false);
        Map<Integer, Hep3Vector> pFitMap = new HashMap<Integer, Hep3Vector>();
        for (int i = 0; i < tracks.size(); i++) {
            Hep3Vector pFit = new BasicHep3Vector(this.getFittedMomentum(i));
            pFitMap.put(i, pFit);
        }
        Hep3Vector vert = new BasicHep3Vector(_vertexPosition.e(0, 0), _vertexPosition.e(1, 0), _vertexPosition.e(2, 0));
        Hep3Vector vertDet = CoordinateTransformations.transformVectorToDetector(vert);
        SymmetricMatrix covVtxDet = CoordinateTransformations.transformCovarianceToDetector(new SymmetricMatrix(_covVtx));
        return new BilliorVertex(vertDet, covVtxDet, _chiSq, getInvMass(), pFitMap, _constraintType);
    }

    /*  Add the constraint that V0 is at/points back to beamspot
     *  this method is based on progressive least squares fit
     *  using the unconstrained fit result as the (k-1) fit
     *
     *  all notation is taken from:
     * W. Hulsbergen, NIM 552 (2005) 566-575
     */
    private void applyBSconstraint(boolean pointback) {
        String methodName = pointback ? "constrainV0toBS" : "constrainV0toTarget";
        BasicMatrix Ckm1 = new BasicMatrix(3 * (_ntracks + 1), 3 * (_ntracks + 1));
        BasicMatrix Xkm1 = new BasicMatrix(3 * (_ntracks + 1), 1);
        MatrixOp.setSubMatrix(Ckm1, _covVtx, 0, 0);
        MatrixOp.setSubMatrix(Xkm1, _vertexPosition, 0, 0);
        int n = 1;
        for (Matrix covVtxMom : covVtxMomList) {
            if (_debug)
                System.out.println(methodName + "::Track " + n + "  covVtxMom : " + covVtxMom.toString());
            MatrixOp.setSubMatrix(Ckm1, covVtxMom, 0, 3 * n);
            MatrixOp.setSubMatrix(Ckm1, MatrixOp.transposed(covVtxMom), 3 * n, 0);
            n++;
        }
        for (int i = 0; i < _ntracks; i++) {
            BasicMatrix pi = (BasicMatrix) _pFit.get(i);
            MatrixOp.setSubMatrix(Xkm1, pi, 3 * (i + 1), 0);
            if (_debug)
                System.out.println(methodName + "::Track " + i + "  p : " + pi.toString());
            for (int j = 0; j < _ntracks; j++)
                MatrixOp.setSubMatrix(Ckm1, covMomList[i][j], 3 * (i + 1), 3 * (j + 1));
        }

        //  now calculate the derivative matrix for the beam constraint.
        //  the beamspot is assumed to be at _beamPosition 
        //  the V0 production position is Vbvec=(0,-(ptot_y)/(ptot_x)*Vx+Vy, -(ptot_z)/(ptot_x)*Vx+Vz)
        //  where ptot=sum_i (pi)
        //  need derivites wrt to the vertex position and momentum (theta,phi_v,rho)
        double Vx = _vertexPosition.e(0, 0);
        double Vy = _vertexPosition.e(1, 0);
        double Vz = _vertexPosition.e(2, 0);
        //first, get the sum of momenta...
        double pxtot = 0;
        double pytot = 0;
        double pztot = 0;
        for (int i = 0; i < _ntracks; i++) {
            BasicMatrix pi = (BasicMatrix) _pFit.get(i);
            double theta = pi.e(0, 0);
            double phiv = pi.e(1, 0);
            double rho = pi.e(2, 0);
            double Pt = Math.abs((1. / rho) * _bField * Constants.fieldConversion);
            double px = Pt * Math.cos(phiv);
            double py = Pt * Math.sin(phiv);
            double pz = Pt * 1 / Math.tan(theta);
            pxtot += px;
            pytot += py;
            pztot += pz;
        }
        //calculate the position of the A' at X=0
        BasicMatrix rk = makeRk(Vx, Vy, Vz, pxtot, pytot, pztot, pointback);
        if (_debug)
            System.out.println(methodName + "::rk = " + rk);

        //mg...makeHkFixed is for our debugging..replace makeHk with that when we 
        // are sure that it's correct
        BasicMatrix Hk = makeHkFixed(Vx, pxtot, pytot, pztot, pointback);
//        BasicMatrix Hk = makeHk(Vx, pxtot, pytot, pztot, pointback);

        if (_debug)
            System.out.println(methodName + "::Hk = " + Hk);

        // the beam covariance
        BasicMatrix Vk = new BasicMatrix(3, 3);
        Vk.setElement(0, 0, _beamSize[0] * _beamSize[0]);
        Vk.setElement(1, 1, _beamSize[1] * _beamSize[1]);
        Vk.setElement(2, 2, _beamSize[2] * _beamSize[2]);

        //now do the matrix operations to get the constrained parameters
        BasicMatrix Hkt = (BasicMatrix) MatrixOp.transposed(Hk);
        if (_debug)
            System.out.println(methodName + "::Ckm1Hk = " + MatrixOp.mult(Ckm1, Hk));

        BasicMatrix Rk = (BasicMatrix) MatrixOp.mult(Hkt, MatrixOp.mult(Ckm1, Hk));
        if (_debug)
            System.out.println("Pre Vk:  Rk = " + Rk.toString());
        Rk = (BasicMatrix) MatrixOp.add(Rk, Vk);
        if (_debug)
            System.out.println("Post Vk:  Rk = " + Rk.toString());
        BasicMatrix Rkinv = (BasicMatrix) MatrixOp.inverse(Rk);
        BasicMatrix Kk = (BasicMatrix) MatrixOp.mult(Ckm1, MatrixOp.mult(Hk, Rkinv));

        Matrix _constrainedFit = MatrixOp.mult(Kk, rk);
        _constrainedFit = MatrixOp.add(_constrainedFit, Xkm1);//Xk

        //ok, get the new covariance
        BasicMatrix RkKkt = (BasicMatrix) MatrixOp.mult(Rk, MatrixOp.transposed(Kk));
        BasicMatrix HkCkm1 = (BasicMatrix) MatrixOp.mult(Hkt, Ckm1);
        RkKkt = (BasicMatrix) MatrixOp.mult(1, RkKkt);
        HkCkm1 = (BasicMatrix) MatrixOp.mult(-2, HkCkm1);
        BasicMatrix sumMatrix = (BasicMatrix) MatrixOp.mult(Kk, MatrixOp.add(HkCkm1, RkKkt));
        Matrix _constrainedCov = (BasicMatrix) MatrixOp.add(Ckm1, sumMatrix);

        //update the regular parameter names to the constrained result
        _vertexPosition = (BasicMatrix) MatrixOp.getSubMatrix(_constrainedFit, 0, 0, 3, 1);

        if (_debug)
            System.out.println("Constrained vertex: " + _vertexPosition);
        //update the covariance matrices and fitted momenta
        _covVtx = (BasicMatrix) MatrixOp.getSubMatrix(_constrainedCov, 0, 0, 3, 3);
        for (int i = 0; i < _ntracks; i++) {
            BasicMatrix ptmp = (BasicMatrix) MatrixOp.getSubMatrix(_constrainedFit, 3 * (i + 1), 0, 3, 1);
            _pFit.set(i, ptmp);
            covVtxMomList.set(i, (BasicMatrix) MatrixOp.getSubMatrix(_constrainedCov, 0, 0, 3 * (i + 1), 3 * (i + 1)));
            for (int j = 0; j < _ntracks; j++)
                covMomList[i][j] = (BasicMatrix) MatrixOp.getSubMatrix(_constrainedCov, 0, 0, 3 * (i + 1), 3 * (j + 1));;
        }

        //ok...add to the chi^2
        if (_debug)
            System.out.println("Chisq contribution: " + MatrixOp.mult(MatrixOp.transposed(rk), MatrixOp.mult(Rkinv, rk)));
        _chiSq += MatrixOp.mult(MatrixOp.transposed(rk), MatrixOp.mult(Rkinv, rk)).e(0, 0);
    }

    private BasicMatrix makeHk(double Vx, double pxtot, double pytot, double pztot, boolean bscon) {
        BasicMatrix Hk = new BasicMatrix(3 * (_ntracks + 1), 3);
//  ok, can set the derivitives wrt to V
        if (bscon) {
            Hk.setElement(0, 0, 0);
            Hk.setElement(0, 1, pytot / pxtot);
            Hk.setElement(0, 2, pztot / pxtot);
        } else {
            Hk.setElement(0, 0, 1);
            Hk.setElement(0, 1, 0);
            Hk.setElement(0, 2, 0);
        }
        Hk.setElement(1, 0, 0);
        Hk.setElement(1, 1, 1);
        Hk.setElement(1, 2, 0);
        Hk.setElement(2, 0, 0);
        Hk.setElement(2, 1, 0);
        Hk.setElement(2, 2, 1);
//ok, loop over tracks again to set the derivitives wrt track momenta (theta,phi,rho)
        for (int i = 0; i < _ntracks; i++) {
            BasicMatrix pi = (BasicMatrix) _pFit.get(i);
            double theta = pi.e(0, 0);
            double phiv = pi.e(1, 0);
            double rho = pi.e(2, 0);
            double Pt = Math.abs((1. / rho) * _bField * Constants.fieldConversion);
//            double px = Pt * Math.cos(phiv);
//            double py = Pt * Math.sin(phiv);
//            double pz = Pt * 1 / Math.tan(theta);
            //derivities wrt theta
            Hk.setElement(3 * (i + 1), 0, 0);
            Hk.setElement(3 * (i + 1), 1, 0);
            if (bscon)
                Hk.setElement(3 * (i + 1), 2,
                        -Pt / Math.pow(sin(theta), 2) * (Vx - _beamPosition[0]));
            else
                Hk.setElement(3 * (i + 1), 2, 0);
            //derivities wrt phi
            Hk.setElement(3 * (i + 1) + 1, 0, 0);
            if (bscon) {
                Hk.setElement(3 * (i + 1) + 1, 1,
                        (Pt * Pt * cos(phiv) * sin(phiv) / (pxtot * pxtot)) * (Vx - _beamPosition[0]));
                Hk.setElement(3 * (i + 1) + 1, 2,
                        (Pt * sin(phiv) / (pxtot * pxtot)) * (Vx - _beamPosition[0]) * pztot);
            } else {
                Hk.setElement(3 * (i + 1) + 1, 1, 0);
                Hk.setElement(3 * (i + 1) + 1, 2, 0);
            }
            //derivities wrt rho
            Hk.setElement(3 * (i + 1) + 2, 0, 0);
//            Hk.setElement(3 * (i + 1) + 2, 1,
//                    (pytot / pxtot - 1) * (Pt / rho) * (1 / pxtot) * Vx);
//            Hk.setElement(3 * (i + 1) + 2, 2,
//                    (pztot / pxtot - 1) * (Pt / rho) * (1 / pxtot) * Vx);
            if (bscon) {
                Hk.setElement(3 * (i + 1) + 2, 1,
                        (cos(phiv) * pytot / pxtot - sin(phiv)) * (Pt / rho) * (1 / pxtot) * (Vx - _beamPosition[0]));
                Hk.setElement(3 * (i + 1) + 2, 2,
                        (cos(phiv) * pztot / pxtot - sin(phiv)) * (Pt / rho) * (1 / pxtot) * (Vx - _beamPosition[0]));
            } else {
                Hk.setElement(3 * (i + 1) + 2, 1, 0);
                Hk.setElement(3 * (i + 1) + 2, 2, 0);
            }
            //                   if(_debug)System.out.println("pxtot = "+pxtot+"; rho = "+rho+"; Pt = "+Pt);
            //                   if(_debug)System.out.println("cos(phiv)*pytot / pxtot - sin(phiv) = "+(cos(phiv)*pytot / pxtot - sin(phiv)));
            //                   if(_debug)System.out.println("Pt/(rho*pxtot) = "+(Pt / rho) * (1 / pxtot));
        }
        return Hk;
    }

    private BasicMatrix makeHkFixed(double Vx, double pxtot, double pytot, double pztot, boolean bscon) {
        BasicMatrix Hk = new BasicMatrix(3 * (_ntracks + 1), 3);
        //derivitives wrt to V
        if (bscon) {
            Hk.setElement(0, 0, 0);
            Hk.setElement(0, 1, -pytot / pxtot);
            Hk.setElement(0, 2, -pztot / pxtot);
        } else {
            Hk.setElement(0, 0, 1);
            Hk.setElement(0, 1, 0);
            Hk.setElement(0, 2, 0);
        }
        Hk.setElement(1, 0, 0);
        Hk.setElement(1, 1, 1);
        Hk.setElement(1, 2, 0);
        Hk.setElement(2, 0, 0);
        Hk.setElement(2, 1, 0);
        Hk.setElement(2, 2, 1);

        //store the track parameters
        double theta[] = {0, 0};
        double phiv[] = {0, 0};
        double rho[] = {0, 0};
        double Pt[] = {0, 0};
        double px[] = {0, 0};
        double py[] = {0, 0};
        double pz[] = {0, 0};

        for (int i = 0; i < _ntracks; i++) {
            BasicMatrix pi = (BasicMatrix) _pFit.get(i);
            theta[i] = pi.e(0, 0);
            phiv[i] = pi.e(1, 0);
            rho[i] = pi.e(2, 0);
            Pt[i] = Math.abs((1. / rho[i]) * _bField * Constants.fieldConversion);
            px[i] = Pt[i] * Math.cos(phiv[i]);
            py[i] = Pt[i] * Math.sin(phiv[i]);
            pz[i] = Pt[i] * 1 / Math.tan(theta[i]);
        }

        //derivatives wrt theta
        Hk.setElement(3, 0, 0);
        Hk.setElement(3, 1, 0);
        Hk.setElement(6, 0, 0);
        Hk.setElement(6, 1, 0);
        if (bscon) {
            Hk.setElement(3, 2, -(((_beamPosition[0] - Vx) * Math.pow(1 / Math.sin(theta[0]), 2)) / (px[1] * rho[0] + Math.cos(phiv[0]))));
            Hk.setElement(6, 2, -(((_beamPosition[0] - Vx) * Math.pow(1 / Math.sin(theta[1]), 2)) / (px[0] * rho[1] + Math.cos(phiv[1]))));
<<<<<<< HEAD
=======
//          Hk.setElement(3, 2, (Vx - _beamPosition[0])/(pxtot)*Pt[0]*Math.pow(1./Math.sin(theta[0]), 2));
// Hk.setElement(6, 2, (Vx - _beamPosition[0])/(pxtot)*Pt[1]*Math.pow(1./Math.sin(theta[1]), 2)); 
>>>>>>> 18ead5f7
        } else {
            Hk.setElement(3, 2, 0);
            Hk.setElement(6, 2, 0);
        }

        //derivatives wrt phi
        Hk.setElement(4, 0, 0);
        Hk.setElement(4, 1, 0);
        Hk.setElement(7, 0, 0);
        Hk.setElement(7, 1, 0);
        if (bscon) {
            Hk.setElement(4, 1, ((_beamPosition[0] - Vx) * (1 + px[1] * rho[0] * Math.cos(phiv[0]) + py[1] * rho[0] * Math.sin(phiv[0]))) / Math.pow(px[1] * rho[0] + Math.cos(phiv[0]), 2));
            Hk.setElement(4, 2, ((_beamPosition[0] - Vx) * (pz[1] * rho[0] + 1 / Math.tan(theta[0])) * Math.sin(phiv[0])) / Math.pow(px[1] * rho[0] + Math.cos(phiv[0]), 2));
            Hk.setElement(7, 1, ((_beamPosition[0] - Vx) * (1 + px[0] * rho[1] * Math.cos(phiv[1]) + py[0] * rho[1] * Math.sin(phiv[1]))) / Math.pow(px[0] * rho[1] + Math.cos(phiv[1]), 2));
            Hk.setElement(7, 2, ((_beamPosition[0] - Vx) * (pz[0] * rho[1] + 1 / Math.tan(theta[1])) * Math.sin(phiv[1])) / Math.pow(px[0] * rho[1] + Math.cos(phiv[1]), 2));
        } else {
            Hk.setElement(4, 1, 0);
            Hk.setElement(7, 1, 0);
            Hk.setElement(4, 2, 0);
            Hk.setElement(7, 2, 0);
        }

        //derivatives wrt rho
        Hk.setElement(5, 0, 0);
        Hk.setElement(5, 1, 0);
        Hk.setElement(8, 0, 0);
        Hk.setElement(8, 1, 0);
        if (bscon) {
            Hk.setElement(5, 1, ((_beamPosition[0] - Vx) * (py[1] * Math.cos(phiv[0]) - px[1] * Math.sin(phiv[0]))) / Math.pow(px[1] * rho[0] + Math.cos(phiv[0]), 2));
            Hk.setElement(5, 2, ((_beamPosition[0] - Vx) * (pz[1] * Math.cos(phiv[0]) - px[1] * 1 / Math.tan(theta[0]))) / Math.pow(px[1] * rho[0] + Math.cos(phiv[0]), 2));
            Hk.setElement(8, 1, ((_beamPosition[0] - Vx) * (py[0] * Math.cos(phiv[1]) - px[0] * Math.sin(phiv[1]))) / Math.pow(px[0] * rho[1] + Math.cos(phiv[1]), 2));
            Hk.setElement(8, 2, ((_beamPosition[0] - Vx) * (pz[0] * Math.cos(phiv[1]) - px[0] * 1 / Math.tan(theta[1]))) / Math.pow(px[0] * rho[1] + Math.cos(phiv[1]), 2));
//            Hk.setElement(5, 1, -(Vx - _beamPosition[0]) / Math.pow(pxtot * rho[0], 2) * (-pxtot * Math.sin(phi[0]) + pytot * Math.cos(phi[0])));
//            Hk.setElement(8, 1, -(Vx - _beamPosition[0]) / Math.pow(pxtot * rho[1], 2) * (-pxtot * Math.sin(phi[1]) + pytot * Math.cos(phi[1])));
//            Hk.setElement(5, 2, -(Vx - _beamPosition[0]) / Math.pow(pxtot * rho[0], 2) * (-pxtot / Math.tan(theta[0]) + pztot * Math.cos(phi[0])));
//            Hk.setElement(8, 2, -(Vx - _beamPosition[0]) / Math.pow(pxtot * rho[0], 2) * (-pxtot / Math.tan(theta[0]) + pztot * Math.cos(phi[0])));
        } else {
            Hk.setElement(5, 1, 0);
            Hk.setElement(8, 1, 0);
            Hk.setElement(5, 2, 0);
            Hk.setElement(8, 2, 0);
        }

        return Hk;
    }

    private BasicMatrix makeRk(double Vx, double Vy, double Vz, double pxtot, double pytot, double pztot, boolean bscon) {
        //calculate the position of the A' at X=0
        BasicMatrix rk = new BasicMatrix(3, 1);
        if (_debug)
            System.out.println("makeRk::Vx = " + Vx + "; Vy = " + Vy + "; Vz = " + Vz + "; pxtot = " + pxtot + "; pytot = " + pytot + "; pztot = " + pztot);
        if (bscon) {
            rk.setElement(0, 0, 0);  ///!!!!  Ah...think this is wrong!!!!
            rk.setElement(1, 0, _beamPosition[1] - (Vy - pytot / pxtot * (Vx - _beamPosition[0])));
            rk.setElement(2, 0, _beamPosition[2] - (Vz - pztot / pxtot * (Vx - _beamPosition[0])));
        } else {
            rk.setElement(0, 0, _beamPosition[0] - Vx);
            rk.setElement(1, 0, _beamPosition[1] - Vy);
            rk.setElement(2, 0, _beamPosition[2] - Vz);
        }
        return rk;
    }

    public void setV0(double[] v0) {
        _v0 = v0;
    }

    public void setBeamSize(double[] bs) {
        _beamSize[0] = bs[0];
        _beamSize[1] = bs[1];
        _beamSize[2] = bs[2];
    }

    public void setBeamPosition(double[] bp) {
        _beamPosition[0] = bp[0];
        _beamPosition[1] = bp[1];
        _beamPosition[2] = bp[2];
    }

    public void doBeamSpotConstraint(boolean bsconst) {
        _beamspotConstraint = bsconst;
        _targetConstraint = false;
        if (bsconst == true)
            _constraintType = "BeamspotConstrained";

    }

    public void doTargetConstraint(boolean tconst) {
        _beamspotConstraint = false;
        _targetConstraint = tconst;
        if (tconst == true)
            _constraintType = "TargetConstrained";
    }

    public double getChiSq() {
        return _chiSq;
    }

    //double[]...should fix this to return Hep3Vector?
    public double[] getFittedMomentum(int index) {
        BasicMatrix pi = (BasicMatrix) _pFit.get(index);
        double[] mom = {0, 0, 0};
        double theta = pi.e(0, 0);
        double phiv = pi.e(1, 0);
        double rho = pi.e(2, 0);
        double Pt = Math.abs((1. / rho) * _bField * Constants.fieldConversion);
        mom[0] = Pt * Math.cos(phiv);
        mom[1] = Pt * Math.sin(phiv);
        mom[2] = Pt * 1 / Math.tan(theta);
        if (_debug) {
            System.out.println("getFittedMomentum::  " + mom[0] + "; " + mom[1] + "; " + mom[2]);
            System.out.println("pT= " + Pt + "; phi = " + phiv + "; B = " + _bField);
        }
        return mom;
    }

    public Matrix getFittedMomentumCovariance(int index) {
        BasicMatrix pi = (BasicMatrix) _pFit.get(index);
        BasicMatrix covpi = (BasicMatrix) covMomList[index][index]; //of diagonal matrices are the track-track covariances
        double theta = pi.e(0, 0);
        double phiv = pi.e(1, 0);
        double rho = pi.e(2, 0);
        BasicMatrix Jac = (BasicMatrix) getJacobianThetaPhiRhoToPxPyPz(theta, phiv, rho);
        BasicMatrix JacT = (BasicMatrix) MatrixOp.transposed(Jac);
        return MatrixOp.mult(Jac, MatrixOp.mult(covpi, JacT));
    }

    public Matrix getFittedVertexCovariance(int index) {
        return _covVtx;
    }

    public double getInvMass() {
        double esum = 0.;
        double pxsum = 0.;
        double pysum = 0.;
        double pzsum = 0.;
        double me = 0.000511;
        // Loop over tracks
        for (int i = 0; i < _ntracks; i++) {
            double[] p = getFittedMomentum(i);
            double p1x = p[0];
            double p1y = p[1];
            double p1z = p[2];
            double p1mag2 = p1x * p1x + p1y * p1y + p1z * p1z;
            double e1 = Math.sqrt(p1mag2 + me * me);
            pxsum += p1x;
            pysum += p1y;
            pzsum += p1z;
            esum += e1;
        }
        double psum = Math.sqrt(pxsum * pxsum + pysum * pysum + pzsum * pzsum);
        double evtmass = esum * esum - psum * psum;

        if (evtmass > 0)
            return Math.sqrt(evtmass);
        else
            return -99;
    }

    //get the uncertaintly on the invariant mass 
    //curretnly only uses the diagonal terms in covaraince...   
    //I repeat a lot of code above; should just calculate these
    //as part of vertex fit, have a private _mass; _massErr variables
    //and use getters just to forward them 
    //note:  check that mass I get here is same as above!!!  Better be!
    public double getInvMassUncertainty() {
        //get what we need
        double[] p1 = getFittedMomentum(0);
        double[] p2 = getFittedMomentum(1);
        Matrix cov1=covMomList[1][1];
        Matrix cov2=covMomList[2][2];
        //fill in some local variables
        double esum = 0.;
        double pxsum = 0.;
        double pysum = 0.;
        double pzsum = 0.;
        double me = 0.000511;
        double p1x = p1[0];
        double p1y = p1[1];
        double p1z = p1[2];
        double p2x = p2[0];
        double p2y = p2[1];
        double p2z = p2[2];
        // some useful quantities
        double p1mag2 = p1x * p1x + p1y * p1y + p1z * p1z;
        double e1 = Math.sqrt(p1mag2 + me * me);
        double p2mag2 = p2x * p2x + p1y * p2y + p2z * p2z;
        double e2 = Math.sqrt(p2mag2 + me * me);
        pxsum = p1x + p2x;
        pysum = p1y + p2y;
        pzsum = p1z + p2z;
        esum=e1+e2;
        double psum = Math.sqrt(pxsum * pxsum + pysum * pysum + pzsum * pzsum);       
        double evtmass = esum * esum - psum * psum;       
        //lots of terms here...do in pieces
        double mErrOverMSq=Math.pow((p2x*e1-p1x*e2)*cov1.e(0,0)/e1,2);
        mErrOverMSq+=Math.pow((p2x*e1-p1x*e2)*cov2.e(0,0)/e2,2);
        mErrOverMSq+=Math.pow((p2y*e1-p1y*e2)*cov1.e(1,1)/e1,2);
        mErrOverMSq+=Math.pow((p2y*e1-p1y*e2)*cov2.e(1,1)/e2,2);                
        mErrOverMSq+=Math.pow((p2z*e1-p1z*e2)*cov1.e(2,2)/e1,2);
        mErrOverMSq+=Math.pow((p2z*e1-p1z*e2)*cov2.e(2,2)/e2,2);
        mErrOverMSq/=4*Math.pow(p1x*p2x+p1y*p2y+p1z*p2z-(me*me+e1*e2),2);
        //return the uncertainty
        return Math.sqrt(mErrOverMSq)*evtmass;
    }

    @Override
    public String toString() {
        String sb = "Vertex at : \nx= " + _vertexPosition.e(0, 0) + " +/- " + Math.sqrt(_covVtx.e(0, 0)) + "\ny= " + _vertexPosition.e(1, 0) + " +/- " + Math.sqrt(_covVtx.e(1, 1)) + "\nz= " + _vertexPosition.e(2, 0) + " +/- " + Math.sqrt(_covVtx.e(2, 2));
        return sb;
    }

    private void follow1985Paper(List<BilliorTrack> tracks) {

        //initial guess for the vertex
        BasicMatrix v0 = new BasicMatrix(3, 1);
        v0.setElement(0, 0, _v0[0]);
        v0.setElement(1, 0, _v0[1]);
        v0.setElement(2, 0, _v0[2]);
//        List<Matrix> params = new ArrayList<Matrix>();
//        List<Matrix> q0s = new ArrayList<Matrix>();
        List<Matrix> Gs = new ArrayList<Matrix>();
        List<Matrix> Ds = new ArrayList<Matrix>();
        List<Matrix> Es = new ArrayList<Matrix>();
        List<Matrix> As = new ArrayList<Matrix>();
        List<Matrix> Bs = new ArrayList<Matrix>();
        List<Matrix> pis = new ArrayList<Matrix>();
        List<Matrix> cis = new ArrayList<Matrix>();

        BasicMatrix D0 = new BasicMatrix(3, 3);
        boolean firstTrack = true;
        for (BilliorTrack bt : tracks) {
            double[] par = bt.parameters();
//          measured track parameters             
            BasicMatrix tmpPar = new BasicMatrix(5, 1);
            tmpPar.setElement(0, 0, par[0]);
            tmpPar.setElement(1, 0, par[1]);
            tmpPar.setElement(2, 0, par[2]);
            tmpPar.setElement(3, 0, par[3]);
            tmpPar.setElement(4, 0, par[4]);
            double theta = par[2];
            double rho = par[4];

            double cotth = 1. / tan(par[2]);
            double uu = v0.e(0, 0) * cos(par[3]) + v0.e(1, 0) * sin(par[3]);//Q
            double vv = v0.e(1, 0) * cos(par[3]) - v0.e(0, 0) * sin(par[3]);//R
            double eps = -vv - .5 * uu * uu * par[4];
            double zp = v0.e(2, 0) - uu * (1 - vv * par[4]) * cotth;
            // * phi at vertex with these parameters
            double phiVert = par[3] + uu * par[4];
//          measured track parameters moved to v0           
            BasicMatrix p0 = new BasicMatrix(5, 1);
            p0.setElement(0, 0, eps);
            p0.setElement(1, 0, zp);
            p0.setElement(2, 0, theta);
            p0.setElement(3, 0, phiVert);
            p0.setElement(4, 0, rho);

//          zeroth approximation of track direction & curvature at the vertex
            BasicMatrix q0 = new BasicMatrix(3, 1);
            q0.setElement(0, 0, theta);
            q0.setElement(1, 0, phiVert);
            q0.setElement(2, 0, rho);

            double cosf = cos(phiVert);
            double sinf = sin(phiVert);
            BasicMatrix tmpA = new BasicMatrix(5, 3);
            tmpA.setElement(0, 0, sinf);
            tmpA.setElement(0, 1, -cosf);
            tmpA.setElement(1, 0, -cotth * cosf);
            tmpA.setElement(1, 1, -cotth * sinf);
            tmpA.setElement(1, 2, 1);
            tmpA.setElement(3, 0, -par[4] * cosf);
            tmpA.setElement(3, 1, -par[4] * sinf);

            BasicMatrix tmpB = new BasicMatrix(5, 3);
            tmpB.setElement(0, 1, uu);
            tmpB.setElement(0, 2, -uu * uu / 2);
            tmpB.setElement(1, 0, uu * (1 + cotth * cotth));
            tmpB.setElement(1, 1, -vv * cotth);
            tmpB.setElement(1, 2, uu * vv * cotth);
            tmpB.setElement(3, 1, 1);
            tmpB.setElement(3, 2, -uu);
            tmpB.setElement(2, 0, 1);  //partial(theta)/dtheta
            tmpB.setElement(4, 2, 1); //partial (rho)/drho
            As.add(tmpA);
            Bs.add(tmpB);

            BasicMatrix ci = (BasicMatrix) MatrixOp.add(p0, MatrixOp.mult(-1, MatrixOp.mult(tmpA, v0)));
            ci = (BasicMatrix) MatrixOp.add(ci, MatrixOp.mult(-1, MatrixOp.mult(tmpB, q0)));
            cis.add(ci);
            pis.add(MatrixOp.add(tmpPar, MatrixOp.mult(-1, ci)));

            BasicMatrix tmpG = (BasicMatrix) MatrixOp.inverse(bt.covariance());
            Gs.add(tmpG);

            if (firstTrack)
                D0 = (BasicMatrix) MatrixOp.mult(MatrixOp.transposed(tmpA), MatrixOp.mult(tmpG, tmpA));
            else
                D0 = (BasicMatrix) MatrixOp.add(D0, MatrixOp.mult(MatrixOp.transposed(tmpA), MatrixOp.mult(tmpG, tmpA)));

            BasicMatrix tmpDi = (BasicMatrix) MatrixOp.mult(MatrixOp.transposed(tmpA), MatrixOp.mult(tmpG, tmpB));
            BasicMatrix tmpEi = (BasicMatrix) MatrixOp.mult(MatrixOp.transposed(tmpB), MatrixOp.mult(tmpG, tmpB));
            Ds.add(tmpDi);
            Es.add(tmpEi);
            firstTrack = false;
        }

        //ok, now compute the vertex fit.
        BasicMatrix tmpCovVtx = D0;
        BasicMatrix bigsum = new BasicMatrix(3, 1);
        for (int i = 0; i < _ntracks; i++) {
            BasicMatrix a = (BasicMatrix) As.get(i);
            BasicMatrix b = (BasicMatrix) Bs.get(i);
            BasicMatrix d = (BasicMatrix) Ds.get(i);
            BasicMatrix e = (BasicMatrix) Es.get(i);
            BasicMatrix g = (BasicMatrix) Gs.get(i);
            BasicMatrix p = (BasicMatrix) pis.get(i);
            BasicMatrix sub = (BasicMatrix) MatrixOp.mult(d, MatrixOp.mult(MatrixOp.inverse(e), MatrixOp.transposed(d)));
            tmpCovVtx = (BasicMatrix) MatrixOp.add(tmpCovVtx, MatrixOp.mult(-1, sub));

            BasicMatrix aTg = (BasicMatrix) MatrixOp.mult(MatrixOp.transposed(a), g);
            BasicMatrix beIbTg = (BasicMatrix) MatrixOp.mult(b, MatrixOp.mult(MatrixOp.inverse(e), MatrixOp.mult(MatrixOp.transposed(b), g)));
            BasicMatrix MinusaTgbeIbTg = (BasicMatrix) MatrixOp.mult(-1, MatrixOp.mult(aTg, beIbTg));

            if (firstTrack)
                bigsum = (BasicMatrix) MatrixOp.mult(MatrixOp.add(aTg, MinusaTgbeIbTg), p);
            else
                bigsum = (BasicMatrix) MatrixOp.add(bigsum, MatrixOp.mult(MatrixOp.add(aTg, MinusaTgbeIbTg), p));
        }
        BasicMatrix covVtx = (BasicMatrix) MatrixOp.inverse(tmpCovVtx);
        BasicMatrix xtilde = (BasicMatrix) MatrixOp.mult(covVtx, bigsum);
        if (_debug)
            System.out.println("follow1985Paper::Vertex at : \nx= " + xtilde.e(0, 0) + " +/- " + Math.sqrt(covVtx.e(0, 0)) + "\ny= " + xtilde.e(1, 0) + " +/- " + Math.sqrt(covVtx.e(1, 1)) + "\nz= " + xtilde.e(2, 0) + " +/- " + Math.sqrt(covVtx.e(2, 2)));

        //ok, now the momentum
//        List<Matrix> qtildes = new ArrayList<Matrix>();
//        List<Matrix> ptildes = new ArrayList<Matrix>();
        List<Matrix> C0j = new ArrayList<Matrix>();
        List<Matrix> pfit = new ArrayList<Matrix>();
        Matrix[][] Cij = new Matrix[2][2];//max 2 tracks...just make this bigger for more
        double chisq = 0;
        for (int j = 0; j < _ntracks; j++) {
            BasicMatrix a = (BasicMatrix) As.get(j);
            BasicMatrix b = (BasicMatrix) Bs.get(j);
            BasicMatrix d = (BasicMatrix) Ds.get(j);
            BasicMatrix e = (BasicMatrix) Es.get(j);
            BasicMatrix g = (BasicMatrix) Gs.get(j);
            BasicMatrix p = (BasicMatrix) pis.get(j);
            BasicMatrix c = (BasicMatrix) cis.get(j);
            BasicMatrix first = (BasicMatrix) MatrixOp.mult(-1, MatrixOp.mult(MatrixOp.inverse(e), MatrixOp.transposed(d)));
            first = (BasicMatrix) MatrixOp.mult(first, xtilde);
            BasicMatrix second = (BasicMatrix) MatrixOp.mult(MatrixOp.inverse(e), MatrixOp.mult(MatrixOp.transposed(b), g));
            second = (BasicMatrix) MatrixOp.mult(second, p);
            BasicMatrix qtilde = (BasicMatrix) MatrixOp.add(first, second);
//            qtildes.add(qtilde);
            BasicMatrix ptilde = (BasicMatrix) MatrixOp.add(MatrixOp.mult(a, xtilde), MatrixOp.mult(b, qtilde));
//            ptildes.add(ptilde);
            chisq += MatrixOp.mult(MatrixOp.transposed(MatrixOp.add(p, MatrixOp.mult(-1, ptilde))), MatrixOp.mult(g, MatrixOp.add(p, MatrixOp.mult(-1, ptilde)))).e(0, 0);
            if (_debug)
                System.out.println("\n\nfollow1985Paper::Track #" + j);
            if (_debug)
                System.out.println("eps(meas)    = " + p.e(0, 0) + "        eps(fit)   =" + ptilde.e(0, 0));
            if (_debug)
                System.out.println("zp(meas)     = " + p.e(1, 0) + "        zp(fit)    =" + ptilde.e(1, 0));
            if (_debug)
                System.out.println("theta(meas)  = " + p.e(2, 0) + "        theta(fit) =" + ptilde.e(2, 0));
            if (_debug)
                System.out.println("phi(meas)    = " + p.e(3, 0) + "        phi(fit)   =" + ptilde.e(3, 0));
            if (_debug)
                System.out.println("rho(meas)    = " + p.e(4, 0) + "        rho(fit)   =" + ptilde.e(4, 0));

            BasicMatrix tmpC0j = (BasicMatrix) MatrixOp.mult(-1, MatrixOp.mult(covVtx, MatrixOp.mult(d, MatrixOp.inverse(e))));
            C0j.add(tmpC0j);
            for (int i = 0; i < _ntracks; i++) {
//                BasicMatrix ai = (BasicMatrix) As.get(i);
//                BasicMatrix bi = (BasicMatrix) Bs.get(i);
//                BasicMatrix di = (BasicMatrix) Ds.get(i);
//                BasicMatrix ei = (BasicMatrix) Es.get(i);
//                BasicMatrix gi = (BasicMatrix) Gs.get(i);
//                BasicMatrix pi = (BasicMatrix) pis.get(i);
                BasicMatrix tmpCij = (BasicMatrix) MatrixOp.mult(-1, MatrixOp.mult(MatrixOp.inverse(e), MatrixOp.mult(MatrixOp.transposed(d), tmpC0j)));
                Cij[i][j] = tmpCij;
            }
            BasicMatrix tmppfit = new BasicMatrix(3, 1);
            tmppfit.setElement(0, 0, qtilde.e(0, 0) + c.e(2, 0));
            tmppfit.setElement(1, 0, qtilde.e(1, 0) + c.e(3, 0));
            tmppfit.setElement(2, 0, qtilde.e(2, 0) + c.e(4, 0));
            pfit.add(tmppfit);
        }

        if (_debug)
            System.out.println("follow1985Paper::chi^2 = " + chisq);

        _chiSq = chisq;
        _covVtx = covVtx;
        _vertexPosition = xtilde;
        _pFit = pfit;
        covMomList = Cij;
        covVtxMomList = C0j;

    }
// private BasicMatrix makeHkFixed(double Vx, double pxtot, double pytot, double pztot, boolean bscon) {
//     BasicMatrix Hk = new BasicMatrix(3 * (_ntracks + 1), 3);
//     //derivitives wrt to V
//     if (bscon) {
//     Hk.setElement(0, 0, 0);
//     Hk.setElement(0, 1, -pytot / pxtot);
//     Hk.setElement(0, 2, -pztot / pxtot);
//     } else {
//     Hk.setElement(0, 0, 1);
//     Hk.setElement(0, 1, 0);
//     Hk.setElement(0, 2, 0);
//     }
//     Hk.setElement(1, 0, 0);
//     Hk.setElement(1, 1, 1);
//     Hk.setElement(1, 2, 0);
//     Hk.setElement(2, 0, 0);
//     Hk.setElement(2, 1, 0);
//     Hk.setElement(2, 2, 1);
//     
//     //store the track parameters
//     double theta[]=new double[_ntracks];
//     double phiv[]=new double[_ntracks];
//     double rho[]=new double[_ntracks];
//     double Pt[]=new double[_ntracks];
//     double px[]=new double[_ntracks];
//     double py[]=new double[_ntracks];
//     double pz[]=new double[_ntracks];
//     for (int i = 0; i < _ntracks; i++) {
//     BasicMatrix pi = (BasicMatrix) _pFit.get(i);
//     theta[i] = pi.e(0, 0);
//     phiv[i] = pi.e(1, 0);
//     rho[i] = pi.e(2, 0);
//     Pt[i] = Math.abs((1. / rho[i]) * _bField * Constants.fieldConversion);
//     px[i] = Pt[i] * Math.cos(phiv[i]);
//         py[i] = Pt[i] * Math.sin(phiv[i]);
//         pz[i] = Pt[i] * 1 / Math.tan(theta[i]);
//     }     
//     
//     //derivatives wrt theta
//     Hk.setElement(3, 0, 0);
//     Hk.setElement(3, 1, 0);
//     Hk.setElement(6, 0, 0);
//     Hk.setElement(6, 1, 0);
//     if (bscon) {
//     Hk.setElement(3, 2, (Vx - _beamPosition[0])/(pxtot)*Pt[0]*Math.pow(1./Math.sin(theta[0]), 2));
//     Hk.setElement(6, 2, (Vx - _beamPosition[0])/(pxtot)*Pt[1]*Math.pow(1./Math.sin(theta[1]), 2));     
//     } else {
//     Hk.setElement(3, 2, 0);
//     Hk.setElement(6, 2, 0);
//     }
//     
//     //derivatives wrt phi
//     Hk.setElement(4, 0, 0);
//     Hk.setElement(4, 1, 0);
//     Hk.setElement(7, 0, 0);
//     Hk.setElement(7, 1, 0);
//     if (bscon) {
//     Hk.setElement(4, 1, -(Vx - _beamPosition[0])/Math.pow(pxtot,2)*Pt[0]*(pxtot*Math.cos(phiv[0])+pytot*Math.sin(phiv[0])));
//     Hk.setElement(7, 1, -(Vx - _beamPosition[0])/Math.pow(pxtot,2)*Pt[1]*(pxtot*Math.cos(phiv[1])+pytot*Math.sin(phiv[1])));
//     
//     Hk.setElement(4, 2, -(Vx - _beamPosition[0])*pztot/Math.pow(pxtot,2)*Pt[0]*Math.sin(phiv[0]));
//     Hk.setElement(7, 2, -(Vx - _beamPosition[0])*pztot/Math.pow(pxtot,2)*Pt[1]*Math.sin(phiv[1]));
//     
//     } else {
//     Hk.setElement(4, 1, 0);
//     Hk.setElement(7, 1, 0);
//     Hk.setElement(4, 2, 0);
//     Hk.setElement(7, 2, 0);
//     }
//     
//     //derivatives wrt rho
//     Hk.setElement(5, 0, 0);
//     Hk.setElement(5, 1, 0);
//     Hk.setElement(8, 0, 0);
//     Hk.setElement(8, 1, 0);
//     if (bscon) {
//     Hk.setElement(5, 1, -(Vx - _beamPosition[0])/Math.pow(pxtot*rho[0],2)*(-pxtot*Math.sin(phiv[0])+pytot*Math.cos(phiv[0])));
//     Hk.setElement(8, 1, -(Vx - _beamPosition[0])/Math.pow(pxtot*rho[1],2)*(-pxtot*Math.sin(phiv[1])+pytot*Math.cos(phiv[1])));
//     
//     Hk.setElement(5, 2, -(Vx - _beamPosition[0])/Math.pow(pxtot*rho[0],2)*(-pxtot/Math.tan(theta[0])+pztot*Math.cos(phiv[0])));
//     Hk.setElement(8, 2, -(Vx - _beamPosition[0])/Math.pow(pxtot*rho[1],2)*(-pxtot/Math.tan(theta[1])+pztot*Math.cos(phiv[1])));
//     } else {
//     Hk.setElement(5, 1, 0);
//     Hk.setElement(8, 1, 0);
//     Hk.setElement(5, 2, 0);
//     Hk.setElement(8, 2, 0);
//     }
//
//     return Hk;
// }
//

    private Matrix getJacobianThetaPhiRhoToPxPyPz(double theta, double phiv, double rho) {
        BasicMatrix v0 = new BasicMatrix(3, 3);
        double B = _bField * Constants.fieldConversion;
        //mg...I hope I got all of the signs right...
        //pt = abs(B/rho) , so that should never bring in a negative sign        
        v0.setElement(0, 0, 0);
        v0.setElement(0, 1, -(Math.abs(B / rho) * Math.sin(phiv)));
        v0.setElement(0, 2, -(B * Math.cos(phiv) / Math.pow(rho, 2)));//rho^2 will take care of absolute value 
        v0.setElement(1, 0, 0);
        v0.setElement(1, 1, Math.abs(B / rho) * Math.cos(phiv));
        v0.setElement(1, 2, -(B * Math.sin(phiv) / Math.pow(rho, 2)));//rho^2 will take care of absolute value 
        v0.setElement(2, 0, -(Math.abs(B / rho) * Math.pow(1 / Math.sin(theta), 2)));
        v0.setElement(2, 1, 0);
        v0.setElement(2, 2, -(B * (1 / Math.tan(theta)) / Math.pow(rho, 2)));//rho^2 will take care of absolute value 
        return v0;
    }

}<|MERGE_RESOLUTION|>--- conflicted
+++ resolved
@@ -319,11 +319,8 @@
         if (bscon) {
             Hk.setElement(3, 2, -(((_beamPosition[0] - Vx) * Math.pow(1 / Math.sin(theta[0]), 2)) / (px[1] * rho[0] + Math.cos(phiv[0]))));
             Hk.setElement(6, 2, -(((_beamPosition[0] - Vx) * Math.pow(1 / Math.sin(theta[1]), 2)) / (px[0] * rho[1] + Math.cos(phiv[1]))));
-<<<<<<< HEAD
-=======
 //          Hk.setElement(3, 2, (Vx - _beamPosition[0])/(pxtot)*Pt[0]*Math.pow(1./Math.sin(theta[0]), 2));
 // Hk.setElement(6, 2, (Vx - _beamPosition[0])/(pxtot)*Pt[1]*Math.pow(1./Math.sin(theta[1]), 2)); 
->>>>>>> 18ead5f7
         } else {
             Hk.setElement(3, 2, 0);
             Hk.setElement(6, 2, 0);
