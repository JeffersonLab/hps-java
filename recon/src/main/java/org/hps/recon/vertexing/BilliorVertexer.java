--- conflicted
+++ resolved
@@ -178,17 +178,7 @@
         BasicMatrix Rkinv = (BasicMatrix) MatrixOp.inverse(Rk);
         BasicMatrix Kk = (BasicMatrix) MatrixOp.mult(Ckm1, MatrixOp.mult(Hk, Rkinv));
 
-<<<<<<< HEAD
-        //        if(_debug)System.out.println("Ckm1 = " + Ckm1.toString());
-        //        if(_debug)System.out.println("Hk = " + Hk.toString());
-        //        if(_debug)System.out.println("Rk = " + Rk.toString());
-        //        if(_debug)System.out.println("Vk = " + Vk.toString());
-        //        if(_debug)System.out.println("rk = " + rk.toString());
-        //        if(_debug)System.out.println("Kk = " + Kk.toString());
-        _constrainedFit = MatrixOp.mult(Kk, rk);
-=======
         Matrix _constrainedFit = MatrixOp.mult(Kk, rk);
->>>>>>> 024e201a
         _constrainedFit = MatrixOp.add(_constrainedFit, Xkm1);//Xk
 
         //ok, get the new covariance
@@ -200,21 +190,12 @@
         Matrix _constrainedCov = (BasicMatrix) MatrixOp.add(Ckm1, sumMatrix);
 
         //update the regular parameter names to the constrained result
-<<<<<<< HEAD
-        //        if(_debug)System.out.println("Without Constraint : " + _vertexPosition.toString());
-        //        if(_debug)System.out.println("Without Constraint:  x= "+_vertexPosition.e(0,0));
-        //        if(_debug)System.out.println(_constrainedFit.toString());
-        //         if(_debug)System.out.println("Without Constraint : " + _covVtx.toString());
+
         _vertexPosition = (BasicMatrix) MatrixOp.getSubMatrix(_constrainedFit, 0, 0, 3, 1);
-        _covVtx = (BasicMatrix) MatrixOp.getSubMatrix(_constrainedCov, 0, 0, 3, 3);
-        //        if(_debug)System.out.println("With Constraint : " + _vertexPosition.toString());
-        //        if(_debug)System.out.println("With Constraint : " + _covVtx.toString());
-=======
-        _vertexPosition = (BasicMatrix) MatrixOp.getSubMatrix(_constrainedFit, 0, 0, 3, 1);
->>>>>>> 024e201a
 
         if (_debug)
             System.out.println("Constrained vertex: " + _vertexPosition);
+        
         //update the covariance matrices and fitted momenta
         _covVtx = (BasicMatrix) MatrixOp.getSubMatrix(_constrainedCov, 0, 0, 3, 3);
         for (int i = 0; i < _ntracks; i++) {
@@ -225,18 +206,11 @@
                 covMomList[i][j] = (BasicMatrix) MatrixOp.getSubMatrix(_constrainedCov, 3*(i+1),3*(j+1) , 3, 3);;
         }
 
-<<<<<<< HEAD
-        //        if(_debug)System.out.println("Unconstrained chi^2 = "+_chiSq);
-=======
->>>>>>> 024e201a
-        //ok...add to the chi^2
+
         if (_debug)
             System.out.println("Chisq contribution: " + MatrixOp.mult(MatrixOp.transposed(rk), MatrixOp.mult(Rkinv, rk)));
         _chiSq += MatrixOp.mult(MatrixOp.transposed(rk), MatrixOp.mult(Rkinv, rk)).e(0, 0);
-<<<<<<< HEAD
-        //        if(_debug)System.out.println("Constrained chi^2 = "+_chiSq);
-=======
->>>>>>> 024e201a
+
     }
 
     private BasicMatrix makeHk(double Vx, double pxtot, double pytot, double pztot, boolean bscon) {
@@ -355,13 +329,10 @@
         if (bscon) {
             Hk.setElement(3, 2, -(((_beamPosition[0] - Vx) * Math.pow(1 / Math.sin(theta[0]), 2)) / (px[1] * rho[0] + Math.cos(phiv[0]))));
             Hk.setElement(6, 2, -(((_beamPosition[0] - Vx) * Math.pow(1 / Math.sin(theta[1]), 2)) / (px[0] * rho[1] + Math.cos(phiv[1]))));
-<<<<<<< HEAD
-            //          Hk.setElement(3, 2, (Vx - _beamPosition[0])/(pxtot)*Pt[0]*Math.pow(1./Math.sin(theta[0]), 2));
-            // Hk.setElement(6, 2, (Vx - _beamPosition[0])/(pxtot)*Pt[1]*Math.pow(1./Math.sin(theta[1]), 2));
-=======
+
 //          Hk.setElement(3, 2, (Vx - _beamPosition[0])/(pxtot)*Pt[0]*Math.pow(1./Math.sin(theta[0]), 2));
 // Hk.setElement(6, 2, (Vx - _beamPosition[0])/(pxtot)*Pt[1]*Math.pow(1./Math.sin(theta[1]), 2)); 
->>>>>>> 024e201a
+
         } else {
             Hk.setElement(3, 2, 0);
             Hk.setElement(6, 2, 0);
@@ -377,14 +348,7 @@
             Hk.setElement(4, 2, ((_beamPosition[0] - Vx) * (pz[1] * rho[0] + 1 / Math.tan(theta[0])) * Math.sin(phiv[0])) / Math.pow(px[1] * rho[0] + Math.cos(phiv[0]), 2));
             Hk.setElement(7, 1, ((_beamPosition[0] - Vx) * (1 + px[0] * rho[1] * Math.cos(phiv[1]) + py[0] * rho[1] * Math.sin(phiv[1]))) / Math.pow(px[0] * rho[1] + Math.cos(phiv[1]), 2));
             Hk.setElement(7, 2, ((_beamPosition[0] - Vx) * (pz[0] * rho[1] + 1 / Math.tan(theta[1])) * Math.sin(phiv[1])) / Math.pow(px[0] * rho[1] + Math.cos(phiv[1]), 2));
-<<<<<<< HEAD
-            //            Hk.setElement(4, 1, -(Vx - _beamPosition[0]) / Math.pow(pxtot, 2) * Pt[0] * (pxtot * Math.cos(phi[0]) + pytot * Math.sin(phi[0])));
-            //            Hk.setElement(7, 1, -(Vx - _beamPosition[0]) / Math.pow(pxtot, 2) * Pt[1] * (pxtot * Math.cos(phi[1]) + pytot * Math.sin(phi[1])));
-            //            Hk.setElement(4, 2, -(Vx - _beamPosition[0]) * pztot / Math.pow(pxtot, 2) * Pt[0] * Math.sin(phi[0]));
-            //            Hk.setElement(7, 2, -(Vx - _beamPosition[0]) * pztot / Math.pow(pxtot, 2) * Pt[1] * Math.sin(phi[1]));
-
-=======
->>>>>>> 024e201a
+
         } else {
             Hk.setElement(4, 1, 0);
             Hk.setElement(7, 1, 0);
@@ -617,17 +581,9 @@
             tmpPar.setElement(2, 0, par[2]);
             tmpPar.setElement(3, 0, par[3]);
             tmpPar.setElement(4, 0, par[4]);
-<<<<<<< HEAD
-            //            params.add(tmpPar);
-            double theta = par[2];
-            //            double phiv = par[3];
-            double rho = par[4];
-            //            double Pt = Math.abs((1. / rho) * _bField * Constants.fieldConversion);
-=======
+
             double theta = par[2];
             double rho = par[4];
->>>>>>> 024e201a
-
             double cotth = 1. / tan(par[2]);
             double uu = v0.e(0, 0) * cos(par[3]) + v0.e(1, 0) * sin(par[3]);//Q
             double vv = v0.e(1, 0) * cos(par[3]) - v0.e(0, 0) * sin(par[3]);//R
@@ -648,10 +604,6 @@
             q0.setElement(0, 0, theta);
             q0.setElement(1, 0, phiVert);
             q0.setElement(2, 0, rho);
-<<<<<<< HEAD
-            //            q0s.add(q0);
-=======
->>>>>>> 024e201a
 
             double cosf = cos(phiVert);
             double sinf = sin(phiVert);
