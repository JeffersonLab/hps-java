--- conflicted
+++ resolved
@@ -13,11 +13,7 @@
  */
 public class EventFlagFilter extends EventReconFilter {
 
-<<<<<<< HEAD
-    private static Logger LOGGER = Logger.getLogger(EventFlagFilter.class.getPackageName());
-=======
     private static Logger LOGGER = Logger.getLogger(EventFlagFilter.class.getPackage().getName());
->>>>>>> 3adb06e1
     
     String[] flagNames = {"svt_bias_good", "svt_position_good", "svt_burstmode_noise_good", "svt_event_header_good", "svt_latency_good"};
 
