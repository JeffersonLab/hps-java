package org.hps.recon.particle;

import hep.physics.vec.BasicHep3Vector;
import hep.physics.vec.BasicHepLorentzVector;
import hep.physics.vec.Hep3Vector;
import hep.physics.vec.HepLorentzVector;
import hep.physics.vec.VecOp;

import java.util.ArrayList;
import java.util.HashMap;
//import java.util.Map;
import java.util.HashSet;
import java.util.List;
import java.util.Set;

import org.hps.conditions.beam.BeamEnergy.BeamEnergyCollection;
import org.hps.recon.tracking.CoordinateTransformations;
import org.hps.recon.tracking.TrackUtils;
import org.hps.record.StandardCuts;

<<<<<<< HEAD
import org.hps.recon.utils.TrackClusterMatcherInter;
=======
import org.hps.recon.utils.TrackClusterMatcher;
>>>>>>> e313f517
import org.hps.recon.utils.TrackClusterMatcherFactory;

import org.lcsim.event.Cluster;
import org.lcsim.event.EventHeader;
import org.lcsim.event.ReconstructedParticle;
import org.lcsim.event.RelationalTable;
import org.lcsim.event.Track;
import org.lcsim.event.Vertex;
import org.lcsim.event.base.BaseCluster;
import org.lcsim.event.base.BaseReconstructedParticle;
import org.lcsim.geometry.Detector;
import org.lcsim.geometry.subdetector.HPSEcal3;
import org.lcsim.util.Driver;

/**
 * Driver used to create reconstructed particles and matching clusters and
 * tracks.
 *
 * @author <a href="mailto:omoreno@slac.stanford.edu">Omar Moreno</a>
 * @author Mathew Graham <mgraham@slac.stanford.edu>
 */
public abstract class ReconParticleDriver extends Driver {

    /**
     * Utility used to determine if a track and cluster are matched
     */

    private String clusterParamFileName = null;
    String[] trackCollectionNames = {"GBLTracks"};

    public static final int ELECTRON = 0;
    public static final int POSITRON = 1;
    public static final int MOLLER_TOP = 0;
    public static final int MOLLER_BOT = 1;

    // normalized cluster-track distance required for qualifying as a match:
    private double MAXNSIGMAPOSITIONMATCH = 15.0;

    HPSEcal3 ecal;

    protected boolean isMC = false;
    private boolean disablePID = false;
    protected StandardCuts cuts = new StandardCuts();
    RelationalTable hitToRotated = null;
    RelationalTable hitToStrips = null;
    //Track to Cluster matching algorithms interfaced from
    //TrackClusteMatcherInter and the specific algorithm is chosen by name using
    //TrackClusterMatcherFactory 
<<<<<<< HEAD
    TrackClusterMatcherInter matcher;
=======
    TrackClusterMatcher matcher;
>>>>>>> e313f517

    protected boolean enableTrackClusterMatchPlots = false;

    public void setTrackClusterMatchPlots(boolean input) {
        enableTrackClusterMatchPlots = input;
    }

    public void setUseCorrectedClusterPositionsForMatching(boolean val) {
        useCorrectedClusterPositionsForMatching = val;
    }

    public void setUseTrackPositionForClusterCorrection(boolean val) {
        useTrackPositionForClusterCorrection = val;
    }

    public void setApplyClusterCorrections(boolean val) {
        applyClusterCorrections = val;
    }

    boolean useCorrectedClusterPositionsForMatching = false;
    
    // These are new for 2019 running and should be set to false in the steering file.
    // Default values should replicate correct behavior for 2015 and 2016 data
    boolean useTrackPositionForClusterCorrection = true;
    boolean applyClusterCorrections = true;

    // ==============================================================
    // ==== Class Variables =========================================
    // ==============================================================
    // Local variables.
    /**
     * Indicates whether debug text should be output or not.
     */
    protected boolean debug = false;

    /**
     * The simple name of the class used for debug print statements.
     */
    private final String simpleName = getClass().getSimpleName();

    // Reconstructed Particle Lists
    /**
     * Stores reconstructed electron particles.
     */
    protected List<ReconstructedParticle> electrons;
    /**
     * Stores reconstructed positron particles.
     */
    protected List<ReconstructedParticle> positrons;
    /**
     * Stores particles reconstructed from an event.
     */
    protected List<ReconstructedParticle> finalStateParticles;
    /**
     * Stores reconstructed V0 candidate particles generated without
     * constraints.
     */
    protected List<ReconstructedParticle> unconstrainedV0Candidates;
    /**
     * Stores reconstructed V0 candidate particles generated with beam spot
     * constraints.
     */
    protected List<ReconstructedParticle> beamConV0Candidates;
    /**
     * Stores reconstructed V0 candidate particles generated with target
     * constraints.
     */
    protected List<ReconstructedParticle> targetConV0Candidates;
    /**
     * Stores reconstructed V0 candidate vertices generated without constraints.
     */
    protected List<Vertex> unconstrainedV0Vertices;
    /**
     * Stores reconstructed V0 candidate vertices generated with beam spot
     * constraints.
     */
    protected List<Vertex> beamConV0Vertices;
    /**
     * Stores reconstructed V0 candidate vertices generated with target
     * constraints.
     */
    protected List<Vertex> targetConV0Vertices;

    // LCIO Collection Names
    /**
     * LCIO collection name for calorimeter clusters.
     */
    protected String ecalClustersCollectionName = "EcalClustersCorr";
    /**
     * LCIO collection name for tracks.
     */
    protected String trackCollectionName = "GBLTracks";
    /**
     * Track Cluster Algorithm set to Kalman or GBL Tracks
     */
<<<<<<< HEAD
    private String trackClusterMatcherAlgo = "TrackClusterMatcher";
=======
    private String trackClusterMatcherAlgo = "TrackClusterMatcherNSigma";
>>>>>>> e313f517
    /**
     * LCIO collection name for reconstructed particles.
     */
    protected String finalStateParticlesColName = "FinalStateParticles";
    protected String OtherElectronsColName = "OtherElectrons";
    /**
     * LCIO collection name for V0 candidate particles generated without
     * constraints.
     */
    protected String unconstrainedV0CandidatesColName = null;
    /**
     * LCIO collection name for V0 candidate particles generated with beam spot
     * constraints.
     */
    protected String beamConV0CandidatesColName = null;
    /**
     * LCIO collection name for V0 candidate particles generated with target
     * constraints.
     */
    protected String targetConV0CandidatesColName = null;
    /**
     * LCIO collection name for V0 candidate vertices generated without
     * constraints.
     */
    protected String unconstrainedV0VerticesColName = null;
    /**
     * LCIO collection name for V0 candidate vertices generated with beam spot
     * constraints.
     */
    protected String beamConV0VerticesColName = null;
    /**
     * LCIO collection name for V0 candidate vertices generated with target
     * constraints.
     */
    protected String targetConV0VerticesColName = null;

    // Beam size variables.
    // The beamsize array is in the tracking frame
    /* TODO mg-May 14, 2014: the the beam size from the conditions db...also beam position! */
    protected double[] beamSize = {0.001, 0.130, 0.050}; // rough estimate from harp scans during engineering run
    // production running
    // Beam position variables.
    // The beamPosition array is in the tracking frame
    protected double[] beamPosition = {0.0, 0.0, 0.0}; //
    protected double bField;
    protected double beamEnergy = 1.056;

    // flipSign is a kludge...
    // HelicalTrackFitter doesn't deal with B-fields in -ive Z correctly
    // so we set the B-field in +iveZ and flip signs of fitted tracks
    //
    // Note: This should be -1 for test run configurations and +1 for
    // prop-2014 configurations
    private int flipSign = 1;

    /**
     * Sets the condition of whether the data is Monte Carlo or not. This is
     * used to smear the cluster energy corrections so that the energy
     * resolution is consistent with data. False by default.
     *
     * @param isMC
     */
    public void setIsMC(boolean state) {
        isMC = state;
    }

    /**
     * Sets the name of the LCIO collection for beam spot constrained V0
     * candidate particles.
     *
     * @param beamConV0CandidatesColName - The LCIO collection name.
     */
    public void setBeamConV0CandidatesColName(String beamConV0CandidatesColName) {
        this.beamConV0CandidatesColName = beamConV0CandidatesColName;
    }

    /**
     * Sets the name of the LCIO collection for beam spot constrained V0
     * candidate vertices.
     *
     * @param beamConV0VerticesColName - The LCIO collection name.
     */
    public void setBeamConV0VerticesColName(String beamConV0VerticesColName) {
        this.beamConV0VerticesColName = beamConV0VerticesColName;
    }

    /**
     * Sets the beam position in the x-direction.
     *
     * @param X - The beam position at the target in the x-direction in mm.
     */
    public void setBeamPositionX(double X) {
        beamPosition[1] = X; // The beamPosition array is in the tracking frame HPS X => TRACK Y
    }

    /**
     * Sets the beam size sigma in the x-direction.
     *
     * @param sigmaX - The standard deviation of the beam width in the
     * x-direction.
     */
    public void setBeamSigmaX(double sigmaX) {
        beamSize[1] = sigmaX; // The beamsize array is in the tracking frame HPS X => TRACK Y
    }

    /**
     * Sets the beam position in the y-direction in mm.
     *
     * @param Y - The position of the beam in the y-direction in mm.
     */
    public void setBeamPositionY(double Y) {
        beamPosition[2] = Y; // The beamPosition array is in the tracking frame HPS Y => TRACK Z
    }

    /**
     * Sets the beam size sigma in the y-direction.
     *
     * @param sigmaY - The standard deviation of the beam width in the
     * y-direction.
     */
    public void setBeamSigmaY(double sigmaY) {
        beamSize[2] = sigmaY; // The beamsize array is in the tracking frame HPS Y => TRACK Z
    }

    /**
     * Sets the beam position in the z-direction in mm.
     *
     * @param Z - The position of the beam in the y-direction in mm.
     */
    public void setBeamPositionZ(double Z) {
        beamPosition[0] = Z; // The beamPosition array is in the tracking frame HPS Z => TRACK X
    }

    /**
     * Indicates whether verbose debug text should be written out during runtime
     * or note. Defaults to <code>false</code> .
     *
     * @param debug - <code>true</code> indicates that debug text should be
     * written and <code>false</code> that it should be suppressed.
     */

    /**
     * Set Ecal Cluster time offset in steering file (in nanoseconds)
     */

    public void setDebug(boolean debug) {
        this.debug = debug;
    }

    /**
     * Sets the LCIO collection name for calorimeter cluster data.
     *
     * @param ecalClustersCollectionName - The LCIO collection name.
     */
    public void setEcalClusterCollectionName(String ecalClustersCollectionName) {
        this.ecalClustersCollectionName = ecalClustersCollectionName;
    }

    /**
     * Sets the name of the LCIO collection for reconstructed particles.
     *
     * @param finalStateParticlesColName - The LCIO collection name.
     */
    public void setFinalStateParticlesColName(String finalStateParticlesColName) {
        this.finalStateParticlesColName = finalStateParticlesColName;
    }

    /**
     * Sets the name of the LCIO collection for target constrained V0 candidate
     * particles.
     *
     * @param targetConV0CandidatesColName - The LCIO collection name.
     */
    public void setTargetConV0CandidatesColName(String targetConV0CandidatesColName) {
        this.targetConV0CandidatesColName = targetConV0CandidatesColName;
    }

    public void setOtherElectronsColName(String input) {
        OtherElectronsColName = input;
    }

    /**
     * Sets the name of the LCIO collection for target constrained V0 candidate
     * vertices.
     *
     * @param targetConV0VerticesColName - The LCIO collection name.
     */
    public void setTargetConV0VerticesColName(String targetConV0VerticesColName) {
        this.targetConV0VerticesColName = targetConV0VerticesColName;
    }

    /**
     * Sets the LCIO collection name for particle track data.
     *
     * @param trackCollectionName - The LCIO collection name.
     */
    public void setTrackCollectionName(String trackCollectionName) {
        this.trackCollectionName = trackCollectionName;
    }

    /**
<<<<<<< HEAD
     * Selects track-EcalCluster matching algorithm - TrackClusterMatcher or
     * TrackClusterMatcher2019
=======
     * Selects track-EcalCluster matching algorithm - TrackClusterMatcherNSigma or
     * TrackClusterMatcherMinDistance
>>>>>>> e313f517
     *
     * @param trackClusterMatcherAlgo - GBL or Kalman Track.
     * */
    public void setTrackClusterMatcherAlgo(String trackClusterMatcherAlgo) {
        this.trackClusterMatcherAlgo = trackClusterMatcherAlgo;
    }

    /**
     * Sets the name of the LCIO collection for unconstrained V0 candidate
     * particles.
     *
     * @param unconstrainedV0CandidatesColName - The LCIO collection name.
     */
    public void setUnconstrainedV0CandidatesColName(String unconstrainedV0CandidatesColName) {
        this.unconstrainedV0CandidatesColName = unconstrainedV0CandidatesColName;
    }

    /**
     * Sets the name of the LCIO collection for unconstrained V0 candidate
     * vertices.
     *
     * @param unconstrainedV0VerticesColName - The LCIO collection name.
     */
    public void setUnconstrainedV0VerticesColName(String unconstrainedV0VerticesColName) {
        this.unconstrainedV0VerticesColName = unconstrainedV0VerticesColName;
    }

    /**
     * Set the names of the LCIO track collections used as input.
     *
     * @param trackCollectionNames Array of collection names. If not set, use
     * all Track collections in the event.
     */
    public void setTrackCollectionNames(String[] trackCollectionNames) {
        this.trackCollectionNames = trackCollectionNames;
        
        
    }

    /**
     * Set the requirement on cluster-track position matching in terms of
     * N-sigma.
     *
     * @param nsigma
     */
    public void setNSigmaPositionMatch(double nsigma) {
        MAXNSIGMAPOSITIONMATCH = nsigma;
    }

    /**
     * Disable setting the PID of an Ecal cluster.
     */
    public void setDisablePID(boolean disablePID) {
        this.disablePID = disablePID;
    }

    public void setClusterParamFileName(String input) {
        clusterParamFileName = input;
    }

    /**
     * Updates the magnetic field parameters to match the appropriate values for
     * the current detector settings.
     */
    @Override
    protected void detectorChanged(Detector detector) {

        BeamEnergyCollection beamEnergyCollection
                = this.getConditionsManager().getCachedConditions(BeamEnergyCollection.class, "beam_energies").getCachedData();
        beamEnergy = beamEnergyCollection.get(0).getBeamEnergy();

        if (clusterParamFileName == null) {
            if (beamEnergy > 2) {
                setClusterParamFileName("ClusterParameterization2016.dat");
            } else {
                setClusterParamFileName("ClusterParameterization2015.dat");
            }
        }

        //By default, use the original track-cluster matching class
        matcher = TrackClusterMatcherFactory.create(trackClusterMatcherAlgo);
        matcher.initializeParameterization(clusterParamFileName);
        matcher.setBFieldMap(detector.getFieldMap());
        matcher.setTrackCollectionName(trackCollectionName);
        matcher.enablePlots(enableTrackClusterMatchPlots);

        // Set the magnetic field parameters to the appropriate values.
        Hep3Vector ip = new BasicHep3Vector(0., 0., 500.0);
        bField = detector.getFieldMap().getField(ip).y();
        if (bField < 0) {
            flipSign = -1;
        }

        ecal = (HPSEcal3) detector.getSubdetector("Ecal");
                
        if (cuts == null) {
            cuts = new StandardCuts(beamEnergy);
        } else {
            cuts.changeBeamEnergy(beamEnergy);
        }

    }

    public void setMaxMatchChisq(double input) {
        cuts.setMaxMatchChisq(input);
    }

    public void setMaxElectronP(double input) {
        cuts.setMaxElectronP(input);
    }

    public void setMaxMatchDt(double input) {
        cuts.setMaxMatchDt(input);
    }

    public void setTrackClusterTimeOffset(double input) {
        cuts.setTrackClusterTimeOffset(input);
    }

    protected abstract List<ReconstructedParticle> particleCuts(List<ReconstructedParticle> finalStateParticles);

    /**
     * Generates reconstructed V0 candidate particles and vertices from sets of
     * positrons and electrons. Implementing methods should place the
     * reconstructed vertices and candidate particles into the appropriate class
     * variable lists in <code>ReconParticleDriver
     * </code>.
     *
     * @param electrons - The list of electrons.
     * @param positrons - The list of positrons.
     */
    protected abstract void findVertices(List<ReconstructedParticle> electrons, List<ReconstructedParticle> positrons);

    /**
     * Create the set of final state particles from the event tracks and
     * clusters. Clusters will be matched with tracks when this is possible.
     *
     * @param clusters - The list of event clusters.
     * @param trackCollections - The list of event tracks.
     * @return Returns a <code>List</code> collection containing all of the
     * <code>ReconstructedParticle</code> objects generated from the argument
     * data.
     */

    protected List<ReconstructedParticle> makeReconstructedParticles(EventHeader event, List<Cluster> clusters, List<List<Track>> trackCollections) {

        // Create a list in which to store reconstructed particles.
        List<ReconstructedParticle> particles = new ArrayList<ReconstructedParticle>();

        // Create a list of unmatched clusters. A cluster should be
        // removed from the list if a matching track is found.
        Set<Cluster> unmatchedClusters = new HashSet<Cluster>(clusters);

        // Create a mapping of matched Tracks to corresonding Clusters.
        HashMap<Track,Cluster> TrackClusterPairs = new HashMap<Track, Cluster>();

        // Loop through all of the track collections and try to match every
        // track to a cluster. Details of the matching algorithm used are
        // defined in the specfic matcher implementation

        //Matcher returns a mapping of Tracks with matched Clusters.
        TrackClusterPairs = matcher.matchTracksToClusters(event, trackCollections, clusters, cuts, flipSign, useTrackPositionForClusterCorrection,isMC,ecal, beamEnergy);

        //Loop over matched Track Cluster pairs and reconstruct particles
        for(HashMap.Entry<Track, Cluster> entry : TrackClusterPairs.entrySet()){

            Track track = entry.getKey();
            Cluster matchedCluster = entry.getValue();
            
            // Create a reconstructed particle to represent the track.
            ReconstructedParticle particle = new BaseReconstructedParticle();

            // Store the track in the particle.
            particle.addTrack(track);

            // Set the type of the particle. This is used to identify
            // the tracking strategy used in finding the track associated with
            // this particle.
            ((BaseReconstructedParticle) particle).setType(track.getType());

            // Derive the charge of the particle from the track.
            int charge = (int) Math.signum(track.getTrackStates().get(0).getOmega());
            ((BaseReconstructedParticle) particle).setCharge(charge * flipSign);
<<<<<<< HEAD

            // initialize PID quality to a junk value:
            ((BaseReconstructedParticle) particle).setGoodnessOfPid(9999);

            // Extrapolate the particle ID from the track. Positively
            // charged particles are assumed to be positrons and those
            // with negative charges are assumed to be electrons.
            if (particle.getCharge() > 0) {
                ((BaseReconstructedParticle) particle).setParticleIdUsed(new SimpleParticleID(-11, 0, 0, 0));
            } else if (particle.getCharge() < 0) {
                ((BaseReconstructedParticle) particle).setParticleIdUsed(new SimpleParticleID(11, 0, 0, 0));
            }

            // If a cluster was found that matches the track...
            if(matchedCluster != null){

                // add cluster to the particle:
                particle.addCluster(matchedCluster);
                printDebug("particle with cluster added: " + particle);

                // use pid quality to store track-cluster matching quality:
                ((BaseReconstructedParticle) particle).setGoodnessOfPid(matcher.getMatchQC(matchedCluster, particle));

=======

            // initialize PID quality to a junk value:
            ((BaseReconstructedParticle) particle).setGoodnessOfPid(9999);

            // Extrapolate the particle ID from the track. Positively
            // charged particles are assumed to be positrons and those
            // with negative charges are assumed to be electrons.
            if (particle.getCharge() > 0) {
                ((BaseReconstructedParticle) particle).setParticleIdUsed(new SimpleParticleID(-11, 0, 0, 0));
            } else if (particle.getCharge() < 0) {
                ((BaseReconstructedParticle) particle).setParticleIdUsed(new SimpleParticleID(11, 0, 0, 0));
            }

            // If a cluster was found that matches the track...
            if(matchedCluster != null){

                // add cluster to the particle:
                particle.addCluster(matchedCluster);
                printDebug("particle with cluster added: " + particle);

                // use pid quality to store track-cluster matching quality:
                ((BaseReconstructedParticle) particle).setGoodnessOfPid(matcher.getMatchQC(matchedCluster, particle));

>>>>>>> e313f517
                // propogate pid to the cluster:
                final int pid = particle.getParticleIDUsed().getPDG();
                if (Math.abs(pid) == 11) {
                    if (!disablePID) {
                        ((BaseCluster) matchedCluster).setParticleId(pid);
                    }
                }
                // unmatched clusters will (later) be used to create photon particles:
                unmatchedClusters.remove(matchedCluster);
            }
            // Add the particle to the list of reconstructed particles.
            particles.add(particle);
        }

        // Iterate over the remaining unmatched clusters.
        for (Cluster unmatchedCluster : unmatchedClusters) {

            // Create a reconstructed particle to represent the unmatched cluster.
            ReconstructedParticle particle = new BaseReconstructedParticle();

            // The particle is assumed to be a photon, since it did not leave a track.
            ((BaseReconstructedParticle) particle).setParticleIdUsed(new SimpleParticleID(22, 0, 0, 0));

            int pid = particle.getParticleIDUsed().getPDG();
            if (Math.abs(pid) != 11) {
                if (!disablePID) {
                    ((BaseCluster) unmatchedCluster).setParticleId(pid);
                }
            }

            // Add the cluster to the particle.
            particle.addCluster(unmatchedCluster);

            // Set the reconstructed particle properties based on the cluster properties.
            ((BaseReconstructedParticle) particle).setCharge(0);
            printDebug("[ReconParticleDriver] photon: " + particle);

            // Add the particle to the reconstructed particle list.
            particles.add(particle);
        }

        // Apply the corrections to the Ecal clusters using track information, if available
        if (applyClusterCorrections) {
            matcher.applyClusterCorrections(useTrackPositionForClusterCorrection, clusters, beamEnergy, ecal, isMC);
        }

        for (ReconstructedParticle particle : particles) {
            double clusterEnergy = 0;
            Hep3Vector momentum = null;

            if (!particle.getClusters().isEmpty()) {
                clusterEnergy = particle.getClusters().get(0).getEnergy();
            }

            if (!particle.getTracks().isEmpty()) {
                momentum = new BasicHep3Vector(particle.getTracks().get(0).getTrackStates().get(0).getMomentum());
                momentum = CoordinateTransformations.transformVectorToDetector(momentum);
            } else if (!particle.getClusters().isEmpty()) {
                momentum = new BasicHep3Vector(particle.getClusters().get(0).getPosition());
                momentum = VecOp.mult(clusterEnergy, VecOp.unit(momentum));
            }
            HepLorentzVector fourVector = new BasicHepLorentzVector(clusterEnergy, momentum);
            ((BaseReconstructedParticle) particle).set4Vector(fourVector);

            // recalculate track-cluster matching n_sigma using corrected cluster positions
            // if that option is selected
            if (!particle.getClusters().isEmpty() && useCorrectedClusterPositionsForMatching) {
                double goodnessPID_corrected = matcher.getMatchQC(particle.getClusters().get(0), particle);
                ((BaseReconstructedParticle) particle).setGoodnessOfPid(goodnessPID_corrected);
            }
        }
        // Return the list of reconstructed particles.
        return particles;
    }

    /**
     * Prints a message as per <code>System.out.println</code> to the output
     * stream if the verbose debug output option is enabled.
     *
     * @param debugMessage - The message to print.
     */
    protected void printDebug(String debugMessage) {
        // If verbose debug mode is enabled, print out the message.
        if (debug) {
            System.out.printf("%s :: %s%n", simpleName, debugMessage);
        }
    }

    /**
     * Processes the track and cluster collections in the event into
     * reconstructed particles and V0 candidate particles and vertices. These
     * reconstructed particles are then stored in the event.
     *
     * @param event - The event to process.
     */
    @Override
    protected void process(EventHeader event) {

        //ADDED 01/08 TO CHECK CLUSTER COLLECTION ENERGIES

        // All events are required to contain Ecal clusters. If
        // the event lacks these, then it should be skipped.
        if (!event.hasCollection(Cluster.class, ecalClustersCollectionName)) {
            return;
        }
        
        // VERBOSE :: Note that a new event is being read.
        printDebug("\n" + trackCollectionName+"Processing Event..." + event.getEventNumber());

        // Get the list of Ecal clusters from an event.
        List<Cluster> clusters = event.get(Cluster.class, ecalClustersCollectionName);

        // VERBOSE :: Output the number of clusters in the event.
        printDebug("Clusters :: " + clusters.size());
        for(Cluster clustername : clusters) {
            printDebug("Cluster:" + clustername);
        }

        // Get all collections of the type Track from the event. This is
        // required in case an event contains different track collection
        // for each of the different tracking strategies. If the event
        // doesn't contain any track collections, intialize an empty
        // collection and add it to the list of collections. This is
        // needed in order to create final state particles from the the
        // Ecal clusters in the event.
        List<List<Track>> trackCollections = new ArrayList<List<Track>>();

        if (trackCollectionNames != null) {
            for (String collectionName : trackCollectionNames) {
                printDebug("CollectionName ::" + collectionName);
                if (event.hasCollection(Track.class, collectionName)) {
                    // VERBOSE :: Output the number of clusters in the event.
                    printDebug("Tracks :: " + event.get(Track.class, collectionName).size());
                    trackCollections.add(event.get(Track.class, collectionName));
                }
            }
        } 
        else {
            if (event.hasCollection(Track.class)) {
                trackCollections = event.get(Track.class);
                printDebug("Tracks :: " + trackCollections.size());
            } else {
                trackCollections.add(new ArrayList<Track>(0));
            }
        }

        hitToRotated = TrackUtils.getHitToRotatedTable(event);
        hitToStrips = TrackUtils.getHitToStripsTable(event);

        // Instantiate new lists to store reconstructed particles and
        // V0 candidate particles and vertices.
        finalStateParticles = new ArrayList<ReconstructedParticle>();
        electrons = new ArrayList<ReconstructedParticle>();
        positrons = new ArrayList<ReconstructedParticle>();
        unconstrainedV0Candidates = new ArrayList<ReconstructedParticle>();
        beamConV0Candidates = new ArrayList<ReconstructedParticle>();
        targetConV0Candidates = new ArrayList<ReconstructedParticle>();
        unconstrainedV0Vertices = new ArrayList<Vertex>();
        beamConV0Vertices = new ArrayList<Vertex>();
        targetConV0Vertices = new ArrayList<Vertex>();

        // Loop through all of the track collections present in the event and
        // create final state particles.

        finalStateParticles.addAll(makeReconstructedParticles(event, clusters, trackCollections));

        // Separate the reconstructed particles into electrons and
        // positrons so that V0 candidates can be generated from them.
        printDebug("Size of finalStateParticles: " + finalStateParticles.size());
        for (ReconstructedParticle finalStateParticle : finalStateParticles) {
            // If the charge is positive, assume an electron.
            if (finalStateParticle.getCharge() > 0) {
                positrons.add(finalStateParticle);
            } // Otherwise, assume the particle is a positron.
            else if (finalStateParticle.getCharge() < 0) {
                electrons.add(finalStateParticle);
            }
        }

        // VERBOSE :: Output the number of reconstructed positrons
        // and electrons.
        printDebug("Number of Electrons: " + electrons.size());
        printDebug("Number of Positrons: " + positrons.size());

        // Form V0 candidate particles and vertices from the electron
        // and positron reconstructed particles.
        findVertices(electrons, positrons);
        printDebug("[ReconParticleDriver] findVertices() finished");

        List<ReconstructedParticle> goodFinalStateParticles = particleCuts(finalStateParticles);
        // VERBOSE :: Output the number of reconstructed particles.
        printDebug("Final State Particles :: " + goodFinalStateParticles.size());
        // Add the final state ReconstructedParticles to the event
        event.put(finalStateParticlesColName, goodFinalStateParticles, ReconstructedParticle.class, 0);
        for (ReconstructedParticle ele : goodFinalStateParticles) {
            if (electrons.contains(ele)) {
                electrons.remove(ele);
            }
        }
        event.put(OtherElectronsColName, electrons, ReconstructedParticle.class, 0);

        // Store the V0 candidate particles and vertices for each type
        // of constraint in the appropriate collection in the event,
        // as long as a collection name is defined.
        if (unconstrainedV0CandidatesColName != null) {
            printDebug("Unconstrained V0 Candidates: " + unconstrainedV0Candidates.size());
            event.put(unconstrainedV0CandidatesColName, unconstrainedV0Candidates, ReconstructedParticle.class, 0);
        }
        if (beamConV0CandidatesColName != null) {
            printDebug("Beam-Constrained V0 Candidates: " + beamConV0Candidates.size());
            event.put(beamConV0CandidatesColName, beamConV0Candidates, ReconstructedParticle.class, 0);
        }
        if (targetConV0CandidatesColName != null) {
            printDebug("Target-Constrained V0 Candidates: " + targetConV0Candidates.size());
            event.put(targetConV0CandidatesColName, targetConV0Candidates, ReconstructedParticle.class, 0);
        }
        if (unconstrainedV0VerticesColName != null) {
            printDebug("Unconstrained V0 Vertices: " + unconstrainedV0Vertices.size());
            event.put(unconstrainedV0VerticesColName, unconstrainedV0Vertices, Vertex.class, 0);
        }
        if (beamConV0VerticesColName != null) {
            printDebug("Beam-Constrained V0 Vertices: " + beamConV0Vertices.size());
            event.put(beamConV0VerticesColName, beamConV0Vertices, Vertex.class, 0);
        }
        if (targetConV0VerticesColName != null) {
            printDebug("Target-Constrained V0 Vertices: " + targetConV0Vertices.size());
            event.put(targetConV0VerticesColName, targetConV0Vertices, Vertex.class, 0);
        }

    }

    /**
     * Sets the LCIO collection names to their default values if they are not
     * already defined.
     */
    @Override
    protected void startOfData() {
        // If any of the LCIO collection names are not properly defined, define them now.
        if (ecalClustersCollectionName == null) {
            ecalClustersCollectionName = "EcalClusters";
        }
        if (trackCollectionName == null) {
            trackCollectionName = "GBLTracks";
        }
        if (finalStateParticlesColName == null) {
            finalStateParticlesColName = "FinalStateParticles";
        }
        if (unconstrainedV0CandidatesColName == null) {
            unconstrainedV0CandidatesColName = "UnconstrainedV0Candidates";
        }
        if (beamConV0CandidatesColName == null) {
            beamConV0CandidatesColName = "BeamspotConstrainedV0Candidates";
        }
        if (targetConV0CandidatesColName == null) {
            targetConV0CandidatesColName = "TargetConstrainedV0Candidates";
        }
        if (unconstrainedV0VerticesColName == null) {
            unconstrainedV0VerticesColName = "UnconstrainedV0Vertices";
        }
        if (beamConV0VerticesColName == null) {
            beamConV0VerticesColName = "BeamspotConstrainedV0Vertices";
        }
        if (targetConV0VerticesColName == null) {
            targetConV0VerticesColName = "TargetConstrainedV0Vertices";
        }
    }

    @Override
    protected void endOfData() {
        if (enableTrackClusterMatchPlots) {
            matcher.saveHistograms();
        }
    }

    public void setSnapToEdge(boolean val) {
        this.matcher.setSnapToEdge(val);
    }
}<|MERGE_RESOLUTION|>--- conflicted
+++ resolved
@@ -8,7 +8,6 @@
 
 import java.util.ArrayList;
 import java.util.HashMap;
-//import java.util.Map;
 import java.util.HashSet;
 import java.util.List;
 import java.util.Set;
@@ -18,11 +17,7 @@
 import org.hps.recon.tracking.TrackUtils;
 import org.hps.record.StandardCuts;
 
-<<<<<<< HEAD
-import org.hps.recon.utils.TrackClusterMatcherInter;
-=======
 import org.hps.recon.utils.TrackClusterMatcher;
->>>>>>> e313f517
 import org.hps.recon.utils.TrackClusterMatcherFactory;
 
 import org.lcsim.event.Cluster;
@@ -71,11 +66,7 @@
     //Track to Cluster matching algorithms interfaced from
     //TrackClusteMatcherInter and the specific algorithm is chosen by name using
     //TrackClusterMatcherFactory 
-<<<<<<< HEAD
-    TrackClusterMatcherInter matcher;
-=======
     TrackClusterMatcher matcher;
->>>>>>> e313f517
 
     protected boolean enableTrackClusterMatchPlots = false;
 
@@ -171,11 +162,7 @@
     /**
      * Track Cluster Algorithm set to Kalman or GBL Tracks
      */
-<<<<<<< HEAD
-    private String trackClusterMatcherAlgo = "TrackClusterMatcher";
-=======
     private String trackClusterMatcherAlgo = "TrackClusterMatcherNSigma";
->>>>>>> e313f517
     /**
      * LCIO collection name for reconstructed particles.
      */
@@ -377,13 +364,8 @@
     }
 
     /**
-<<<<<<< HEAD
-     * Selects track-EcalCluster matching algorithm - TrackClusterMatcher or
-     * TrackClusterMatcher2019
-=======
      * Selects track-EcalCluster matching algorithm - TrackClusterMatcherNSigma or
      * TrackClusterMatcherMinDistance
->>>>>>> e313f517
      *
      * @param trackClusterMatcherAlgo - GBL or Kalman Track.
      * */
@@ -567,7 +549,6 @@
             // Derive the charge of the particle from the track.
             int charge = (int) Math.signum(track.getTrackStates().get(0).getOmega());
             ((BaseReconstructedParticle) particle).setCharge(charge * flipSign);
-<<<<<<< HEAD
 
             // initialize PID quality to a junk value:
             ((BaseReconstructedParticle) particle).setGoodnessOfPid(9999);
@@ -591,31 +572,6 @@
                 // use pid quality to store track-cluster matching quality:
                 ((BaseReconstructedParticle) particle).setGoodnessOfPid(matcher.getMatchQC(matchedCluster, particle));
 
-=======
-
-            // initialize PID quality to a junk value:
-            ((BaseReconstructedParticle) particle).setGoodnessOfPid(9999);
-
-            // Extrapolate the particle ID from the track. Positively
-            // charged particles are assumed to be positrons and those
-            // with negative charges are assumed to be electrons.
-            if (particle.getCharge() > 0) {
-                ((BaseReconstructedParticle) particle).setParticleIdUsed(new SimpleParticleID(-11, 0, 0, 0));
-            } else if (particle.getCharge() < 0) {
-                ((BaseReconstructedParticle) particle).setParticleIdUsed(new SimpleParticleID(11, 0, 0, 0));
-            }
-
-            // If a cluster was found that matches the track...
-            if(matchedCluster != null){
-
-                // add cluster to the particle:
-                particle.addCluster(matchedCluster);
-                printDebug("particle with cluster added: " + particle);
-
-                // use pid quality to store track-cluster matching quality:
-                ((BaseReconstructedParticle) particle).setGoodnessOfPid(matcher.getMatchQC(matchedCluster, particle));
-
->>>>>>> e313f517
                 // propogate pid to the cluster:
                 final int pid = particle.getParticleIDUsed().getPDG();
                 if (Math.abs(pid) == 11) {
