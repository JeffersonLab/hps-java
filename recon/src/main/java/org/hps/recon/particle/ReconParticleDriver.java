package org.hps.recon.particle;

import hep.physics.vec.BasicHep3Vector;
import hep.physics.vec.BasicHepLorentzVector;
import hep.physics.vec.Hep3Vector;
import hep.physics.vec.HepLorentzVector;
import hep.physics.vec.VecOp;

import java.util.ArrayList;
import java.util.HashMap;
import java.util.HashSet;
import java.util.List;
import java.util.Set;


import org.hps.conditions.beam.BeamEnergy.BeamEnergyCollection;
import org.hps.recon.ecal.cluster.ClusterUtilities;
import org.hps.recon.tracking.CoordinateTransformations;
import org.hps.recon.tracking.TrackUtils;
import org.hps.recon.utils.TrackClusterMatcher;
import org.hps.record.StandardCuts;
import org.lcsim.event.Cluster;
import org.lcsim.event.EventHeader;
import org.lcsim.event.ReconstructedParticle;
import org.lcsim.event.RelationalTable;
import org.lcsim.event.Track;
import org.lcsim.event.Vertex;
import org.lcsim.event.base.BaseCluster;
import org.lcsim.event.base.BaseReconstructedParticle;
import org.lcsim.geometry.Detector;
import org.lcsim.geometry.subdetector.HPSEcal3;
import org.lcsim.util.Driver;

/**
 * Driver used to create reconstructed particles and matching clusters and tracks.
 *
 * @author <a href="mailto:omoreno@slac.stanford.edu">Omar Moreno</a>
 * @author Mathew Graham <mgraham@slac.stanford.edu>
 */
public abstract class ReconParticleDriver extends Driver {

    /**
     * Utility used to determine if a track and cluster are matched
     */
    TrackClusterMatcher matcher;

    private String clusterParamFileName = null;
    String[] trackCollectionNames = {"GBLTracks"};

    public static final int ELECTRON = 0;
    public static final int POSITRON = 1;
    public static final int MOLLER_TOP = 0;
    public static final int MOLLER_BOT = 1;

    // normalized cluster-track distance required for qualifying as a match:
    private double MAXNSIGMAPOSITIONMATCH=15.0;

    HPSEcal3 ecal;

    protected boolean isMC = false;
    private boolean disablePID = false;
    protected StandardCuts cuts = null;
    RelationalTable hitToRotated = null;
    RelationalTable hitToStrips = null;

    protected boolean enableTrackClusterMatchPlots = false;
    
    public void setTrackClusterMatchPlots(boolean input) {
        enableTrackClusterMatchPlots = input;
    }

   
    public void setUseCorrectedClusterPositionsForMatching(boolean val){
        useCorrectedClusterPositionsForMatching = val;
    }
    
    boolean useCorrectedClusterPositionsForMatching = false;

    // ==============================================================
    // ==== Class Variables =========================================
    // ==============================================================
    // Local variables.
    /**
     * Indicates whether debug text should be output or not.
     */
    protected boolean debug = false;

    /**
     * The simple name of the class used for debug print statements.
     */
    private final String simpleName = getClass().getSimpleName();

    // Reconstructed Particle Lists
    /**
     * Stores reconstructed electron particles.
     */
    private List<ReconstructedParticle> electrons;
    /**
     * Stores reconstructed positron particles.
     */
    private List<ReconstructedParticle> positrons;
    /**
     * Stores particles reconstructed from an event.
     */
    protected List<ReconstructedParticle> finalStateParticles;
    /**
     * Stores reconstructed V0 candidate particles generated without constraints.
     */
    protected List<ReconstructedParticle> unconstrainedV0Candidates;
    /**
     * Stores reconstructed V0 candidate particles generated with beam spot constraints.
     */
    protected List<ReconstructedParticle> beamConV0Candidates;
    /**
     * Stores reconstructed V0 candidate particles generated with target constraints.
     */
    protected List<ReconstructedParticle> targetConV0Candidates;
    /**
     * Stores reconstructed V0 candidate vertices generated without constraints.
     */
    protected List<Vertex> unconstrainedV0Vertices;
    /**
     * Stores reconstructed V0 candidate vertices generated with beam spot constraints.
     */
    protected List<Vertex> beamConV0Vertices;
    /**
     * Stores reconstructed V0 candidate vertices generated with target constraints.
     */
    protected List<Vertex> targetConV0Vertices;

    // LCIO Collection Names
    /**
     * LCIO collection name for calorimeter clusters.
     */
    private String ecalClustersCollectionName = "EcalClusters";
    /**
     * LCIO collection name for tracks.
     */
    private String trackCollectionName = "GBLTracks";
    /**
     * LCIO collection name for reconstructed particles.
     */
    private String finalStateParticlesColName = "FinalStateParticles";
    private String OtherElectronsColName = "OtherElectrons";
    /**
     * LCIO collection name for V0 candidate particles generated without constraints.
     */
    protected String unconstrainedV0CandidatesColName = null;
    /**
     * LCIO collection name for V0 candidate particles generated with beam spot constraints.
     */
    protected String beamConV0CandidatesColName = null;
    /**
     * LCIO collection name for V0 candidate particles generated with target constraints.
     */
    protected String targetConV0CandidatesColName = null;
    /**
     * LCIO collection name for V0 candidate vertices generated without constraints.
     */
    protected String unconstrainedV0VerticesColName = null;
    /**
     * LCIO collection name for V0 candidate vertices generated with beam spot constraints.
     */
    protected String beamConV0VerticesColName = null;
    /**
     * LCIO collection name for V0 candidate vertices generated with target constraints.
     */
    protected String targetConV0VerticesColName = null;

    // Beam size variables.
    // The beamsize array is in the tracking frame
    /* TODO mg-May 14, 2014: the the beam size from the conditions db...also beam position! */
    protected double[] beamSize = {0.001, 0.130, 0.050}; // rough estimate from harp scans during engineering run
                                                         // production running
    // Beam position variables.
    // The beamPosition array is in the tracking frame
    /* TODO get the beam position from the conditions db */
    protected double[] beamPosition = {0.0, 0.0, 0.0}; //
    protected double bField;
    protected double beamEnergy = 1.056;

    // flipSign is a kludge...
    // HelicalTrackFitter doesn't deal with B-fields in -ive Z correctly
    // so we set the B-field in +iveZ and flip signs of fitted tracks
    //
    // Note: This should be -1 for test run configurations and +1 for
    // prop-2014 configurations
    private int flipSign = 1;

    /**
     * Sets the condition of whether the data is Monte Carlo or not. This is used to smear the cluster energy
     * corrections so that the energy resolution is consistent with data. False by default.
     * 
     * @param isMC
     */
    public void setIsMC(boolean state) {
        isMC = state;
    }

    /**
     * Sets the name of the LCIO collection for beam spot constrained V0 candidate particles.
     *
     * @param beamConV0CandidatesColName - The LCIO collection name.
     */
    public void setBeamConV0CandidatesColName(String beamConV0CandidatesColName) {
        this.beamConV0CandidatesColName = beamConV0CandidatesColName;
    }

    /**
     * Sets the name of the LCIO collection for beam spot constrained V0 candidate vertices.
     *
     * @param beamConV0VerticesColName - The LCIO collection name.
     */
    public void setBeamConV0VerticesColName(String beamConV0VerticesColName) {
        this.beamConV0VerticesColName = beamConV0VerticesColName;
    }

    /**
     * Sets the beam position in the x-direction.
     *
     * @param X - The beam position at the target in the x-direction in mm.
     */
    public void setBeamPositionX(double X) {
        beamPosition[1] = X; // The beamPosition array is in the tracking frame HPS X => TRACK Y
    }

    /**
     * Sets the beam size sigma in the x-direction.
     *
     * @param sigmaX - The standard deviation of the beam width in the x-direction.
     */
    public void setBeamSigmaX(double sigmaX) {
        beamSize[1] = sigmaX; // The beamsize array is in the tracking frame HPS X => TRACK Y
    }

    /**
     * Sets the beam position in the y-direction in mm.
     *
     * @param Y - The position of the beam in the y-direction in mm.
     */
    public void setBeamPositionY(double Y) {
        beamPosition[2] = Y; // The beamPosition array is in the tracking frame HPS Y => TRACK Z
    }

    /**
     * Sets the beam size sigma in the y-direction.
     *
     * @param sigmaY - The standard deviation of the beam width in the y-direction.
     */
    public void setBeamSigmaY(double sigmaY) {
        beamSize[2] = sigmaY; // The beamsize array is in the tracking frame HPS Y => TRACK Z
    }

    /**
     * Sets the beam position in the z-direction in mm.
     *
     * @param Z - The position of the beam in the y-direction in mm.
     */
    public void setBeamPositionZ(double Z) {
        beamPosition[0] = Z; // The beamPosition array is in the tracking frame HPS Z => TRACK X
    }

    /**
     * Indicates whether verbose debug text should be written out during runtime or note. Defaults to <code>false</code>
     * .
     *
     * @param debug - <code>true</code> indicates that debug text should be written and <code>false</code> that it
     *            should be suppressed.
     */
    public void setDebug(boolean debug) {
        this.debug = debug;
    }

    /**
     * Sets the LCIO collection name for calorimeter cluster data.
     *
     * @param ecalClustersCollectionName - The LCIO collection name.
     */
    public void setEcalClusterCollectionName(String ecalClustersCollectionName) {
        this.ecalClustersCollectionName = ecalClustersCollectionName;
    }

    /**
     * Sets the name of the LCIO collection for reconstructed particles.
     *
     * @param finalStateParticlesColName - The LCIO collection name.
     */
    public void setFinalStateParticlesColName(String finalStateParticlesColName) {
        this.finalStateParticlesColName = finalStateParticlesColName;
    }

    /**
     * Sets the name of the LCIO collection for target constrained V0 candidate particles.
     *
     * @param targetConV0CandidatesColName - The LCIO collection name.
     */
    public void setTargetConV0CandidatesColName(String targetConV0CandidatesColName) {
        this.targetConV0CandidatesColName = targetConV0CandidatesColName;
    }
    
    public void setOtherElectronsColName(String input) {
        OtherElectronsColName = input;
    }

    /**
     * Sets the name of the LCIO collection for target constrained V0 candidate vertices.
     *
     * @param targetConV0VerticesColName - The LCIO collection name.
     */
    public void setTargetConV0VerticesColName(String targetConV0VerticesColName) {
        this.targetConV0VerticesColName = targetConV0VerticesColName;
    }

    /**
     * Sets the LCIO collection name for particle track data.
     *
     * @param trackCollectionName - The LCIO collection name.
     */
    public void setTrackCollectionName(String trackCollectionName) {
        this.trackCollectionName = trackCollectionName;
    }

    /**
     * Sets the name of the LCIO collection for unconstrained V0 candidate particles.
     *
     * @param unconstrainedV0CandidatesColName - The LCIO collection name.
     */
    public void setUnconstrainedV0CandidatesColName(String unconstrainedV0CandidatesColName) {
        this.unconstrainedV0CandidatesColName = unconstrainedV0CandidatesColName;
    }

    /**
     * Sets the name of the LCIO collection for unconstrained V0 candidate vertices.
     *
     * @param unconstrainedV0VerticesColName - The LCIO collection name.
     */
    public void setUnconstrainedV0VerticesColName(String unconstrainedV0VerticesColName) {
        this.unconstrainedV0VerticesColName = unconstrainedV0VerticesColName;
    }

    /**
     * Set the names of the LCIO track collections used as input.
     *
     * @param trackCollectionNames Array of collection names. If not set, use all Track collections in the event.
     */
    public void setTrackCollectionNames(String[] trackCollectionNames) {
        this.trackCollectionNames = trackCollectionNames;
    }

    /**
     * Set the requirement on cluster-track position matching in terms of N-sigma.
     * 
     * @param nsigma
     */
    public void setNSigmaPositionMatch(double nsigma) {
        MAXNSIGMAPOSITIONMATCH = nsigma;
    }

    /** Disable setting the PID of an Ecal cluster. */
    public void setDisablePID(boolean disablePID) {
        this.disablePID = disablePID;
    }
    
    public void setClusterParamFileName(String input) {
        clusterParamFileName = input;
    }

    /**
     * Updates the magnetic field parameters to match the appropriate values for the current detector settings.
     */
    @Override
    protected void detectorChanged(Detector detector) {
        BeamEnergyCollection beamEnergyCollection = 
                this.getConditionsManager().getCachedConditions(BeamEnergyCollection.class, "beam_energies").getCachedData();
        if (clusterParamFileName == null) {
            if (beamEnergyCollection.get(0).getBeamEnergy() > 2)
                setClusterParamFileName("ClusterParameterization2016.dat");
            else
                setClusterParamFileName("ClusterParameterization2015.dat");
        }
        matcher = new TrackClusterMatcher(clusterParamFileName);
        matcher.enablePlots(enableTrackClusterMatchPlots);

        // Set the magnetic field parameters to the appropriate values.
        Hep3Vector ip = new BasicHep3Vector(0., 0., 500.0);
        bField = detector.getFieldMap().getField(ip).y();
        if (bField < 0) {
            flipSign = -1;
        }

        ecal = (HPSEcal3) detector.getSubdetector("Ecal");
        matcher.setBFieldMap(detector.getFieldMap());
<<<<<<< HEAD
=======
        BeamEnergyCollection beamEnergyCollection = 
                this.getConditionsManager().getCachedConditions(BeamEnergyCollection.class, "beam_energies").getCachedData();        
        beamEnergy = beamEnergyCollection.get(0).getBeamEnergy();
        matcher.setBeamEnergy(beamEnergy); 
>>>>>>> 9bc44375
        
        if (cuts == null)
            cuts = new StandardCuts(beamEnergy);
        else
            cuts.changeBeamEnergy(beamEnergy);
    }
    
    public void setMaxMatchChisq(double input) {
        if (cuts == null)
            cuts = new StandardCuts(beamEnergy);
        cuts.setMaxMatchChisq(input);
    }
    
    
    public void setMaxElectronP(double input) {
        if (cuts == null)
            cuts = new StandardCuts(beamEnergy);
        cuts.setMaxElectronP(input);
    }
    
    public void setMaxMatchDt(double input) {
        if (cuts == null)
            cuts = new StandardCuts(beamEnergy);
        cuts.setMaxMatchDt(input);
    }
    
    public void setTrackClusterTimeOffset(double input) {
        if (cuts == null)
            cuts = new StandardCuts(beamEnergy);
        cuts.setTrackClusterTimeOffset(input);
    }
    
    protected abstract List<ReconstructedParticle> particleCuts(List<ReconstructedParticle> finalStateParticles);

    /**
     * Generates reconstructed V0 candidate particles and vertices from sets of positrons and electrons. Implementing
     * methods should place the reconstructed vertices and candidate particles into the appropriate class variable lists
     * in <code>ReconParticleDriver
     * </code>.
     *
     * @param electrons - The list of electrons.
     * @param positrons - The list of positrons.
     */
    protected abstract void findVertices(List<ReconstructedParticle> electrons, List<ReconstructedParticle> positrons);
    

    /**
     * Create the set of final state particles from the event tracks and clusters. Clusters will be matched with tracks
     * when this is possible.
     *
     * @param clusters - The list of event clusters.
     * @param trackCollections - The list of event tracks.
     * @return Returns a <code>List</code> collection containing all of the <code>ReconstructedParticle</code> objects
     *         generated from the argument data.
     */
    protected List<ReconstructedParticle> makeReconstructedParticles(List<Cluster> clusters,
            List<List<Track>> trackCollections) {

        // Create a list in which to store reconstructed particles.
        List<ReconstructedParticle> particles = new ArrayList<ReconstructedParticle>();

        // Create a list of unmatched clusters. A cluster should be
        // removed from the list if a matching track is found.
        Set<Cluster> unmatchedClusters = new HashSet<Cluster>(clusters);

        // Create a mapping of matched clusters to corresponding tracks.
        HashMap<Cluster, Track> clusterToTrack = new HashMap<Cluster, Track>();

        // Loop through all of the track collections and try to match every
        // track to a cluster. Allow a cluster to be matched to multiple
        // tracks and use a probability (to be coded later) to determine what
        // the best match is.
        // TODO: At some point, pull this out to it's own method
        for (List<Track> tracks : trackCollections) {

            for (Track track : tracks) {

                // Create a reconstructed particle to represent the track.
                ReconstructedParticle particle = new BaseReconstructedParticle();

                // Store the track in the particle.
                particle.addTrack(track);

                // Set the type of the particle. This is used to identify
                // the tracking strategy used in finding the track associated with
                // this particle.
                ((BaseReconstructedParticle) particle).setType(track.getType());

                // Derive the charge of the particle from the track.
                int charge = (int) Math.signum(track.getTrackStates().get(0).getOmega());
                ((BaseReconstructedParticle) particle).setCharge(charge * flipSign);

                // initialize PID quality to a junk value:
                ((BaseReconstructedParticle) particle).setGoodnessOfPid(9999);

                // Extrapolate the particle ID from the track. Positively
                // charged particles are assumed to be positrons and those
                // with negative charges are assumed to be electrons.
                if (particle.getCharge() > 0) {
                    ((BaseReconstructedParticle) particle).setParticleIdUsed(new SimpleParticleID(-11, 0, 0, 0));
                } else if (particle.getCharge() < 0) {
                    ((BaseReconstructedParticle) particle).setParticleIdUsed(new SimpleParticleID(11, 0, 0, 0));
                }

                // normalized distance of the closest match:
                double smallestNSigma = Double.MAX_VALUE;

                // try to find a matching cluster:
                Cluster matchedCluster = null;
                for (Cluster cluster : clusters) {
                    double clusTime = ClusterUtilities.getSeedHitTime(cluster);
                    double trkT = TrackUtils.getTrackTime(track, hitToStrips, hitToRotated);
                    
                    if (Math.abs(clusTime - trkT - cuts.getTrackClusterTimeOffset()) > cuts.getMaxMatchDt())
                        continue;
                    
                    //if the option to use corrected cluster positions is selected, then
                    //create a copy of the current cluster, and apply corrections to it
                    //before calculating nsigma.  Default is don't use corrections.  
                    Cluster originalCluster = cluster;
                    if(useCorrectedClusterPositionsForMatching){
                        cluster = new BaseCluster(cluster);
                        double ypos = TrackUtils.getTrackStateAtECal(particle.getTracks().get(0)).getReferencePoint()[2];
                        ClusterUtilities.applyCorrections(ecal, cluster, ypos,isMC);
                    }
                    
                    // normalized distance between this cluster and track:
                    final double thisNSigma = matcher.getNSigmaPosition(cluster, particle);
                    if (enableTrackClusterMatchPlots) {
                        if (TrackUtils.getTrackStateAtECal(track) != null)
                            matcher.isMatch(cluster, track);
                    }

                    // ignore if matching quality doesn't make the cut:
                    if (thisNSigma > MAXNSIGMAPOSITIONMATCH)
                        continue;

                    // ignore if we already found a cluster that's a better match:
                    if (thisNSigma > smallestNSigma)
                        continue;

                    // we found a new best cluster candidate for this track:
                    smallestNSigma = thisNSigma;
                    matchedCluster = originalCluster;

                    // prefer using GBL tracks to correct (later) the clusters, for some consistency:
                    if (track.getType() >= 32 || !clusterToTrack.containsKey(matchedCluster)) {
                        clusterToTrack.put(matchedCluster, track);
                    }
                }

                // If a cluster was found that matches the track...
                if (matchedCluster != null) {

                    // add cluster to the particle:
                    particle.addCluster(matchedCluster);

                    // use pid quality to store track-cluster matching quality:
                    ((BaseReconstructedParticle) particle).setGoodnessOfPid(smallestNSigma);

                    // propogate pid to the cluster:
                    final int pid = particle.getParticleIDUsed().getPDG();
                    if (Math.abs(pid) == 11) {
                        if (!disablePID)
                            ((BaseCluster) matchedCluster).setParticleId(pid);
                    }

                    // unmatched clusters will (later) be used to create photon particles:
                    unmatchedClusters.remove(matchedCluster);
                }

                // Add the particle to the list of reconstructed particles.
                particles.add(particle);
            }
        }

        // Iterate over the remaining unmatched clusters.
        for (Cluster unmatchedCluster : unmatchedClusters) {

            // Create a reconstructed particle to represent the unmatched cluster.
            ReconstructedParticle particle = new BaseReconstructedParticle();

            // The particle is assumed to be a photon, since it did not leave a track.
            ((BaseReconstructedParticle) particle).setParticleIdUsed(new SimpleParticleID(22, 0, 0, 0));

            int pid = particle.getParticleIDUsed().getPDG();
            if (Math.abs(pid) != 11) {
                if (!disablePID)
                    ((BaseCluster) unmatchedCluster).setParticleId(pid);
            }

            // Add the cluster to the particle.
            particle.addCluster(unmatchedCluster);

            // Set the reconstructed particle properties based on the cluster properties.
            ((BaseReconstructedParticle) particle).setCharge(0);

            // Add the particle to the reconstructed particle list.
            particles.add(particle);
        }

        // Apply the corrections to the Ecal clusters using track information, if available
        for (Cluster cluster : clusters) {
            if (cluster.getParticleId() != 0) {
                if (clusterToTrack.containsKey(cluster)) {
                    Track matchedT = clusterToTrack.get(cluster);
                    double ypos = TrackUtils.getTrackStateAtECal(matchedT).getReferencePoint()[2];
                    ClusterUtilities.applyCorrections(ecal, cluster, ypos, isMC);
                } else {
                    ClusterUtilities.applyCorrections(ecal, cluster, isMC);
                }
            }
        }

        for (ReconstructedParticle particle : particles) {
            double clusterEnergy = 0;
            Hep3Vector momentum = null;

            if (!particle.getClusters().isEmpty()) {
                clusterEnergy = particle.getClusters().get(0).getEnergy();
            }

            if (!particle.getTracks().isEmpty()) {
                momentum = new BasicHep3Vector(particle.getTracks().get(0).getTrackStates().get(0).getMomentum());
                momentum = CoordinateTransformations.transformVectorToDetector(momentum);
            } else if (!particle.getClusters().isEmpty()) {
                momentum = new BasicHep3Vector(particle.getClusters().get(0).getPosition());
                momentum = VecOp.mult(clusterEnergy, VecOp.unit(momentum));
            }
            HepLorentzVector fourVector = new BasicHepLorentzVector(clusterEnergy, momentum);
            ((BaseReconstructedParticle) particle).set4Vector(fourVector);
        
            // recalculate track-cluster matching n_sigma using corrected cluster positions
            // if that option is selected
            if(!particle.getClusters().isEmpty() && useCorrectedClusterPositionsForMatching){
                double goodnessPID_corrected = matcher.getNSigmaPosition(particle.getClusters().get(0), particle);
                ((BaseReconstructedParticle) particle).setGoodnessOfPid(goodnessPID_corrected);
            }
            
        }

        // Return the list of reconstructed particles.
        return particles;
    }

    /**
     * Prints a message as per <code>System.out.println</code> to the output stream if the verbose debug output option
     * is enabled.
     *
     * @param debugMessage - The message to print.
     */
    protected void printDebug(String debugMessage) {
        // If verbose debug mode is enabled, print out the message.
        if (debug) {
            System.out.printf("%s :: %s%n", simpleName, debugMessage);
        }
    }

    /**
     * Processes the track and cluster collections in the event into reconstructed particles and V0 candidate particles
     * and vertices. These reconstructed particles are then stored in the event.
     *
     * @param event - The event to process.
     */
    @Override
    protected void process(EventHeader event) {

        // All events are required to contain Ecal clusters. If
        // the event lacks these, then it should be skipped.
        if (!event.hasCollection(Cluster.class, ecalClustersCollectionName)) {
            return;
        }

        // VERBOSE :: Note that a new event is being read.
        printDebug("\nProcessing Event...");

        // Get the list of Ecal clusters from an event.
        List<Cluster> clusters = event.get(Cluster.class, ecalClustersCollectionName);

        // VERBOSE :: Output the number of clusters in the event.
        printDebug("Clusters :: " + clusters.size());

        // Get all collections of the type Track from the event. This is
        // required in case an event contains different track collection
        // for each of the different tracking strategies. If the event
        // doesn't contain any track collections, intialize an empty
        // collection and add it to the list of collections. This is
        // needed in order to create final state particles from the the
        // Ecal clusters in the event.
        List<List<Track>> trackCollections = new ArrayList<List<Track>>();
        if (trackCollectionNames != null) {
            for (String collectionName : trackCollectionNames) {
                if (event.hasCollection(Track.class, collectionName)) {
                    trackCollections.add(event.get(Track.class, collectionName));
                }
            }
        } else {
            if (event.hasCollection(Track.class)) {
                trackCollections = event.get(Track.class);
            } else {
                trackCollections.add(new ArrayList<Track>(0));
            }
        }
        
        hitToRotated = TrackUtils.getHitToRotatedTable(event);
        hitToStrips = TrackUtils.getHitToStripsTable(event);

        // Instantiate new lists to store reconstructed particles and
        // V0 candidate particles and vertices.
        finalStateParticles = new ArrayList<ReconstructedParticle>();
        electrons = new ArrayList<ReconstructedParticle>();
        positrons = new ArrayList<ReconstructedParticle>();
        unconstrainedV0Candidates = new ArrayList<ReconstructedParticle>();
        beamConV0Candidates = new ArrayList<ReconstructedParticle>();
        targetConV0Candidates = new ArrayList<ReconstructedParticle>();
        unconstrainedV0Vertices = new ArrayList<Vertex>();
        beamConV0Vertices = new ArrayList<Vertex>();
        targetConV0Vertices = new ArrayList<Vertex>();

        // Loop through all of the track collections present in the event and
        // create final state particles.
        finalStateParticles.addAll(makeReconstructedParticles(clusters, trackCollections));

        // Separate the reconstructed particles into electrons and
        // positrons so that V0 candidates can be generated from them.
        for (ReconstructedParticle finalStateParticle : finalStateParticles) {
            // If the charge is positive, assume an electron.
            if (finalStateParticle.getCharge() > 0) {
                positrons.add(finalStateParticle);
            } // Otherwise, assume the particle is a positron.
            else if (finalStateParticle.getCharge() < 0) {
                electrons.add(finalStateParticle);
            }
        }

        // VERBOSE :: Output the number of reconstructed positrons
        // and electrons.
        printDebug("Number of Electrons: " + electrons.size());
        printDebug("Number of Positrons: " + positrons.size());

        // Form V0 candidate particles and vertices from the electron
        // and positron reconstructed particles.
        findVertices(electrons, positrons);
        
        List<ReconstructedParticle> goodFinalStateParticles = particleCuts(finalStateParticles);
        // VERBOSE :: Output the number of reconstructed particles.
        printDebug("Final State Particles :: " + goodFinalStateParticles.size());
        // Add the final state ReconstructedParticles to the event
        event.put(finalStateParticlesColName, goodFinalStateParticles, ReconstructedParticle.class, 0);
        for (ReconstructedParticle ele : goodFinalStateParticles) {
            if (electrons.contains(ele))
                electrons.remove(ele);
        }
        event.put(OtherElectronsColName, electrons, ReconstructedParticle.class, 0);

        // Store the V0 candidate particles and vertices for each type
        // of constraint in the appropriate collection in the event,
        // as long as a collection name is defined.
        if (unconstrainedV0CandidatesColName != null) {
            printDebug("Unconstrained V0 Candidates: " + unconstrainedV0Candidates.size());
            event.put(unconstrainedV0CandidatesColName, unconstrainedV0Candidates, ReconstructedParticle.class, 0);
        }
        if (beamConV0CandidatesColName != null) {
            printDebug("Beam-Constrained V0 Candidates: " + beamConV0Candidates.size());
            event.put(beamConV0CandidatesColName, beamConV0Candidates, ReconstructedParticle.class, 0);
        }
        if (targetConV0CandidatesColName != null) {
            printDebug("Target-Constrained V0 Candidates: " + targetConV0Candidates.size());
            event.put(targetConV0CandidatesColName, targetConV0Candidates, ReconstructedParticle.class, 0);
        }
        if (unconstrainedV0VerticesColName != null) {
            printDebug("Unconstrained V0 Vertices: " + unconstrainedV0Vertices.size());
            event.put(unconstrainedV0VerticesColName, unconstrainedV0Vertices, Vertex.class, 0);
        }
        if (beamConV0VerticesColName != null) {
            printDebug("Beam-Constrained V0 Vertices: " + beamConV0Vertices.size());
            event.put(beamConV0VerticesColName, beamConV0Vertices, Vertex.class, 0);
        }
        if (targetConV0VerticesColName != null) {
            printDebug("Target-Constrained V0 Vertices: " + targetConV0Vertices.size());
            event.put(targetConV0VerticesColName, targetConV0Vertices, Vertex.class, 0);
        }
    }

    /**
     * Sets the LCIO collection names to their default values if they are not already defined.
     */
    @Override
    protected void startOfData() {
        // If any of the LCIO collection names are not properly defined, define them now.
        if (ecalClustersCollectionName == null) {
            ecalClustersCollectionName = "EcalClusters";
        }
        if (trackCollectionName == null) {
            trackCollectionName = "GBLTracks";
        }
        if (finalStateParticlesColName == null) {
            finalStateParticlesColName = "FinalStateParticles";
        }
        if (unconstrainedV0CandidatesColName == null) {
            unconstrainedV0CandidatesColName = "UnconstrainedV0Candidates";
        }
        if (beamConV0CandidatesColName == null) {
            beamConV0CandidatesColName = "BeamspotConstrainedV0Candidates";
        }
        if (targetConV0CandidatesColName == null) {
            targetConV0CandidatesColName = "TargetConstrainedV0Candidates";
        }
        if (unconstrainedV0VerticesColName == null) {
            unconstrainedV0VerticesColName = "UnconstrainedV0Vertices";
        }
        if (beamConV0VerticesColName == null) {
            beamConV0VerticesColName = "BeamspotConstrainedV0Vertices";
        }
        if (targetConV0VerticesColName == null) {
            targetConV0VerticesColName = "TargetConstrainedV0Vertices";
        }
    }

    @Override
    protected void endOfData() {
        if (enableTrackClusterMatchPlots)
            matcher.saveHistograms();
    }

    
    public void setSnapToEdge(boolean val){
        this.matcher.setSnapToEdge(val);
    }
}<|MERGE_RESOLUTION|>--- conflicted
+++ resolved
@@ -372,8 +372,9 @@
     protected void detectorChanged(Detector detector) {
         BeamEnergyCollection beamEnergyCollection = 
                 this.getConditionsManager().getCachedConditions(BeamEnergyCollection.class, "beam_energies").getCachedData();
+        beamEnergy = beamEnergyCollection.get(0).getBeamEnergy();
         if (clusterParamFileName == null) {
-            if (beamEnergyCollection.get(0).getBeamEnergy() > 2)
+            if (beamEnergy > 2)
                 setClusterParamFileName("ClusterParameterization2016.dat");
             else
                 setClusterParamFileName("ClusterParameterization2015.dat");
@@ -390,13 +391,7 @@
 
         ecal = (HPSEcal3) detector.getSubdetector("Ecal");
         matcher.setBFieldMap(detector.getFieldMap());
-<<<<<<< HEAD
-=======
-        BeamEnergyCollection beamEnergyCollection = 
-                this.getConditionsManager().getCachedConditions(BeamEnergyCollection.class, "beam_energies").getCachedData();        
-        beamEnergy = beamEnergyCollection.get(0).getBeamEnergy();
         matcher.setBeamEnergy(beamEnergy); 
->>>>>>> 9bc44375
         
         if (cuts == null)
             cuts = new StandardCuts(beamEnergy);
