package org.hps.recon.particle;

import hep.physics.vec.BasicHep3Vector;
import hep.physics.vec.BasicHepLorentzVector;
import hep.physics.vec.Hep3Vector;
import hep.physics.vec.HepLorentzVector;
import hep.physics.vec.VecOp;

import java.util.ArrayList;
import java.util.HashMap;
import java.util.HashSet;
import java.util.List;
import java.util.Set;


import org.hps.conditions.beam.BeamEnergy.BeamEnergyCollection;
import org.hps.recon.ecal.cluster.ClusterUtilities;
import org.hps.recon.tracking.CoordinateTransformations;
import org.hps.recon.tracking.TrackUtils;
import org.hps.recon.utils.TrackClusterMatcher;
import org.hps.record.StandardCuts;
import org.lcsim.event.Cluster;
import org.lcsim.event.EventHeader;
import org.lcsim.event.ReconstructedParticle;
import org.lcsim.event.RelationalTable;
import org.lcsim.event.Track;
import org.lcsim.event.Vertex;
import org.lcsim.event.base.BaseCluster;
import org.lcsim.event.base.BaseReconstructedParticle;
import org.lcsim.geometry.Detector;
import org.lcsim.geometry.subdetector.HPSEcal3;
import org.lcsim.util.Driver;

/**
 * Driver used to create reconstructed particles and matching clusters and tracks.
 *
 * @author <a href="mailto:omoreno@slac.stanford.edu">Omar Moreno</a>
 * @author Mathew Graham <mgraham@slac.stanford.edu>
 */
public abstract class ReconParticleDriver extends Driver {

    /**
     * Utility used to determine if a track and cluster are matched
     */
    TrackClusterMatcher matcher;

<<<<<<< HEAD
    String[] trackCollectionNames = null;
    private String clusterParamFileName = null;
=======
    String[] trackCollectionNames = {"GBLTracks"};
>>>>>>> 83e59c63

    public static final int ELECTRON = 0;
    public static final int POSITRON = 1;
    public static final int MOLLER_TOP = 0;
    public static final int MOLLER_BOT = 1;

    // normalized cluster-track distance required for qualifying as a match:
    private double MAXNSIGMAPOSITIONMATCH=15.0;

    HPSEcal3 ecal;

    protected boolean isMC = false;
    private boolean disablePID = false;
    protected StandardCuts cuts = null;
    RelationalTable hitToRotated = null;
    RelationalTable hitToStrips = null;

    protected boolean enableTrackClusterMatchPlots = false;
    
    public void setTrackClusterMatchPlots(boolean input) {
        enableTrackClusterMatchPlots = input;
    }

   
    public void setUseCorrectedClusterPositionsForMatching(boolean val){
        useCorrectedClusterPositionsForMatching = val;
    }
    
    boolean useCorrectedClusterPositionsForMatching = false;

    // ==============================================================
    // ==== Class Variables =========================================
    // ==============================================================
    // Local variables.
    /**
     * Indicates whether debug text should be output or not.
     */
    protected boolean debug = false;

    /**
     * The simple name of the class used for debug print statements.
     */
    private final String simpleName = getClass().getSimpleName();

    // Reconstructed Particle Lists
    /**
     * Stores reconstructed electron particles.
     */
    private List<ReconstructedParticle> electrons;
    /**
     * Stores reconstructed positron particles.
     */
    private List<ReconstructedParticle> positrons;
    /**
     * Stores particles reconstructed from an event.
     */
    protected List<ReconstructedParticle> finalStateParticles;
    /**
     * Stores reconstructed V0 candidate particles generated without constraints.
     */
    protected List<ReconstructedParticle> unconstrainedV0Candidates;
    /**
     * Stores reconstructed V0 candidate particles generated with beam spot constraints.
     */
    protected List<ReconstructedParticle> beamConV0Candidates;
    /**
     * Stores reconstructed V0 candidate particles generated with target constraints.
     */
    protected List<ReconstructedParticle> targetConV0Candidates;
    /**
     * Stores reconstructed V0 candidate vertices generated without constraints.
     */
    protected List<Vertex> unconstrainedV0Vertices;
    /**
     * Stores reconstructed V0 candidate vertices generated with beam spot constraints.
     */
    protected List<Vertex> beamConV0Vertices;
    /**
     * Stores reconstructed V0 candidate vertices generated with target constraints.
     */
    protected List<Vertex> targetConV0Vertices;

    // LCIO Collection Names
    /**
     * LCIO collection name for calorimeter clusters.
     */
    private String ecalClustersCollectionName = "EcalClusters";
    /**
     * LCIO collection name for tracks.
     */
    private String trackCollectionName = "GBLTracks";
    /**
     * LCIO collection name for reconstructed particles.
     */
    private String finalStateParticlesColName = "FinalStateParticles";
    private String OtherElectronsColName = "OtherElectrons";
    /**
     * LCIO collection name for V0 candidate particles generated without constraints.
     */
    protected String unconstrainedV0CandidatesColName = null;
    /**
     * LCIO collection name for V0 candidate particles generated with beam spot constraints.
     */
    protected String beamConV0CandidatesColName = null;
    /**
     * LCIO collection name for V0 candidate particles generated with target constraints.
     */
    protected String targetConV0CandidatesColName = null;
    /**
     * LCIO collection name for V0 candidate vertices generated without constraints.
     */
    protected String unconstrainedV0VerticesColName = null;
    /**
     * LCIO collection name for V0 candidate vertices generated with beam spot constraints.
     */
    protected String beamConV0VerticesColName = null;
    /**
     * LCIO collection name for V0 candidate vertices generated with target constraints.
     */
    protected String targetConV0VerticesColName = null;

    // Beam size variables.
    // The beamsize array is in the tracking frame
    /* TODO mg-May 14, 2014: the the beam size from the conditions db...also beam position! */
    protected double[] beamSize = {0.001, 0.130, 0.050}; // rough estimate from harp scans during engineering run
                                                         // production running
    // Beam position variables.
    // The beamPosition array is in the tracking frame
    /* TODO get the beam position from the conditions db */
    protected double[] beamPosition = {0.0, 0.0, 0.0}; //
    protected double bField;

    // flipSign is a kludge...
    // HelicalTrackFitter doesn't deal with B-fields in -ive Z correctly
    // so we set the B-field in +iveZ and flip signs of fitted tracks
    //
    // Note: This should be -1 for test run configurations and +1 for
    // prop-2014 configurations
    private int flipSign = 1;

    /**
     * Sets the condition of whether the data is Monte Carlo or not. This is used to smear the cluster energy
     * corrections so that the energy resolution is consistent with data. False by default.
     * 
     * @param isMC
     */
    public void setIsMC(boolean state) {
        isMC = state;
    }

    /**
     * Sets the name of the LCIO collection for beam spot constrained V0 candidate particles.
     *
     * @param beamConV0CandidatesColName - The LCIO collection name.
     */
    public void setBeamConV0CandidatesColName(String beamConV0CandidatesColName) {
        this.beamConV0CandidatesColName = beamConV0CandidatesColName;
    }

    /**
     * Sets the name of the LCIO collection for beam spot constrained V0 candidate vertices.
     *
     * @param beamConV0VerticesColName - The LCIO collection name.
     */
    public void setBeamConV0VerticesColName(String beamConV0VerticesColName) {
        this.beamConV0VerticesColName = beamConV0VerticesColName;
    }

    /**
     * Sets the beam position in the x-direction.
     *
     * @param X - The beam position at the target in the x-direction in mm.
     */
    public void setBeamPositionX(double X) {
        beamPosition[1] = X; // The beamPosition array is in the tracking frame HPS X => TRACK Y
    }

    /**
     * Sets the beam size sigma in the x-direction.
     *
     * @param sigmaX - The standard deviation of the beam width in the x-direction.
     */
    public void setBeamSigmaX(double sigmaX) {
        beamSize[1] = sigmaX; // The beamsize array is in the tracking frame HPS X => TRACK Y
    }

    /**
     * Sets the beam position in the y-direction in mm.
     *
     * @param Y - The position of the beam in the y-direction in mm.
     */
    public void setBeamPositionY(double Y) {
        beamPosition[2] = Y; // The beamPosition array is in the tracking frame HPS Y => TRACK Z
    }

    /**
     * Sets the beam size sigma in the y-direction.
     *
     * @param sigmaY - The standard deviation of the beam width in the y-direction.
     */
    public void setBeamSigmaY(double sigmaY) {
        beamSize[2] = sigmaY; // The beamsize array is in the tracking frame HPS Y => TRACK Z
    }

    /**
     * Sets the beam position in the z-direction in mm.
     *
     * @param Z - The position of the beam in the y-direction in mm.
     */
    public void setBeamPositionZ(double Z) {
        beamPosition[0] = Z; // The beamPosition array is in the tracking frame HPS Z => TRACK X
    }

    /**
     * Indicates whether verbose debug text should be written out during runtime or note. Defaults to <code>false</code>
     * .
     *
     * @param debug - <code>true</code> indicates that debug text should be written and <code>false</code> that it
     *            should be suppressed.
     */
    public void setDebug(boolean debug) {
        this.debug = debug;
    }

    /**
     * Sets the LCIO collection name for calorimeter cluster data.
     *
     * @param ecalClustersCollectionName - The LCIO collection name.
     */
    public void setEcalClusterCollectionName(String ecalClustersCollectionName) {
        this.ecalClustersCollectionName = ecalClustersCollectionName;
    }

    /**
     * Sets the name of the LCIO collection for reconstructed particles.
     *
     * @param finalStateParticlesColName - The LCIO collection name.
     */
    public void setFinalStateParticlesColName(String finalStateParticlesColName) {
        this.finalStateParticlesColName = finalStateParticlesColName;
    }

    /**
     * Sets the name of the LCIO collection for target constrained V0 candidate particles.
     *
     * @param targetConV0CandidatesColName - The LCIO collection name.
     */
    public void setTargetConV0CandidatesColName(String targetConV0CandidatesColName) {
        this.targetConV0CandidatesColName = targetConV0CandidatesColName;
    }
    
    public void setOtherElectronsColName(String input) {
        OtherElectronsColName = input;
    }

    /**
     * Sets the name of the LCIO collection for target constrained V0 candidate vertices.
     *
     * @param targetConV0VerticesColName - The LCIO collection name.
     */
    public void setTargetConV0VerticesColName(String targetConV0VerticesColName) {
        this.targetConV0VerticesColName = targetConV0VerticesColName;
    }

    /**
     * Sets the LCIO collection name for particle track data.
     *
     * @param trackCollectionName - The LCIO collection name.
     */
    public void setTrackCollectionName(String trackCollectionName) {
        this.trackCollectionName = trackCollectionName;
    }

    /**
     * Sets the name of the LCIO collection for unconstrained V0 candidate particles.
     *
     * @param unconstrainedV0CandidatesColName - The LCIO collection name.
     */
    public void setUnconstrainedV0CandidatesColName(String unconstrainedV0CandidatesColName) {
        this.unconstrainedV0CandidatesColName = unconstrainedV0CandidatesColName;
    }

    /**
     * Sets the name of the LCIO collection for unconstrained V0 candidate vertices.
     *
     * @param unconstrainedV0VerticesColName - The LCIO collection name.
     */
    public void setUnconstrainedV0VerticesColName(String unconstrainedV0VerticesColName) {
        this.unconstrainedV0VerticesColName = unconstrainedV0VerticesColName;
    }

    /**
     * Set the names of the LCIO track collections used as input.
     *
     * @param trackCollectionNames Array of collection names. If not set, use all Track collections in the event.
     */
    public void setTrackCollectionNames(String[] trackCollectionNames) {
        this.trackCollectionNames = trackCollectionNames;
    }

    /**
     * Set the requirement on cluster-track position matching in terms of N-sigma.
     * 
     * @param nsigma
     */
    public void setNSigmaPositionMatch(double nsigma) {
        MAXNSIGMAPOSITIONMATCH = nsigma;
    }

    /** Disable setting the PID of an Ecal cluster. */
    public void setDisablePID(boolean disablePID) {
        this.disablePID = disablePID;
    }
    
    public void setClusterParamFileName(String input) {
        clusterParamFileName = input;
    }

    /**
     * Updates the magnetic field parameters to match the appropriate values for the current detector settings.
     */
    @Override
    protected void detectorChanged(Detector detector) {
<<<<<<< HEAD
        BeamEnergyCollection beamEnergyCollection = 
                this.getConditionsManager().getCachedConditions(BeamEnergyCollection.class, "beam_energies").getCachedData();
        if (clusterParamFileName == null) {
            if (beamEnergyCollection.get(0).getBeamEnergy() > 2)
                setClusterParamFileName("ClusterParameterization2016.dat");
            else
                setClusterParamFileName("ClusterParameterization2015.dat");
        }
        matcher = new TrackClusterMatcher(clusterParamFileName);
        matcher.enablePlots(false);
=======
        matcher.enablePlots(enableTrackClusterMatchPlots);
>>>>>>> 83e59c63

        // Set the magnetic field parameters to the appropriate values.
        Hep3Vector ip = new BasicHep3Vector(0., 0., 500.0);
        bField = detector.getFieldMap().getField(ip).y();
        if (bField < 0) {
            flipSign = -1;
        }

        ecal = (HPSEcal3) detector.getSubdetector("Ecal");
        matcher.setBFieldMap(detector.getFieldMap());
<<<<<<< HEAD
         
=======
        BeamEnergyCollection beamEnergyCollection = 
                this.getConditionsManager().getCachedConditions(BeamEnergyCollection.class, "beam_energies").getCachedData();        
            
        matcher.setBeamEnergy(beamEnergyCollection.get(0).getBeamEnergy()); 
        
        if (cuts == null)
            cuts = new StandardCuts(beamEnergyCollection.get(0).getBeamEnergy());
        else
            cuts.changeBeamEnergy(beamEnergyCollection.get(0).getBeamEnergy());
    }
    
    public void setMaxMatchChisq(double input) {
        if (cuts == null)
            cuts = new StandardCuts();
        cuts.setMaxMatchChisq(input);
>>>>>>> 83e59c63
    }
    
    protected abstract List<ReconstructedParticle> particleCuts(List<ReconstructedParticle> finalStateParticles);

    /**
     * Generates reconstructed V0 candidate particles and vertices from sets of positrons and electrons. Implementing
     * methods should place the reconstructed vertices and candidate particles into the appropriate class variable lists
     * in <code>ReconParticleDriver
     * </code>.
     *
     * @param electrons - The list of electrons.
     * @param positrons - The list of positrons.
     */
    protected abstract void findVertices(List<ReconstructedParticle> electrons, List<ReconstructedParticle> positrons);
    

    /**
     * Create the set of final state particles from the event tracks and clusters. Clusters will be matched with tracks
     * when this is possible.
     *
     * @param clusters - The list of event clusters.
     * @param trackCollections - The list of event tracks.
     * @return Returns a <code>List</code> collection containing all of the <code>ReconstructedParticle</code> objects
     *         generated from the argument data.
     */
    protected List<ReconstructedParticle> makeReconstructedParticles(List<Cluster> clusters,
            List<List<Track>> trackCollections) {

        // Create a list in which to store reconstructed particles.
        List<ReconstructedParticle> particles = new ArrayList<ReconstructedParticle>();

        // Create a list of unmatched clusters. A cluster should be
        // removed from the list if a matching track is found.
        Set<Cluster> unmatchedClusters = new HashSet<Cluster>(clusters);

        // Create a mapping of matched clusters to corresponding tracks.
        HashMap<Cluster, Track> clusterToTrack = new HashMap<Cluster, Track>();

        // Loop through all of the track collections and try to match every
        // track to a cluster. Allow a cluster to be matched to multiple
        // tracks and use a probability (to be coded later) to determine what
        // the best match is.
        // TODO: At some point, pull this out to it's own method
        for (List<Track> tracks : trackCollections) {

            for (Track track : tracks) {

                // Create a reconstructed particle to represent the track.
                ReconstructedParticle particle = new BaseReconstructedParticle();

                // Store the track in the particle.
                particle.addTrack(track);

                // Set the type of the particle. This is used to identify
                // the tracking strategy used in finding the track associated with
                // this particle.
                ((BaseReconstructedParticle) particle).setType(track.getType());

                // Derive the charge of the particle from the track.
                int charge = (int) Math.signum(track.getTrackStates().get(0).getOmega());
                ((BaseReconstructedParticle) particle).setCharge(charge * flipSign);

                // initialize PID quality to a junk value:
                ((BaseReconstructedParticle) particle).setGoodnessOfPid(9999);

                // Extrapolate the particle ID from the track. Positively
                // charged particles are assumed to be positrons and those
                // with negative charges are assumed to be electrons.
                if (particle.getCharge() > 0) {
                    ((BaseReconstructedParticle) particle).setParticleIdUsed(new SimpleParticleID(-11, 0, 0, 0));
                } else if (particle.getCharge() < 0) {
                    ((BaseReconstructedParticle) particle).setParticleIdUsed(new SimpleParticleID(11, 0, 0, 0));
                }

                // normalized distance of the closest match:
                double smallestNSigma = Double.MAX_VALUE;

                // try to find a matching cluster:
                Cluster matchedCluster = null;
                for (Cluster cluster : clusters) {
                    double clusTime = ClusterUtilities.getSeedHitTime(cluster);
                    double trkT = TrackUtils.getTrackTime(track, hitToStrips, hitToRotated);
                    
                    if (Math.abs(clusTime - trkT - cuts.getTrackClusterTimeOffset()) > cuts.getMaxMatchDt())
                        continue;
                    
                    //if the option to use corrected cluster positions is selected, then
                    //create a copy of the current cluster, and apply corrections to it
                    //before calculating nsigma.  Default is don't use corrections.  
                    Cluster originalCluster = cluster;
                    if(useCorrectedClusterPositionsForMatching){
                        cluster = new BaseCluster(cluster);
                        double ypos = TrackUtils.getTrackStateAtECal(particle.getTracks().get(0)).getReferencePoint()[2];
                        ClusterUtilities.applyCorrections(ecal, cluster, ypos,isMC);
                    }
                    
                    // normalized distance between this cluster and track:
                    final double thisNSigma = matcher.getNSigmaPosition(cluster, particle);
                    if (enableTrackClusterMatchPlots) {
                        if (TrackUtils.getTrackStateAtECal(track) != null)
                            matcher.isMatch(cluster, track);
                    }

                    // ignore if matching quality doesn't make the cut:
                    if (thisNSigma > MAXNSIGMAPOSITIONMATCH)
                        continue;

                    // ignore if we already found a cluster that's a better match:
                    if (thisNSigma > smallestNSigma)
                        continue;

                    // we found a new best cluster candidate for this track:
                    smallestNSigma = thisNSigma;
                    matchedCluster = originalCluster;

                    // prefer using GBL tracks to correct (later) the clusters, for some consistency:
                    if (track.getType() >= 32 || !clusterToTrack.containsKey(matchedCluster)) {
                        clusterToTrack.put(matchedCluster, track);
                    }
                }

                // If a cluster was found that matches the track...
                if (matchedCluster != null) {

                    // add cluster to the particle:
                    particle.addCluster(matchedCluster);

                    // use pid quality to store track-cluster matching quality:
                    ((BaseReconstructedParticle) particle).setGoodnessOfPid(smallestNSigma);

                    // propogate pid to the cluster:
                    final int pid = particle.getParticleIDUsed().getPDG();
                    if (Math.abs(pid) == 11) {
                        if (!disablePID)
                            ((BaseCluster) matchedCluster).setParticleId(pid);
                    }

                    // unmatched clusters will (later) be used to create photon particles:
                    unmatchedClusters.remove(matchedCluster);
                }

                // Add the particle to the list of reconstructed particles.
                particles.add(particle);
            }
        }

        // Iterate over the remaining unmatched clusters.
        for (Cluster unmatchedCluster : unmatchedClusters) {

            // Create a reconstructed particle to represent the unmatched cluster.
            ReconstructedParticle particle = new BaseReconstructedParticle();

            // The particle is assumed to be a photon, since it did not leave a track.
            ((BaseReconstructedParticle) particle).setParticleIdUsed(new SimpleParticleID(22, 0, 0, 0));

            int pid = particle.getParticleIDUsed().getPDG();
            if (Math.abs(pid) != 11) {
                if (!disablePID)
                    ((BaseCluster) unmatchedCluster).setParticleId(pid);
            }

            // Add the cluster to the particle.
            particle.addCluster(unmatchedCluster);

            // Set the reconstructed particle properties based on the cluster properties.
            ((BaseReconstructedParticle) particle).setCharge(0);

            // Add the particle to the reconstructed particle list.
            particles.add(particle);
        }

        // Apply the corrections to the Ecal clusters using track information, if available
        for (Cluster cluster : clusters) {
            if (cluster.getParticleId() != 0) {
                if (clusterToTrack.containsKey(cluster)) {
                    Track matchedT = clusterToTrack.get(cluster);
                    double ypos = TrackUtils.getTrackStateAtECal(matchedT).getReferencePoint()[2];
                    ClusterUtilities.applyCorrections(ecal, cluster, ypos, isMC);
                } else {
                    ClusterUtilities.applyCorrections(ecal, cluster, isMC);
                }
            }
        }

        for (ReconstructedParticle particle : particles) {
            double clusterEnergy = 0;
            Hep3Vector momentum = null;

            if (!particle.getClusters().isEmpty()) {
                clusterEnergy = particle.getClusters().get(0).getEnergy();
            }

            if (!particle.getTracks().isEmpty()) {
                momentum = new BasicHep3Vector(particle.getTracks().get(0).getTrackStates().get(0).getMomentum());
                momentum = CoordinateTransformations.transformVectorToDetector(momentum);
            } else if (!particle.getClusters().isEmpty()) {
                momentum = new BasicHep3Vector(particle.getClusters().get(0).getPosition());
                momentum = VecOp.mult(clusterEnergy, VecOp.unit(momentum));
            }
            HepLorentzVector fourVector = new BasicHepLorentzVector(clusterEnergy, momentum);
            ((BaseReconstructedParticle) particle).set4Vector(fourVector);
        
            // recalculate track-cluster matching n_sigma using corrected cluster positions
            // if that option is selected
            if(!particle.getClusters().isEmpty() && useCorrectedClusterPositionsForMatching){
                double goodnessPID_corrected = matcher.getNSigmaPosition(particle.getClusters().get(0), particle);
                ((BaseReconstructedParticle) particle).setGoodnessOfPid(goodnessPID_corrected);
            }
            
        }

        // Return the list of reconstructed particles.
        return particles;
    }

    /**
     * Prints a message as per <code>System.out.println</code> to the output stream if the verbose debug output option
     * is enabled.
     *
     * @param debugMessage - The message to print.
     */
    protected void printDebug(String debugMessage) {
        // If verbose debug mode is enabled, print out the message.
        if (debug) {
            System.out.printf("%s :: %s%n", simpleName, debugMessage);
        }
    }

    /**
     * Processes the track and cluster collections in the event into reconstructed particles and V0 candidate particles
     * and vertices. These reconstructed particles are then stored in the event.
     *
     * @param event - The event to process.
     */
    @Override
    protected void process(EventHeader event) {

        // All events are required to contain Ecal clusters. If
        // the event lacks these, then it should be skipped.
        if (!event.hasCollection(Cluster.class, ecalClustersCollectionName)) {
            return;
        }

        // VERBOSE :: Note that a new event is being read.
        printDebug("\nProcessing Event...");

        // Get the list of Ecal clusters from an event.
        List<Cluster> clusters = event.get(Cluster.class, ecalClustersCollectionName);

        // VERBOSE :: Output the number of clusters in the event.
        printDebug("Clusters :: " + clusters.size());

        // Get all collections of the type Track from the event. This is
        // required in case an event contains different track collection
        // for each of the different tracking strategies. If the event
        // doesn't contain any track collections, intialize an empty
        // collection and add it to the list of collections. This is
        // needed in order to create final state particles from the the
        // Ecal clusters in the event.
        List<List<Track>> trackCollections = new ArrayList<List<Track>>();
        if (trackCollectionNames != null) {
            for (String collectionName : trackCollectionNames) {
                if (event.hasCollection(Track.class, collectionName)) {
                    trackCollections.add(event.get(Track.class, collectionName));
                }
            }
        } else {
            if (event.hasCollection(Track.class)) {
                trackCollections = event.get(Track.class);
            } else {
                trackCollections.add(new ArrayList<Track>(0));
            }
        }
        
        hitToRotated = TrackUtils.getHitToRotatedTable(event);
        hitToStrips = TrackUtils.getHitToStripsTable(event);

        // Instantiate new lists to store reconstructed particles and
        // V0 candidate particles and vertices.
        finalStateParticles = new ArrayList<ReconstructedParticle>();
        electrons = new ArrayList<ReconstructedParticle>();
        positrons = new ArrayList<ReconstructedParticle>();
        unconstrainedV0Candidates = new ArrayList<ReconstructedParticle>();
        beamConV0Candidates = new ArrayList<ReconstructedParticle>();
        targetConV0Candidates = new ArrayList<ReconstructedParticle>();
        unconstrainedV0Vertices = new ArrayList<Vertex>();
        beamConV0Vertices = new ArrayList<Vertex>();
        targetConV0Vertices = new ArrayList<Vertex>();

        // Loop through all of the track collections present in the event and
        // create final state particles.
        finalStateParticles.addAll(makeReconstructedParticles(clusters, trackCollections));

        // Separate the reconstructed particles into electrons and
        // positrons so that V0 candidates can be generated from them.
        for (ReconstructedParticle finalStateParticle : finalStateParticles) {
            // If the charge is positive, assume an electron.
            if (finalStateParticle.getCharge() > 0) {
                positrons.add(finalStateParticle);
            } // Otherwise, assume the particle is a positron.
            else if (finalStateParticle.getCharge() < 0) {
                electrons.add(finalStateParticle);
            }
        }

        // VERBOSE :: Output the number of reconstructed positrons
        // and electrons.
        printDebug("Number of Electrons: " + electrons.size());
        printDebug("Number of Positrons: " + positrons.size());

        // Form V0 candidate particles and vertices from the electron
        // and positron reconstructed particles.
        findVertices(electrons, positrons);
        
        List<ReconstructedParticle> goodFinalStateParticles = particleCuts(finalStateParticles);
        // VERBOSE :: Output the number of reconstructed particles.
        printDebug("Final State Particles :: " + goodFinalStateParticles.size());
        // Add the final state ReconstructedParticles to the event
        event.put(finalStateParticlesColName, goodFinalStateParticles, ReconstructedParticle.class, 0);
        for (ReconstructedParticle ele : goodFinalStateParticles) {
            if (electrons.contains(ele))
                electrons.remove(ele);
        }
        event.put(OtherElectronsColName, electrons, ReconstructedParticle.class, 0);

        // Store the V0 candidate particles and vertices for each type
        // of constraint in the appropriate collection in the event,
        // as long as a collection name is defined.
        if (unconstrainedV0CandidatesColName != null) {
            printDebug("Unconstrained V0 Candidates: " + unconstrainedV0Candidates.size());
            event.put(unconstrainedV0CandidatesColName, unconstrainedV0Candidates, ReconstructedParticle.class, 0);
        }
        if (beamConV0CandidatesColName != null) {
            printDebug("Beam-Constrained V0 Candidates: " + beamConV0Candidates.size());
            event.put(beamConV0CandidatesColName, beamConV0Candidates, ReconstructedParticle.class, 0);
        }
        if (targetConV0CandidatesColName != null) {
            printDebug("Target-Constrained V0 Candidates: " + targetConV0Candidates.size());
            event.put(targetConV0CandidatesColName, targetConV0Candidates, ReconstructedParticle.class, 0);
        }
        if (unconstrainedV0VerticesColName != null) {
            printDebug("Unconstrained V0 Vertices: " + unconstrainedV0Vertices.size());
            event.put(unconstrainedV0VerticesColName, unconstrainedV0Vertices, Vertex.class, 0);
        }
        if (beamConV0VerticesColName != null) {
            printDebug("Beam-Constrained V0 Vertices: " + beamConV0Vertices.size());
            event.put(beamConV0VerticesColName, beamConV0Vertices, Vertex.class, 0);
        }
        if (targetConV0VerticesColName != null) {
            printDebug("Target-Constrained V0 Vertices: " + targetConV0Vertices.size());
            event.put(targetConV0VerticesColName, targetConV0Vertices, Vertex.class, 0);
        }
    }

    /**
     * Sets the LCIO collection names to their default values if they are not already defined.
     */
    @Override
    protected void startOfData() {
        // If any of the LCIO collection names are not properly defined, define them now.
        if (ecalClustersCollectionName == null) {
            ecalClustersCollectionName = "EcalClusters";
        }
        if (trackCollectionName == null) {
            trackCollectionName = "GBLTracks";
        }
        if (finalStateParticlesColName == null) {
            finalStateParticlesColName = "FinalStateParticles";
        }
        if (unconstrainedV0CandidatesColName == null) {
            unconstrainedV0CandidatesColName = "UnconstrainedV0Candidates";
        }
        if (beamConV0CandidatesColName == null) {
            beamConV0CandidatesColName = "BeamspotConstrainedV0Candidates";
        }
        if (targetConV0CandidatesColName == null) {
            targetConV0CandidatesColName = "TargetConstrainedV0Candidates";
        }
        if (unconstrainedV0VerticesColName == null) {
            unconstrainedV0VerticesColName = "UnconstrainedV0Vertices";
        }
        if (beamConV0VerticesColName == null) {
            beamConV0VerticesColName = "BeamspotConstrainedV0Vertices";
        }
        if (targetConV0VerticesColName == null) {
            targetConV0VerticesColName = "TargetConstrainedV0Vertices";
        }
    }

    @Override
    protected void endOfData() {
        if (enableTrackClusterMatchPlots)
            matcher.saveHistograms();
    }

    
    public void setSnapToEdge(boolean val){
        this.matcher.setSnapToEdge(val);
    }
}<|MERGE_RESOLUTION|>--- conflicted
+++ resolved
@@ -44,12 +44,8 @@
      */
     TrackClusterMatcher matcher;
 
-<<<<<<< HEAD
-    String[] trackCollectionNames = null;
     private String clusterParamFileName = null;
-=======
     String[] trackCollectionNames = {"GBLTracks"};
->>>>>>> 83e59c63
 
     public static final int ELECTRON = 0;
     public static final int POSITRON = 1;
@@ -373,7 +369,6 @@
      */
     @Override
     protected void detectorChanged(Detector detector) {
-<<<<<<< HEAD
         BeamEnergyCollection beamEnergyCollection = 
                 this.getConditionsManager().getCachedConditions(BeamEnergyCollection.class, "beam_energies").getCachedData();
         if (clusterParamFileName == null) {
@@ -383,10 +378,7 @@
                 setClusterParamFileName("ClusterParameterization2015.dat");
         }
         matcher = new TrackClusterMatcher(clusterParamFileName);
-        matcher.enablePlots(false);
-=======
         matcher.enablePlots(enableTrackClusterMatchPlots);
->>>>>>> 83e59c63
 
         // Set the magnetic field parameters to the appropriate values.
         Hep3Vector ip = new BasicHep3Vector(0., 0., 500.0);
@@ -397,13 +389,6 @@
 
         ecal = (HPSEcal3) detector.getSubdetector("Ecal");
         matcher.setBFieldMap(detector.getFieldMap());
-<<<<<<< HEAD
-         
-=======
-        BeamEnergyCollection beamEnergyCollection = 
-                this.getConditionsManager().getCachedConditions(BeamEnergyCollection.class, "beam_energies").getCachedData();        
-            
-        matcher.setBeamEnergy(beamEnergyCollection.get(0).getBeamEnergy()); 
         
         if (cuts == null)
             cuts = new StandardCuts(beamEnergyCollection.get(0).getBeamEnergy());
@@ -415,7 +400,6 @@
         if (cuts == null)
             cuts = new StandardCuts();
         cuts.setMaxMatchChisq(input);
->>>>>>> 83e59c63
     }
     
     protected abstract List<ReconstructedParticle> particleCuts(List<ReconstructedParticle> finalStateParticles);
