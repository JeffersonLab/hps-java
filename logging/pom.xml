<project xmlns="http://maven.apache.org/POM/4.0.0" xmlns:xsi="http://www.w3.org/2001/XMLSchema-instance" xsi:schemaLocation="http://maven.apache.org/POM/4.0.0 http://maven.apache.org/maven-v4_0_0.xsd">
  <modelVersion>4.0.0</modelVersion>
  <artifactId>hps-logging</artifactId>
  <name>logging</name>
  <description>global logging configuration</description>
  <parent>
    <groupId>org.hps</groupId>
    <artifactId>hps-java</artifactId>
    <relativePath>../pom.xml</relativePath>
<<<<<<< HEAD
    <version>5.1</version>
=======
    <version>5.2-SNAPSHOT</version>
>>>>>>> e2ac3c1c
  </parent>
  <build>
    <plugins>
      <plugin>
        <groupId>org.apache.maven.plugins</groupId>
        <artifactId>maven-surefire-plugin</artifactId>
        <configuration>
          <excludes>
            <exclude>**/*Test.java</exclude>
          </excludes>
        </configuration>
      </plugin>
    </plugins>
  </build>
</project><|MERGE_RESOLUTION|>--- conflicted
+++ resolved
@@ -7,11 +7,7 @@
     <groupId>org.hps</groupId>
     <artifactId>hps-java</artifactId>
     <relativePath>../pom.xml</relativePath>
-<<<<<<< HEAD
-    <version>5.1</version>
-=======
     <version>5.2-SNAPSHOT</version>
->>>>>>> e2ac3c1c
   </parent>
   <build>
     <plugins>
